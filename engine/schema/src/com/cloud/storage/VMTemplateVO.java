// Licensed to the Apache Software Foundation (ASF) under one
// or more contributor license agreements.  See the NOTICE file
// distributed with this work for additional information
// regarding copyright ownership.  The ASF licenses this file
// to you under the Apache License, Version 2.0 (the
// "License"); you may not use this file except in compliance
// with the License.  You may obtain a copy of the License at
//
//   http://www.apache.org/licenses/LICENSE-2.0
//
// Unless required by applicable law or agreed to in writing,
// software distributed under the License is distributed on an
// "AS IS" BASIS, WITHOUT WARRANTIES OR CONDITIONS OF ANY
// KIND, either express or implied.  See the License for the
// specific language governing permissions and limitations
// under the License.
package com.cloud.storage;

import java.util.Date;
import java.util.Map;
import java.util.UUID;

import javax.persistence.Column;
import javax.persistence.Entity;
import javax.persistence.EnumType;
import javax.persistence.Enumerated;
import javax.persistence.Id;
import javax.persistence.Table;
import javax.persistence.TableGenerator;
import javax.persistence.Temporal;
import javax.persistence.TemporalType;
import javax.persistence.Transient;

import org.apache.cloudstack.acl.IAMEntityType;

import com.cloud.hypervisor.Hypervisor.HypervisorType;
import com.cloud.storage.Storage.ImageFormat;
import com.cloud.storage.Storage.TemplateType;
import com.cloud.template.VirtualMachineTemplate;
import com.cloud.utils.db.GenericDao;

@Entity
@Table(name = "vm_template")
public class VMTemplateVO implements VirtualMachineTemplate {
    @Id
    @TableGenerator(name = "vm_template_sq", table = "sequence", pkColumnName = "name", valueColumnName = "value", pkColumnValue = "vm_template_seq", allocationSize = 1)
    @Column(name = "id", nullable = false)
    private long id;

    @Column(name = "format")
    private Storage.ImageFormat format;

    @Column(name = "unique_name")
    private String uniqueName;

    @Column(name = "name")
    private String name = null;

    @Column(name = "public")
    private boolean publicTemplate = true;

    @Column(name = "featured")
    private boolean featured;

    @Column(name = "type")
    private Storage.TemplateType templateType;

    @Column(name = "url")
    private String url = null;

    @Column(name = "hvm")
    private boolean requiresHvm;

    @Column(name = "bits")
    private int bits;

    @Temporal(value = TemporalType.TIMESTAMP)
    @Column(name = GenericDao.CREATED_COLUMN)
    private Date created = null;

    @Column(name = GenericDao.REMOVED_COLUMN)
    @Temporal(TemporalType.TIMESTAMP)
    private Date removed;

    @Column(name = "account_id")
    private long accountId;

    @Column(name = "checksum")
    private String checksum;

    @Column(name = "display_text", length = 4096)
    private String displayText;

    @Column(name = "enable_password")
    private boolean enablePassword;

    @Column(name = "guest_os_id")
    private long guestOSId;

    @Column(name = "bootable")
    private boolean bootable = true;

    @Column(name = "prepopulate")
    private boolean prepopulate = false;

    @Column(name = "cross_zones")
    private boolean crossZones = false;

    @Column(name = "hypervisor_type")
    @Enumerated(value = EnumType.STRING)
    private HypervisorType hypervisorType;

    @Column(name = "extractable")
    private boolean extractable = true;

    @Column(name = "source_template_id")
    private Long sourceTemplateId;

    @Column(name = "state")
    @Enumerated(EnumType.STRING)
    private State state;

    @Column(name = "template_tag")
    private String templateTag;

    @Column(name = "uuid")
    private String uuid;

    @Column(name = "sort_key")
    private int sortKey;

    @Column(name = "enable_sshkey")
    private boolean enableSshKey;

    @Column(name = "size")
    private Long size;

    @Column(name = "update_count", updatable = true)
    protected long updatedCount;

    @Column(name = "updated")
    @Temporal(value = TemporalType.TIMESTAMP)
    Date updated;

    @Transient
    Map<String, String> details;

    @Column(name = "dynamically_scalable")
    protected boolean dynamicallyScalable;

    @Override
    public String getUniqueName() {
        return uniqueName;
    }

    public void setUniqueName(String uniqueName) {
        this.uniqueName = uniqueName;
    }

    public VMTemplateVO() {
        uuid = UUID.randomUUID().toString();
    }

    /**
     * Proper constructor for a new vm template.
     */
    public VMTemplateVO(long id, String name, ImageFormat format, boolean isPublic, boolean featured, boolean isExtractable, TemplateType type, String url,
            boolean requiresHvm, int bits, long accountId, String cksum, String displayText, boolean enablePassword, long guestOSId, boolean bootable,
            HypervisorType hyperType, Map<String, String> details) {
        this(id,
            generateUniqueName(id, accountId, name),
            name,
            format,
            isPublic,
            featured,
            isExtractable,
            type,
            url,
            null,
            requiresHvm,
            bits,
            accountId,
            cksum,
            displayText,
            enablePassword,
            guestOSId,
            bootable,
            hyperType,
                details);
        uuid = UUID.randomUUID().toString();
    }

    public VMTemplateVO(long id, String name, ImageFormat format, boolean isPublic, boolean featured, boolean isExtractable, TemplateType type, String url,
            boolean requiresHvm, int bits, long accountId, String cksum, String displayText, boolean enablePassword, long guestOSId, boolean bootable,
            HypervisorType hyperType, String templateTag, Map<String, String> details, boolean sshKeyEnabled, boolean isDynamicallyScalable) {
        this(id,
            name,
            format,
            isPublic,
            featured,
            isExtractable,
            type,
            url,
            requiresHvm,
            bits,
            accountId,
            cksum,
            displayText,
            enablePassword,
            guestOSId,
            bootable,
            hyperType,
            details);
        this.templateTag = templateTag;
        uuid = UUID.randomUUID().toString();
        enableSshKey = sshKeyEnabled;
        dynamicallyScalable = isDynamicallyScalable;
        state = State.Active;
    }

    public static VMTemplateVO createPreHostIso(Long id, String uniqueName, String name, ImageFormat format, boolean isPublic, boolean featured, TemplateType type,
        String url, Date created, boolean requiresHvm, int bits, long accountId, String cksum, String displayText, boolean enablePassword, long guestOSId,
            boolean bootable, HypervisorType hyperType) {
        VMTemplateVO template =
            new VMTemplateVO(id, uniqueName, name, format, isPublic, featured, type, url, created, requiresHvm, bits, accountId, cksum, displayText, enablePassword,
                guestOSId, bootable, hyperType);
        return template;
    }

    public VMTemplateVO(Long id, String uniqueName, String name, ImageFormat format, boolean isPublic, boolean featured, TemplateType type, String url, Date created,
            boolean requiresHvm, int bits, long accountId, String cksum, String displayText, boolean enablePassword, long guestOSId, boolean bootable,
            HypervisorType hyperType) {
        this.id = id;
        this.name = name;
        publicTemplate = isPublic;
        this.featured = featured;
        templateType = type;
        this.url = url;
        this.requiresHvm = requiresHvm;
        this.bits = bits;
        this.accountId = accountId;
        checksum = cksum;
        this.uniqueName = uniqueName;
        this.displayText = displayText;
        this.enablePassword = enablePassword;
        this.format = format;
        this.created = created;
        this.guestOSId = guestOSId;
        this.bootable = bootable;
        hypervisorType = hyperType;
        uuid = UUID.randomUUID().toString();
        state = State.Active;
    }

    // Has an extra attribute - isExtractable
    public VMTemplateVO(Long id, String uniqueName, String name, ImageFormat format, boolean isPublic, boolean featured, boolean isExtractable, TemplateType type,
            String url, Date created, boolean requiresHvm, int bits, long accountId, String cksum, String displayText, boolean enablePassword, long guestOSId,
            boolean bootable, HypervisorType hyperType, Map<String, String> details) {
        this(id,
            uniqueName,
            name,
            format,
            isPublic,
            featured,
            type,
            url,
            created,
            requiresHvm,
            bits,
            accountId,
            cksum,
            displayText,
            enablePassword,
            guestOSId,
            bootable,
            hyperType);
        extractable = isExtractable;
        uuid = UUID.randomUUID().toString();
        this.details = details;
        state = State.Active;
    }

    public VMTemplateVO(Long id, String uniqueName, String name, ImageFormat format, boolean isPublic, boolean featured, boolean isExtractable, TemplateType type,
            String url, Date created, boolean requiresHvm, int bits, long accountId, String cksum, String displayText, boolean enablePassword, long guestOSId,
            boolean bootable, HypervisorType hyperType, String templateTag, Map<String, String> details) {
        this(id,
            uniqueName,
            name,
            format,
            isPublic,
            featured,
            isExtractable,
            type,
            url,
            created,
            requiresHvm,
            bits,
            accountId,
            cksum,
            displayText,
            enablePassword,
            guestOSId,
            bootable,
            hyperType,
            details);
        this.templateTag = templateTag;
        uuid = UUID.randomUUID().toString();
        state = State.Active;
    }

    @Override
    public boolean getEnablePassword() {
        return enablePassword;
    }

    @Override
    public Storage.ImageFormat getFormat() {
        return format;
    }

    public void setEnablePassword(boolean enablePassword) {
        this.enablePassword = enablePassword;
    }

    public void setFormat(ImageFormat format) {
        this.format = format;
    }

    private static String generateUniqueName(long id, long userId, String displayName) {
        StringBuilder name = new StringBuilder();
        name.append(id);
        name.append("-");
        name.append(userId);
        name.append("-");
        name.append(UUID.nameUUIDFromBytes((displayName + System.currentTimeMillis()).getBytes()).toString());
        return name.toString();
    }

    @Override
    public State getState() {
        return state;
    }

    public void setState(State state) {
        this.state = state;
    }

    @Override
    public long getId() {
        return id;
    }

    @Override
    public TemplateType getTemplateType() {
        return templateType;
    }

    public void setTemplateType(TemplateType type) {
        templateType = type;
    }

    public boolean requiresHvm() {
        return requiresHvm;
    }

    @Override
    public int getBits() {
        return bits;
    }

    public void setBits(int bits) {
        this.bits = bits;
    }

    @Override
    public String getName() {
        return name;
    }

    public void setName(String name) {
        this.name = name;
    }

    public Date getRemoved() {
        return removed;
    }

    @Override
    public boolean isPublicTemplate() {
        return publicTemplate;
    }

    public void setPublicTemplate(boolean publicTemplate) {
        this.publicTemplate = publicTemplate;
    }

    @Override
    public boolean isFeatured() {
        return featured;
    }

    public void setFeatured(boolean featured) {
        this.featured = featured;
    }

    @Override
    public Date getCreated() {
        return created;
    }

    @Override
    public String getUrl() {
        return url;
    }

    public void setUrl(String url) {
        this.url = url;
    }

    @Override
    public boolean isRequiresHvm() {
        return requiresHvm;
    }

    public void setRequiresHvm(boolean value) {
        requiresHvm = value;
    }

    @Override
    public long getAccountId() {
        return accountId;
    }

    @Override
    public String getChecksum() {
        return checksum;
    }

    public void setChecksum(String checksum) {
        this.checksum = checksum;
    }

    @Override
    public String getDisplayText() {
        return displayText;
    }

    public void setDisplayText(String displayText) {
        this.displayText = displayText;
    }

    @Override
    public long getGuestOSId() {
        return guestOSId;
    }

    public void setGuestOSId(long guestOSId) {
        this.guestOSId = guestOSId;
    }

    @Override
    public boolean isBootable() {
        return bootable;
    }

    public void setBootable(boolean bootable) {
        this.bootable = bootable;
    }

    public void setPrepopulate(boolean prepopulate) {
        this.prepopulate = prepopulate;
    }

    public boolean isPrepopulate() {
        return prepopulate;
    }

    public void setCrossZones(boolean crossZones) {
        this.crossZones = crossZones;
    }

    @Override
    public boolean isCrossZones() {
        return crossZones;
    }

    @Override
    public HypervisorType getHypervisorType() {
        return hypervisorType;
    }

    public void setHypervisorType(HypervisorType hyperType) {
        hypervisorType = hyperType;
    }

    @Override
    public boolean isExtractable() {
        return extractable;
    }

    public void setExtractable(boolean extractable) {
        this.extractable = extractable;
    }

    @Override
    public Long getSourceTemplateId() {
        return sourceTemplateId;
    }

    public void setSourceTemplateId(Long sourceTemplateId) {
        this.sourceTemplateId = sourceTemplateId;
    }

    @Override
    public String getTemplateTag() {
        return templateTag;
    }

    public void setTemplateTag(String templateTag) {
        this.templateTag = templateTag;
    }

    @Override
    public long getDomainId() {
        return -1;
    }

    public void setAccountId(long accountId) {
        this.accountId = accountId;
    }

    @Override
    public String getUuid() {
        return uuid;
    }

    public void setUuid(String uuid) {
        this.uuid = uuid;
    }

    @Override
    public Map<String, String> getDetails() {
        return details;
    }

    public void setDetails(Map<String, String> details) {
        this.details = details;
    }

    @Override
    public boolean equals(Object that) {
        if (this == that) {
            return true;
        }
        if (!(that instanceof VMTemplateVO)) {
            return false;
        }
        VMTemplateVO other = (VMTemplateVO)that;

        return ((getUniqueName().equals(other.getUniqueName())));
    }

    @Override
    public int hashCode() {
        return uniqueName.hashCode();
    }

    @Transient
    String toString;

    @Override
    public String toString() {
        if (toString == null) {
            toString = new StringBuilder("Tmpl[").append(id).append("-").append(format).append("-").append(uniqueName).toString();
        }
        return toString;
    }

    public void setRemoved(Date removed) {
        this.removed = removed;
    }

    public void setSortKey(int key) {
        sortKey = key;
    }

    public int getSortKey() {
        return sortKey;
    }

        public void setDynamicallyScalable(boolean dynamicallyScalable) {
            this.dynamicallyScalable = dynamicallyScalable;
        }

        @Override
        public Boolean isDynamicallyScalable() {
            return dynamicallyScalable;
        }

    @Override
    public boolean getEnableSshKey() {
        return enableSshKey;
    }

    public void setEnableSshKey(boolean enable) {
        enableSshKey = enable;
    }

    public void setSize(Long size) {
        this.size = size;
    }

    public Long getSize() {
        return size;
    }

    public long getUpdatedCount() {
        return updatedCount;
    }

    public void incrUpdatedCount() {
        updatedCount++;
    }

    public void decrUpdatedCount() {
        updatedCount--;
    }

    public Date getUpdated() {
        return updated;
    }

    public void setUpdated(Date updated) {
        this.updated = updated;
    }

    @Override
    public IAMEntityType getEntityType() {
        return IAMEntityType.VirtualMachineTemplate;
    }
<<<<<<< HEAD

=======
>>>>>>> 63e3eea7
}<|MERGE_RESOLUTION|>--- conflicted
+++ resolved
@@ -638,8 +638,4 @@
     public IAMEntityType getEntityType() {
         return IAMEntityType.VirtualMachineTemplate;
     }
-<<<<<<< HEAD
-
-=======
->>>>>>> 63e3eea7
 }