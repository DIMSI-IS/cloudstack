--- conflicted
+++ resolved
@@ -127,13 +127,6 @@
         return vmId;
     }
 
-<<<<<<< HEAD
-    public void setVmId(Long vmId) {
-        this.vmId = vmId;
-    }
-
-=======
->>>>>>> 63e3eea7
     @Override
     public IAMEntityType getEntityType() {
         return IAMEntityType.NicSecondaryIp;
