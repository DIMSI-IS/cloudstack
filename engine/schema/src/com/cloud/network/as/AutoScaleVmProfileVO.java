// Licensed to the Apache Software Foundation (ASF) under one
// or more contributor license agreements.  See the NOTICE file
// distributed with this work for additional information
// regarding copyright ownership.  The ASF licenses this file
// to you under the Apache License, Version 2.0 (the
// "License"); you may not use this file except in compliance
// with the License.  You may obtain a copy of the License at
//
//   http://www.apache.org/licenses/LICENSE-2.0
//
// Unless required by applicable law or agreed to in writing,
// software distributed under the License is distributed on an
// "AS IS" BASIS, WITHOUT WARRANTIES OR CONDITIONS OF ANY
// KIND, either express or implied.  See the License for the
// specific language governing permissions and limitations
// under the License.
package com.cloud.network.as;

import java.util.ArrayList;
import java.util.Date;
import java.util.HashMap;
import java.util.Iterator;
import java.util.List;
import java.util.Map;
import java.util.UUID;

import javax.persistence.Column;
import javax.persistence.Entity;
import javax.persistence.GeneratedValue;
import javax.persistence.GenerationType;
import javax.persistence.Id;
import javax.persistence.Inheritance;
import javax.persistence.InheritanceType;
import javax.persistence.Table;

import org.apache.cloudstack.acl.AclEntityType;
import org.apache.cloudstack.api.Identity;
import org.apache.cloudstack.api.InternalIdentity;

import com.cloud.utils.Pair;
import com.cloud.utils.db.GenericDao;
import com.cloud.utils.net.NetUtils;

@Entity
@Table(name = "autoscale_vmprofiles")
@Inheritance(strategy = InheritanceType.JOINED)
public class AutoScaleVmProfileVO implements AutoScaleVmProfile, Identity, InternalIdentity {

    @Id
    @GeneratedValue(strategy = GenerationType.IDENTITY)
    @Column(name = "id")
    protected long id;

    @Column(name = "uuid")
    protected String uuid;

    @Column(name = "zone_id", updatable = true, nullable = false)
    protected Long zoneId;

    @Column(name = "domain_id", updatable = true)
    private long domainId;

    @Column(name = "account_id")
    private long accountId;

    @Column(name = "autoscale_user_id")
    private long autoscaleUserId;

    @Column(name = "service_offering_id", updatable = true, nullable = false)
    private Long serviceOfferingId;

    @Column(name = "template_id", updatable = true, nullable = false, length = 17)
    private Long templateId;

    @Column(name = "other_deploy_params", updatable = true, length = 1024)
    private String otherDeployParams;

    @Column(name = "destroy_vm_grace_period", updatable = true)
    private Integer destroyVmGraceperiod = NetUtils.DEFAULT_AUTOSCALE_VM_DESTROY_TIME;

    @Column(name = "counter_params", updatable = true)
    private String counterParams;

    @Column(name = GenericDao.REMOVED_COLUMN)
    protected Date removed;

    @Column(name = GenericDao.CREATED_COLUMN)
    protected Date created;

    public AutoScaleVmProfileVO() {
    }

    public AutoScaleVmProfileVO(long zoneId, long domainId, long accountId, long serviceOfferingId, long templateId, String otherDeployParams, Map counterParamList,
            Integer destroyVmGraceperiod, long autoscaleUserId) {
        this.uuid = UUID.randomUUID().toString();
        this.zoneId = zoneId;
        this.domainId = domainId;
        this.accountId = accountId;
        this.serviceOfferingId = serviceOfferingId;
        this.templateId = templateId;
        this.otherDeployParams = otherDeployParams;
        this.autoscaleUserId = autoscaleUserId;
        if (destroyVmGraceperiod != null) {
            this.destroyVmGraceperiod = destroyVmGraceperiod;
        }
        setCounterParamsForUpdate(counterParamList);
    }

    @Override
    public String toString() {
        return new StringBuilder("AutoScaleVMProfileVO[").append("id").append(id).append("-").append("templateId").append("-").append(templateId).append("]").toString();
    }

    @Override
    public Long getTemplateId() {
        return templateId;
    }

    public void setTemplateId(Long templateId) {
        this.templateId = templateId;
    }

    @Override
    public Long getServiceOfferingId() {
        return serviceOfferingId;
    }

    @Override
    public String getOtherDeployParams() {
        return otherDeployParams;
    }

    public void setOtherDeployParams(String otherDeployParams) {
        this.otherDeployParams = otherDeployParams;
    }

    @Override
    public List<Pair<String, String>> getCounterParams() {
        List<Pair<String, String>> paramsList = new ArrayList<Pair<String, String>>();
        if (counterParams != null) {
            String[] params = counterParams.split("[=&]");
            for (int i = 0; i < (params.length - 1); i = i + 2) {
                paramsList.add(new Pair<String, String>(params[i], params[i + 1]));
            }
        }
        return paramsList;
    }

    public void setCounterParams(String counterParam) {
        this.counterParams = counterParam;
    }

    public void setCounterParamsForUpdate(Map counterParamList) {
        StringBuilder sb = new StringBuilder("");
        boolean isFirstParam = true;
        if (counterParamList != null) {
            Iterator<HashMap<String, String>> iter = counterParamList.values().iterator();
            while (iter.hasNext()) {
                HashMap<String, String> paramKVpair = iter.next();
                if (!isFirstParam) {
                    sb.append("&");
                }
                String paramName = paramKVpair.get("name");
                String paramValue = paramKVpair.get("value");
                sb.append(paramName + "=" + paramValue);
                isFirstParam = false;
            }
        }
        /*
         * setCounterParams(String counterParam)'s String param is caught by UpdateBuilder and stored in an internal
         * list.
         * Which is used later to update the db. The variables in a VO object is not used to update the db.
         * Hence calling the function which is intercepted.
         */
        setCounterParams(sb.toString());
    }

    @Override
    public String getUuid() {
        return uuid;
    }

    public void setAutoscaleUserId(long autoscaleUserId) {
        this.autoscaleUserId = autoscaleUserId;
    }

    @Override
    public Long getZoneId() {
        return zoneId;
    }

    @Override
    public long getAccountId() {
        return accountId;
    }

    @Override
    public long getDomainId() {
        return domainId;
    }

    @Override
    public long getId() {
        return id;
    }

    @Override
    public Integer getDestroyVmGraceperiod() {
        return destroyVmGraceperiod;
    }

    public void setDestroyVmGraceperiod(Integer destroyVmGraceperiod) {
        this.destroyVmGraceperiod = destroyVmGraceperiod;
    }

    @Override
    public long getAutoScaleUserId() {
        return autoscaleUserId;
    }

<<<<<<< HEAD
    @Override
    public AclEntityType getEntityType() {
        return AclEntityType.AutoScaleVmProfile;
=======
    public void setUuid(String uuid) {
        this.uuid = uuid;
>>>>>>> 33846338
    }
}<|MERGE_RESOLUTION|>--- conflicted
+++ resolved
@@ -92,7 +92,7 @@
 
     public AutoScaleVmProfileVO(long zoneId, long domainId, long accountId, long serviceOfferingId, long templateId, String otherDeployParams, Map counterParamList,
             Integer destroyVmGraceperiod, long autoscaleUserId) {
-        this.uuid = UUID.randomUUID().toString();
+        uuid = UUID.randomUUID().toString();
         this.zoneId = zoneId;
         this.domainId = domainId;
         this.accountId = accountId;
@@ -147,7 +147,7 @@
     }
 
     public void setCounterParams(String counterParam) {
-        this.counterParams = counterParam;
+        counterParams = counterParam;
     }
 
     public void setCounterParamsForUpdate(Map counterParamList) {
@@ -218,13 +218,13 @@
         return autoscaleUserId;
     }
 
-<<<<<<< HEAD
+    public void setUuid(String uuid) {
+        this.uuid = uuid;
+    }
+
     @Override
     public AclEntityType getEntityType() {
         return AclEntityType.AutoScaleVmProfile;
-=======
-    public void setUuid(String uuid) {
-        this.uuid = uuid;
->>>>>>> 33846338
-    }
+    }
+
 }