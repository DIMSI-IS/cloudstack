// Licensed to the Apache Software Foundation (ASF) under one
// or more contributor license agreements.  See the NOTICE file
// distributed with this work for additional information
// regarding copyright ownership.  The ASF licenses this file
// to you under the Apache License, Version 2.0 (the
// "License"); you may not use this file except in compliance
// with the License.  You may obtain a copy of the License at
//
//   http://www.apache.org/licenses/LICENSE-2.0
//
// Unless required by applicable law or agreed to in writing,
// software distributed under the License is distributed on an
// "AS IS" BASIS, WITHOUT WARRANTIES OR CONDITIONS OF ANY
// KIND, either express or implied.  See the License for the
// specific language governing permissions and limitations
// under the License.
package com.cloud.network.as;

import java.util.Date;
import java.util.UUID;

import javax.persistence.Column;
import javax.persistence.Entity;
import javax.persistence.GeneratedValue;
import javax.persistence.GenerationType;
import javax.persistence.Id;
import javax.persistence.Inheritance;
import javax.persistence.InheritanceType;
import javax.persistence.Table;
import javax.persistence.Temporal;
import javax.persistence.TemporalType;

<<<<<<< HEAD
import com.cloud.utils.db.GenericDao;

import org.apache.cloudstack.acl.AclEntityType;
=======
>>>>>>> da8ee45a
import org.apache.cloudstack.api.InternalIdentity;

import com.cloud.utils.db.GenericDao;

@Entity
@Table(name = "autoscale_vmgroups")
@Inheritance(strategy = InheritanceType.JOINED)
public class AutoScaleVmGroupVO implements AutoScaleVmGroup, InternalIdentity {

    @Id
    @GeneratedValue(strategy = GenerationType.IDENTITY)
    @Column(name = "id")
    long id;

    @Column(name = "uuid")
    String uuid;

    @Column(name = "zone_id", updatable = false)
    private long zoneId;

    @Column(name = "domain_id", updatable = false)
    private long domainId;

    @Column(name = "account_id")
    private long accountId;

    @Column(name = "load_balancer_id")
    private Long loadBalancerId;

    @Column(name = "min_members", updatable = true)
    private int minMembers;

    @Column(name = "max_members", updatable = true)
    private int maxMembers;

    @Column(name = "member_port")
    private int memberPort;

    @Column(name = "interval")
    private int interval;

    @Column(name = "last_interval", updatable = true)
    @Temporal(value = TemporalType.TIMESTAMP)
    private Date lastInterval;

    @Column(name = "profile_id")
    private long profileId;

    @Column(name = GenericDao.REMOVED_COLUMN)
    protected Date removed;

    @Column(name = GenericDao.CREATED_COLUMN)
    protected Date created;

    @Column(name = "state")
    private String state;

    public AutoScaleVmGroupVO() {
    }

    public AutoScaleVmGroupVO(long lbRuleId, long zoneId, long domainId,
            long accountId, int minMembers, int maxMembers, int memberPort,
            int interval, Date lastInterval, long profileId, String state) {

        this.uuid = UUID.randomUUID().toString();
        this.loadBalancerId = lbRuleId;
        this.minMembers = minMembers;
        this.maxMembers = maxMembers;
        this.memberPort = memberPort;
        this.profileId = profileId;
        this.accountId = accountId;
        this.domainId = domainId;
        this.zoneId = zoneId;
        this.state = state;
        this.interval = interval;
        this.lastInterval = lastInterval;
    }

    @Override
    public String toString() {
        return new StringBuilder("AutoScaleVmGroupVO[").append("id").append("]").toString();
    }

    @Override
    public long getId() {
        return id;
    }

    public long getZoneId() {
        return zoneId;
    }

    @Override
    public long getDomainId() {
        return domainId;
    }

    @Override
    public long getAccountId() {
        return accountId;
    }

    @Override
    public Long getLoadBalancerId() {
        return loadBalancerId;
    }

    @Override
    public int getMinMembers() {
        return minMembers;
    }

    @Override
    public int getMaxMembers() {
        return maxMembers;
    }

    @Override
    public int getMemberPort() {
        return memberPort;
    }

    @Override
    public int getInterval() {
        return interval;
    }

    @Override
    public Date getLastInterval() {
        return lastInterval;
    }

    @Override
    public long getProfileId() {
        return profileId;
    }

    public Date getRemoved() {
        return removed;
    }

    public Date getCreated() {
        return created;
    }

    @Override
    public String getState() {
        return state;
    }

    public void setState(String state) {
        this.state = state;
    }

    public void setMinMembers(int minMembers) {
        this.minMembers = minMembers;
    }

    public void setMaxMembers(int maxMembers) {
        this.maxMembers = maxMembers;
    }

    public void setInterval(Integer interval) {
        this.interval = interval;
    }

    public void setLastInterval(Date lastInterval) {
        this.lastInterval = lastInterval;
    }

    public void setLoadBalancerId(Long loadBalancerId) {
        this.loadBalancerId = loadBalancerId;
    }

    @Override
    public String getUuid() {
        return uuid;
    }

    @Override
    public AclEntityType getEntityType() {
        return AclEntityType.AutoScaleVmGroup;
    }
}<|MERGE_RESOLUTION|>--- conflicted
+++ resolved
@@ -30,12 +30,7 @@
 import javax.persistence.Temporal;
 import javax.persistence.TemporalType;
 
-<<<<<<< HEAD
-import com.cloud.utils.db.GenericDao;
-
 import org.apache.cloudstack.acl.AclEntityType;
-=======
->>>>>>> da8ee45a
 import org.apache.cloudstack.api.InternalIdentity;
 
 import com.cloud.utils.db.GenericDao;
@@ -100,8 +95,8 @@
             long accountId, int minMembers, int maxMembers, int memberPort,
             int interval, Date lastInterval, long profileId, String state) {
 
-        this.uuid = UUID.randomUUID().toString();
-        this.loadBalancerId = lbRuleId;
+        uuid = UUID.randomUUID().toString();
+        loadBalancerId = lbRuleId;
         this.minMembers = minMembers;
         this.maxMembers = maxMembers;
         this.memberPort = memberPort;
