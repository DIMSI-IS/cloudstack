// Licensed to the Apache Software Foundation (ASF) under one
// or more contributor license agreements.  See the NOTICE file
// distributed with this work for additional information
// regarding copyright ownership.  The ASF licenses this file
// to you under the Apache License, Version 2.0 (the
// "License"); you may not use this file except in compliance
// with the License.  You may obtain a copy of the License at
//
//   http://www.apache.org/licenses/LICENSE-2.0
//
// Unless required by applicable law or agreed to in writing,
// software distributed under the License is distributed on an
// "AS IS" BASIS, WITHOUT WARRANTIES OR CONDITIONS OF ANY
// KIND, either express or implied.  See the License for the
// specific language governing permissions and limitations
// under the License.
package com.cloud.network.dao;

import java.util.Date;
import java.util.UUID;

import javax.persistence.Column;
import javax.persistence.Entity;
import javax.persistence.GeneratedValue;
import javax.persistence.GenerationType;
import javax.persistence.Id;
import javax.persistence.Table;

import org.apache.cloudstack.acl.IAMEntityType;

import com.cloud.network.Site2SiteVpnGateway;
import com.cloud.utils.db.GenericDao;


@Entity
@Table(name = ("s2s_vpn_gateway"))
public class Site2SiteVpnGatewayVO implements Site2SiteVpnGateway {
    @Id
    @GeneratedValue(strategy = GenerationType.IDENTITY)
    @Column(name = "id")
    private long id;

    @Column(name = "uuid")
    private String uuid;

    @Column(name = "addr_id")
    private long addrId;

    @Column(name = "vpc_id")
    private long vpcId;

    @Column(name = "domain_id")
    private Long domainId;

    @Column(name = "account_id")
    private Long accountId;

    @Column(name = GenericDao.REMOVED_COLUMN)
    private Date removed;

    @Column(name = "display", updatable = true, nullable = false)
    protected boolean display = true;

    public Site2SiteVpnGatewayVO() {
    }

    public Site2SiteVpnGatewayVO(long accountId, long domainId, long addrId, long vpcId) {
        uuid = UUID.randomUUID().toString();
        setAddrId(addrId);
        setVpcId(vpcId);
        this.accountId = accountId;
        this.domainId = domainId;
    }

    @Override
    public long getId() {
        return id;
    }

    @Override
    public long getVpcId() {
        return vpcId;
    }

    public void setVpcId(long vpcId) {
        this.vpcId = vpcId;
    }

    @Override
    public long getAddrId() {
        return addrId;
    }

    public void setAddrId(long addrId) {
        this.addrId = addrId;
    }

    @Override
    public Date getRemoved() {
        return removed;
    }

    public void setRemoved(Date removed) {
        this.removed = removed;
    }

    @Override
    public String getUuid() {
        return uuid;
    }

    @Override
    public long getDomainId() {
        return domainId;
    }

    @Override
    public long getAccountId() {
        return accountId;
    }

    public void setUuid(String uuid) {
        this.uuid = uuid;
    }

<<<<<<< HEAD
=======
    public void setDisplay(boolean display) {
        this.display = display;
    }

    @Override
    public boolean isDisplay() {
        return display;
    }

>>>>>>> 63e3eea7
    @Override
    public IAMEntityType getEntityType() {
        return IAMEntityType.Site2SiteVpnGateway;
    }
}<|MERGE_RESOLUTION|>--- conflicted
+++ resolved
@@ -123,8 +123,6 @@
         this.uuid = uuid;
     }
 
-<<<<<<< HEAD
-=======
     public void setDisplay(boolean display) {
         this.display = display;
     }
@@ -134,7 +132,6 @@
         return display;
     }
 
->>>>>>> 63e3eea7
     @Override
     public IAMEntityType getEntityType() {
         return IAMEntityType.Site2SiteVpnGateway;
