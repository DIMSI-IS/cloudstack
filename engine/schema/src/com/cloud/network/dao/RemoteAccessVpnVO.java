// Licensed to the Apache Software Foundation (ASF) under one
// or more contributor license agreements.  See the NOTICE file
// distributed with this work for additional information
// regarding copyright ownership.  The ASF licenses this file
// to you under the Apache License, Version 2.0 (the
// "License"); you may not use this file except in compliance
// with the License.  You may obtain a copy of the License at
//
//   http://www.apache.org/licenses/LICENSE-2.0
//
// Unless required by applicable law or agreed to in writing,
// software distributed under the License is distributed on an
// "AS IS" BASIS, WITHOUT WARRANTIES OR CONDITIONS OF ANY
// KIND, either express or implied.  See the License for the
// specific language governing permissions and limitations
// under the License.
package com.cloud.network.dao;

import java.util.UUID;

import javax.persistence.Column;
import javax.persistence.Entity;
import javax.persistence.GeneratedValue;
import javax.persistence.GenerationType;
import javax.persistence.Id;
import javax.persistence.Table;

import org.apache.cloudstack.acl.AclEntityType;

import com.cloud.network.RemoteAccessVpn;

@Entity
@Table(name = ("remote_access_vpn"))
public class RemoteAccessVpnVO implements RemoteAccessVpn {
    @Column(name = "account_id")
    private long accountId;

    @Column(name = "network_id")
    private Long networkId;

<<<<<<< HEAD
    @Column(name="domain_id")
=======
    @Column(name = "domain_id")
>>>>>>> da8ee45a
    private long domainId;

    @Column(name = "vpn_server_addr_id")
    private long serverAddressId;

<<<<<<< HEAD
    @Column(name="local_ip")
=======
    @Column(name = "local_ip")
>>>>>>> da8ee45a
    private String localIp;

    @Column(name = "ip_range")
    private String ipRange;

    @Column(name = "ipsec_psk")
    private String ipsecPresharedKey;

<<<<<<< HEAD
    @Column(name="state")
=======
    @Column(name = "state")
>>>>>>> da8ee45a
    private State state;

    @Id
    @GeneratedValue(strategy = GenerationType.IDENTITY)
    @Column(name = "id")
    private long id;

<<<<<<< HEAD
    @Column(name="uuid")
=======
    @Column(name = "uuid")
>>>>>>> da8ee45a
    private String uuid;

    @Column(name = "vpc_id")
    private Long vpcId;

    public RemoteAccessVpnVO() {
        this.uuid = UUID.randomUUID().toString();
    }

    public RemoteAccessVpnVO(long accountId, long domainId, Long networkId, long publicIpId, Long vpcId, String localIp, String ipRange, String presharedKey) {
        this.accountId = accountId;
        this.serverAddressId = publicIpId;
        this.ipRange = ipRange;
        this.ipsecPresharedKey = presharedKey;
        this.localIp = localIp;
        this.domainId = domainId;
        this.networkId = networkId;
        this.state = State.Added;
        this.uuid = UUID.randomUUID().toString();
        this.vpcId = vpcId;
    }

    @Override
    public State getState() {
        return state;
    }

    public void setState(State state) {
        this.state = state;
    }

    @Override
    public long getAccountId() {
        return accountId;
    }

    @Override
    public long getServerAddressId() {
        return serverAddressId;
    }

    @Override
    public String getIpRange() {
        return ipRange;
    }

    public void setIpRange(String ipRange) {
        this.ipRange = ipRange;
    }

    @Override
    public String getIpsecPresharedKey() {
        return ipsecPresharedKey;
    }

    public void setIpsecPresharedKey(String ipsecPresharedKey) {
        this.ipsecPresharedKey = ipsecPresharedKey;
    }

    @Override
    public String getLocalIp() {
        return localIp;
    }

    @Override
    public long getDomainId() {
<<<<<<< HEAD
		return domainId;
	}

	@Override
=======
        return domainId;
    }

    @Override
>>>>>>> da8ee45a
    public Long getNetworkId() {
        return networkId;
    }

    @Override
    public long getId() {
        return id;
    }

    @Override
    public String getUuid() {
        return uuid;
    }

    @Override
<<<<<<< HEAD
	public Long getVpcId() {
		return vpcId;
	}

    @Override
    public AclEntityType getEntityType() {
        return AclEntityType.RemoteAccessVpn;
=======
    public Long getVpcId() {
        return vpcId;
>>>>>>> da8ee45a
    }
}<|MERGE_RESOLUTION|>--- conflicted
+++ resolved
@@ -38,21 +38,13 @@
     @Column(name = "network_id")
     private Long networkId;
 
-<<<<<<< HEAD
-    @Column(name="domain_id")
-=======
     @Column(name = "domain_id")
->>>>>>> da8ee45a
     private long domainId;
 
     @Column(name = "vpn_server_addr_id")
     private long serverAddressId;
 
-<<<<<<< HEAD
-    @Column(name="local_ip")
-=======
     @Column(name = "local_ip")
->>>>>>> da8ee45a
     private String localIp;
 
     @Column(name = "ip_range")
@@ -61,11 +53,7 @@
     @Column(name = "ipsec_psk")
     private String ipsecPresharedKey;
 
-<<<<<<< HEAD
-    @Column(name="state")
-=======
     @Column(name = "state")
->>>>>>> da8ee45a
     private State state;
 
     @Id
@@ -73,30 +61,26 @@
     @Column(name = "id")
     private long id;
 
-<<<<<<< HEAD
-    @Column(name="uuid")
-=======
     @Column(name = "uuid")
->>>>>>> da8ee45a
     private String uuid;
 
     @Column(name = "vpc_id")
     private Long vpcId;
 
     public RemoteAccessVpnVO() {
-        this.uuid = UUID.randomUUID().toString();
+        uuid = UUID.randomUUID().toString();
     }
 
-    public RemoteAccessVpnVO(long accountId, long domainId, Long networkId, long publicIpId, Long vpcId, String localIp, String ipRange, String presharedKey) {
+    public RemoteAccessVpnVO(long accountId, long domainId, Long networkId, long publicIpId, Long vpcId, String localIp, String ipRange,  String presharedKey) {
         this.accountId = accountId;
-        this.serverAddressId = publicIpId;
+        serverAddressId = publicIpId;
         this.ipRange = ipRange;
-        this.ipsecPresharedKey = presharedKey;
+        ipsecPresharedKey = presharedKey;
         this.localIp = localIp;
         this.domainId = domainId;
         this.networkId = networkId;
-        this.state = State.Added;
-        this.uuid = UUID.randomUUID().toString();
+        state = State.Added;
+        uuid = UUID.randomUUID().toString();
         this.vpcId = vpcId;
     }
 
@@ -144,17 +128,10 @@
 
     @Override
     public long getDomainId() {
-<<<<<<< HEAD
-		return domainId;
-	}
-
-	@Override
-=======
         return domainId;
     }
 
     @Override
->>>>>>> da8ee45a
     public Long getNetworkId() {
         return networkId;
     }
@@ -170,17 +147,12 @@
     }
 
     @Override
-<<<<<<< HEAD
-	public Long getVpcId() {
-		return vpcId;
-	}
+    public Long getVpcId() {
+        return vpcId;
+    }
 
     @Override
     public AclEntityType getEntityType() {
         return AclEntityType.RemoteAccessVpn;
-=======
-    public Long getVpcId() {
-        return vpcId;
->>>>>>> da8ee45a
     }
 }