// Licensed to the Apache Software Foundation (ASF) under one
// or more contributor license agreements.  See the NOTICE file
// distributed with this work for additional information
// regarding copyright ownership.  The ASF licenses this file
// to you under the Apache License, Version 2.0 (the
// "License"); you may not use this file except in compliance
// with the License.  You may obtain a copy of the License at
//
//   http://www.apache.org/licenses/LICENSE-2.0
//
// Unless required by applicable law or agreed to in writing,
// software distributed under the License is distributed on an
// "AS IS" BASIS, WITHOUT WARRANTIES OR CONDITIONS OF ANY
// KIND, either express or implied.  See the License for the
// specific language governing permissions and limitations
// under the License.
package com.cloud.network.dao;

import java.util.UUID;

import javax.persistence.Column;
import javax.persistence.Entity;
import javax.persistence.GeneratedValue;
import javax.persistence.GenerationType;
import javax.persistence.Id;
import javax.persistence.Table;

import org.apache.cloudstack.acl.AclEntityType;

import com.cloud.network.MonitoringService;

@Entity
@Table(name = "monitoring_services")
public class MonitoringServiceVO implements MonitoringService {

    public MonitoringServiceVO(String service, String processName, String serviceName, String servicePath, String servicePidFile, boolean defaultService) {
        this.service = service;
<<<<<<< HEAD
        this.processname = processname;
        servicename = serviceName;
        this.servicePath = servicePath;
        servicePidFile = pidFile;
=======
        this.processName = processName;
        this.serviceName = serviceName;
        this.servicePath = servicePath;
        this.servicePidFile = servicePidFile;
>>>>>>> 33846338
        this.defaultService = defaultService;
    }

    protected MonitoringServiceVO() {
    }

    @Id
    @GeneratedValue(strategy = GenerationType.IDENTITY)
    @Column(name = "id")
    long id;

    @Column(name = "service")
    String service;

    @Column(name = "process_name", updatable = false)
    String processName;

    @Column(name = "service_name", updatable = false)
    String serviceName;

    @Column(name = "service_path", updatable = false)
    private String servicePath;

    @Column(name = "pidFile", updatable = false)
    private String servicePidFile;

    @Column(name = "isDefault")
    private boolean defaultService;

    @Column(name = "uuid")
    String uuid = UUID.randomUUID().toString();

    @Override
    public long getId() {
        return id;
    }

    @Override
    public String getService() {
        return service;
    }

    @Override
    public String getServiceName() {
<<<<<<< HEAD
        return servicename;  //To change body of implemented methods use File | Settings | File Templates.
    }

    @Override
    public String getPidFile() {
        return servicePidFile;

=======
        return serviceName;  //To change body of implemented methods use File | Settings | File Templates.
    }

    @Override
    public String getServicePidFile() {
        return servicePidFile;
>>>>>>> 33846338
    }

    @Override
    public String getServicePath() {
        return servicePidFile;
    }

    @Override
    public String getUuid() {
        return null;  //To change body of implemented methods use File | Settings | File Templates.
    }

    @Override
    public long getAccountId() {
        return 0;  //To change body of implemented methods use File | Settings | File Templates.
    }

    @Override
    public long getDomainId() {
        return 0;  //To change body of implemented methods use File | Settings | File Templates.
    }

    public boolean isDefaultService() {
        return defaultService;
    }

    public String getProcessName() {
        return processName;
    }

    @Override
    public AclEntityType getEntityType() {
        return AclEntityType.MonitorService;
    }

}<|MERGE_RESOLUTION|>--- conflicted
+++ resolved
@@ -35,17 +35,10 @@
 
     public MonitoringServiceVO(String service, String processName, String serviceName, String servicePath, String servicePidFile, boolean defaultService) {
         this.service = service;
-<<<<<<< HEAD
-        this.processname = processname;
-        servicename = serviceName;
-        this.servicePath = servicePath;
-        servicePidFile = pidFile;
-=======
         this.processName = processName;
         this.serviceName = serviceName;
         this.servicePath = servicePath;
         this.servicePidFile = servicePidFile;
->>>>>>> 33846338
         this.defaultService = defaultService;
     }
 
@@ -90,22 +83,12 @@
 
     @Override
     public String getServiceName() {
-<<<<<<< HEAD
-        return servicename;  //To change body of implemented methods use File | Settings | File Templates.
-    }
-
-    @Override
-    public String getPidFile() {
-        return servicePidFile;
-
-=======
         return serviceName;  //To change body of implemented methods use File | Settings | File Templates.
     }
 
     @Override
     public String getServicePidFile() {
         return servicePidFile;
->>>>>>> 33846338
     }
 
     @Override
