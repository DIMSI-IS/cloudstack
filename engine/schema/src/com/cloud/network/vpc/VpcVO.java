// Licensed to the Apache Software Foundation (ASF) under one
// or more contributor license agreements.  See the NOTICE file
// distributed with this work for additional information
// regarding copyright ownership.  The ASF licenses this file
// to you under the Apache License, Version 2.0 (the
// "License"); you may not use this file except in compliance
// with the License.  You may obtain a copy of the License at
//
//   http://www.apache.org/licenses/LICENSE-2.0
//
// Unless required by applicable law or agreed to in writing,
// software distributed under the License is distributed on an
// "AS IS" BASIS, WITHOUT WARRANTIES OR CONDITIONS OF ANY
// KIND, either express or implied.  See the License for the
// specific language governing permissions and limitations
// under the License.
package com.cloud.network.vpc;

import java.util.Date;
import java.util.UUID;

import javax.persistence.Column;
import javax.persistence.Entity;
import javax.persistence.EnumType;
import javax.persistence.Enumerated;
import javax.persistence.Id;
import javax.persistence.Table;

import org.apache.cloudstack.acl.AclEntityType;

import com.cloud.utils.db.GenericDao;

@Entity
@Table(name = "vpc")
public class VpcVO implements Vpc {
    @Id
    @Column(name = "id")
    long id;

<<<<<<< HEAD
    @Column(name="uuid")
    private String uuid;

    @Column(name="name")
=======
    @Column(name = "uuid")
    private String uuid;

    @Column(name = "name")
>>>>>>> da8ee45a
    private String name;

    @Column(name = "display_text")
    String displayText;

    @Column(name = "zone_id")
    long zoneId;

    @Column(name = "cidr")
    private String cidr = null;

<<<<<<< HEAD
    @Column(name="domain_id")
    Long domainId = null;

    @Column(name="account_id")
=======
    @Column(name = "domain_id")
    Long domainId = null;

    @Column(name = "account_id")
>>>>>>> da8ee45a
    Long accountId = null;

    @Column(name = "state")
    @Enumerated(value = EnumType.STRING)
    State state;

<<<<<<< HEAD
    @Column(name="vpc_offering_id")
    long vpcOfferingId;

    @Column(name=GenericDao.REMOVED_COLUMN)
=======
    @Column(name = "vpc_offering_id")
    long vpcOfferingId;

    @Column(name = GenericDao.REMOVED_COLUMN)
>>>>>>> da8ee45a
    Date removed;

    @Column(name = GenericDao.CREATED_COLUMN)
    Date created;

<<<<<<< HEAD
    @Column(name="network_domain")
    String networkDomain;

    @Column(name="restart_required")
=======
    @Column(name = "network_domain")
    String networkDomain;

    @Column(name = "restart_required")
>>>>>>> da8ee45a
    boolean restartRequired = false;

    public VpcVO() {
        this.uuid = UUID.randomUUID().toString();
    }

<<<<<<< HEAD
    public VpcVO(long zoneId, String name, String displayText, long accountId, long domainId, long vpcOffId, String cidr,
            String networkDomain) {
=======
    public VpcVO(long zoneId, String name, String displayText, long accountId, long domainId, long vpcOffId, String cidr, String networkDomain) {
>>>>>>> da8ee45a
        this.zoneId = zoneId;
        this.name = name;
        this.displayText = displayText;
        this.accountId = accountId;
        this.domainId = domainId;
        this.cidr = cidr;
        this.uuid = UUID.randomUUID().toString();
        this.state = State.Enabled;
        this.networkDomain = networkDomain;
        this.vpcOfferingId = vpcOffId;
    }

    @Override
    public long getId() {
        return id;
    }

    @Override
    public String getUuid() {
        return uuid;
    }

    @Override
    public String getName() {
        return name;
    }

    @Override
    public long getZoneId() {
        return zoneId;
    }

    @Override
    public String getCidr() {
        return cidr;
    }

    @Override
    public long getDomainId() {
        return domainId;
    }

    @Override
    public long getAccountId() {
        return accountId;
    }

    @Override
    public State getState() {
        return state;
    }

    public void setState(State state) {
        this.state = state;
    }

    @Override
    public long getVpcOfferingId() {
        return vpcOfferingId;
    }

    public Date getRemoved() {
        return removed;
    }

    @Override
    public String getDisplayText() {
        return displayText;
    }

    public void setName(String name) {
        this.name = name;
    }

    public void setDisplayText(String displayText) {
        this.displayText = displayText;
    }

    @Override
    public String toString() {
        StringBuilder buf = new StringBuilder("[VPC [");
        return buf.append(id).append("-").append(name).append("]").toString();
    }

    @Override
    public String getNetworkDomain() {
        return networkDomain;
    }

    public void setRestartRequired(boolean restartRequired) {
        this.restartRequired = restartRequired;
    }

    @Override
    public boolean isRestartRequired() {
        return restartRequired;
    }

    @Override
    public AclEntityType getEntityType() {
        return AclEntityType.Vpc;
    }
}<|MERGE_RESOLUTION|>--- conflicted
+++ resolved
@@ -37,17 +37,10 @@
     @Column(name = "id")
     long id;
 
-<<<<<<< HEAD
-    @Column(name="uuid")
-    private String uuid;
-
-    @Column(name="name")
-=======
     @Column(name = "uuid")
     private String uuid;
 
     @Column(name = "name")
->>>>>>> da8ee45a
     private String name;
 
     @Column(name = "display_text")
@@ -59,62 +52,36 @@
     @Column(name = "cidr")
     private String cidr = null;
 
-<<<<<<< HEAD
-    @Column(name="domain_id")
-    Long domainId = null;
-
-    @Column(name="account_id")
-=======
     @Column(name = "domain_id")
     Long domainId = null;
 
     @Column(name = "account_id")
->>>>>>> da8ee45a
     Long accountId = null;
 
     @Column(name = "state")
     @Enumerated(value = EnumType.STRING)
     State state;
 
-<<<<<<< HEAD
-    @Column(name="vpc_offering_id")
-    long vpcOfferingId;
-
-    @Column(name=GenericDao.REMOVED_COLUMN)
-=======
     @Column(name = "vpc_offering_id")
     long vpcOfferingId;
 
     @Column(name = GenericDao.REMOVED_COLUMN)
->>>>>>> da8ee45a
     Date removed;
 
     @Column(name = GenericDao.CREATED_COLUMN)
     Date created;
 
-<<<<<<< HEAD
-    @Column(name="network_domain")
-    String networkDomain;
-
-    @Column(name="restart_required")
-=======
     @Column(name = "network_domain")
     String networkDomain;
 
     @Column(name = "restart_required")
->>>>>>> da8ee45a
     boolean restartRequired = false;
 
     public VpcVO() {
         this.uuid = UUID.randomUUID().toString();
     }
 
-<<<<<<< HEAD
-    public VpcVO(long zoneId, String name, String displayText, long accountId, long domainId, long vpcOffId, String cidr,
-            String networkDomain) {
-=======
     public VpcVO(long zoneId, String name, String displayText, long accountId, long domainId, long vpcOffId, String cidr, String networkDomain) {
->>>>>>> da8ee45a
         this.zoneId = zoneId;
         this.name = name;
         this.displayText = displayText;
