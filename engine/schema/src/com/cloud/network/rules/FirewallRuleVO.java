--- conflicted
+++ resolved
@@ -274,8 +274,7 @@
         return trafficType;
     }
 
-<<<<<<< HEAD
-=======
+
     public void setDisplay(boolean display) {
         this.display = display;
     }
@@ -285,13 +284,8 @@
         return display;
     }
 
->>>>>>> 63e3eea7
     @Override
     public IAMEntityType getEntityType() {
         return IAMEntityType.FirewallRule;
     }
-<<<<<<< HEAD
-=======
-
->>>>>>> 63e3eea7
 }