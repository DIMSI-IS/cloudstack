--- conflicted
+++ resolved
@@ -16,12 +16,6 @@
 // under the License.
 package com.cloud.user;
 
-<<<<<<< HEAD
-import org.apache.cloudstack.acl.AclEntityType;
-import org.apache.cloudstack.api.InternalIdentity;
-
-=======
->>>>>>> da8ee45a
 import javax.persistence.Column;
 import javax.persistence.Entity;
 import javax.persistence.GeneratedValue;
@@ -30,30 +24,12 @@
 import javax.persistence.Table;
 import javax.persistence.Transient;
 
+import org.apache.cloudstack.acl.AclEntityType;
+
 @Entity
 @Table(name = "ssh_keypairs")
 public class SSHKeyPairVO implements SSHKeyPair {
 
-<<<<<<< HEAD
-	@Id
-	@GeneratedValue(strategy=GenerationType.IDENTITY)
-	@Column(name="id")
-	private Long id = null;
-
-	@Column(name="account_id")
-	private long accountId;
-
-    @Column(name="domain_id")
-    private long domainId;
-
-    @Column(name="keypair_name")
-    private String name;
-
-    @Column(name="fingerprint")
-    private String fingerprint;
-
-    @Column(name="public_key", length=5120)
-=======
     @Id
     @GeneratedValue(strategy = GenerationType.IDENTITY)
     @Column(name = "id")
@@ -72,76 +48,11 @@
     private String fingerprint;
 
     @Column(name = "public_key", length = 5120)
->>>>>>> da8ee45a
     private String publicKey;
 
     @Transient
     private String privateKey;
 
-<<<<<<< HEAD
-	@Override
-	public long getId() {
-		return id;
-	}
-
-	@Override
-	public long getAccountId() {
-		return accountId;
-	}
-
-	@Override
-	public long getDomainId() {
-		return domainId;
-	}
-
-	@Override
-	public String getFingerprint() {
-		return fingerprint;
-	}
-
-	@Override
-	public String getName() {
-		return name;
-	}
-
-	@Override
-	public String getPublicKey() {
-		return publicKey;
-	}
-
-	@Override
-	public String getPrivateKey() {
-		return privateKey;
-	}
-
-	public void setId(Long id) {
-		this.id = id;
-	}
-
-	public void setAccountId(long accountId) {
-		this.accountId = accountId;
-	}
-
-	public void setDomainId(long domainId) {
-		this.domainId = domainId;
-	}
-
-	public void setName(String name) {
-		this.name = name;
-	}
-
-	public void setFingerprint(String fingerprint) {
-		this.fingerprint = fingerprint;
-	}
-
-	public void setPublicKey(String publicKey) {
-		this.publicKey = publicKey;
-	}
-
-	public void setPrivateKey(String privateKey) {
-		this.privateKey = privateKey;
-	}
-=======
     @Override
     public long getId() {
         return id;
@@ -204,7 +115,6 @@
     public void setPrivateKey(String privateKey) {
         this.privateKey = privateKey;
     }
->>>>>>> da8ee45a
 
     @Override
     public AclEntityType getEntityType() {
