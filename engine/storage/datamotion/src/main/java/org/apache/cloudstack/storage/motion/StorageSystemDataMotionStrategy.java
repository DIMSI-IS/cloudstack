/*
 * Licensed to the Apache Software Foundation (ASF) under one
 * or more contributor license agreements.  See the NOTICE file
 * distributed with this work for additional information
 * regarding copyright ownership.  The ASF licenses this file
 * to you under the Apache License, Version 2.0 (the
 * "License"); you may not use this file except in compliance
 * with the License.  You may obtain a copy of the License at
 *
 *   http://www.apache.org/licenses/LICENSE-2.0
 *
 * Unless required by applicable law or agreed to in writing,
 * software distributed under the License is distributed on an
 * "AS IS" BASIS, WITHOUT WARRANTIES OR CONDITIONS OF ANY
 * KIND, either express or implied.  See the License for the
 * specific language governing permissions and limitations
 * under the License.
 */
package org.apache.cloudstack.storage.motion;

import java.util.ArrayList;
import java.util.Collection;
import java.util.Collections;
import java.util.HashMap;
import java.util.List;
import java.util.Map;
import java.util.Objects;
import java.util.Random;
import java.util.Set;
import java.util.UUID;
import java.util.concurrent.TimeUnit;

import javax.inject.Inject;

import com.cloud.agent.api.PrepareForMigrationAnswer;
import org.apache.cloudstack.engine.subsystem.api.storage.ChapInfo;
import org.apache.cloudstack.engine.subsystem.api.storage.ClusterScope;
import org.apache.cloudstack.engine.subsystem.api.storage.CopyCommandResult;
import org.apache.cloudstack.engine.subsystem.api.storage.DataMotionStrategy;
import org.apache.cloudstack.engine.subsystem.api.storage.DataObject;
import org.apache.cloudstack.engine.subsystem.api.storage.DataStore;
import org.apache.cloudstack.engine.subsystem.api.storage.DataStoreCapabilities;
import org.apache.cloudstack.engine.subsystem.api.storage.DataStoreManager;
import org.apache.cloudstack.engine.subsystem.api.storage.EndPoint;
import org.apache.cloudstack.engine.subsystem.api.storage.EndPointSelector;
import org.apache.cloudstack.engine.subsystem.api.storage.HostScope;
import org.apache.cloudstack.engine.subsystem.api.storage.ObjectInDataStoreStateMachine;
import org.apache.cloudstack.engine.subsystem.api.storage.PrimaryDataStore;
import org.apache.cloudstack.engine.subsystem.api.storage.ObjectInDataStoreStateMachine.Event;
import org.apache.cloudstack.engine.subsystem.api.storage.PrimaryDataStoreDriver;
import org.apache.cloudstack.engine.subsystem.api.storage.Scope;
import org.apache.cloudstack.engine.subsystem.api.storage.SnapshotInfo;
import org.apache.cloudstack.engine.subsystem.api.storage.StorageAction;
import org.apache.cloudstack.engine.subsystem.api.storage.StorageCacheManager;
import org.apache.cloudstack.engine.subsystem.api.storage.StrategyPriority;
import org.apache.cloudstack.engine.subsystem.api.storage.TemplateInfo;
import org.apache.cloudstack.engine.subsystem.api.storage.VolumeDataFactory;
import org.apache.cloudstack.engine.subsystem.api.storage.VolumeInfo;
import org.apache.cloudstack.engine.subsystem.api.storage.VolumeService;
import org.apache.cloudstack.engine.subsystem.api.storage.VolumeService.VolumeApiResult;
import org.apache.cloudstack.engine.subsystem.api.storage.ZoneScope;
import org.apache.cloudstack.framework.async.AsyncCallFuture;
import org.apache.cloudstack.framework.async.AsyncCompletionCallback;
import org.apache.cloudstack.framework.config.dao.ConfigurationDao;
import org.apache.cloudstack.storage.command.CopyCmdAnswer;
import org.apache.cloudstack.storage.command.CopyCommand;
import org.apache.cloudstack.storage.command.ResignatureAnswer;
import org.apache.cloudstack.storage.command.ResignatureCommand;
import org.apache.cloudstack.storage.datastore.db.PrimaryDataStoreDao;
import org.apache.cloudstack.storage.datastore.db.SnapshotDataStoreDao;
import org.apache.cloudstack.storage.datastore.db.StoragePoolVO;
import org.apache.cloudstack.storage.to.PrimaryDataStoreTO;
import org.apache.cloudstack.storage.to.VolumeObjectTO;
import org.apache.commons.lang3.StringUtils;
import org.apache.logging.log4j.Logger;
import org.apache.logging.log4j.LogManager;

import com.cloud.agent.AgentManager;
import com.cloud.agent.api.Answer;
import com.cloud.agent.api.MigrateAnswer;
import com.cloud.agent.api.MigrateCommand;
import com.cloud.agent.api.MigrateCommand.MigrateDiskInfo;
import com.cloud.agent.api.ModifyTargetsAnswer;
import com.cloud.agent.api.ModifyTargetsCommand;
import com.cloud.agent.api.PrepareForMigrationCommand;
import com.cloud.agent.api.storage.CopyVolumeAnswer;
import com.cloud.agent.api.storage.CopyVolumeCommand;
import com.cloud.agent.api.storage.MigrateVolumeAnswer;
import com.cloud.agent.api.storage.MigrateVolumeCommand;
import com.cloud.agent.api.to.DataStoreTO;
import com.cloud.agent.api.to.DataTO;
import com.cloud.agent.api.to.DiskTO;
import com.cloud.agent.api.to.NfsTO;
import com.cloud.agent.api.to.VirtualMachineTO;
import com.cloud.configuration.Config;
import com.cloud.dc.dao.ClusterDao;
import com.cloud.exception.AgentUnavailableException;
import com.cloud.exception.OperationTimedoutException;
import com.cloud.host.Host;
import com.cloud.host.HostVO;
import com.cloud.host.dao.HostDao;
import com.cloud.hypervisor.Hypervisor.HypervisorType;
import com.cloud.resource.ResourceState;
import com.cloud.storage.DataStoreRole;
import com.cloud.storage.DiskOfferingVO;
import com.cloud.storage.MigrationOptions;
import com.cloud.storage.ScopeType;
import com.cloud.storage.Snapshot;
import com.cloud.storage.SnapshotVO;
import com.cloud.storage.Storage;
import com.cloud.storage.Storage.ImageFormat;
import com.cloud.storage.Storage.ProvisioningType;
import com.cloud.storage.Storage.StoragePoolType;
import com.cloud.storage.StorageManager;
import com.cloud.storage.StoragePool;
import com.cloud.storage.VMTemplateStoragePoolVO;
import com.cloud.storage.VMTemplateStorageResourceAssoc;
import com.cloud.storage.VMTemplateVO;
import com.cloud.storage.Volume;
import com.cloud.storage.VolumeDetailVO;
import com.cloud.storage.VolumeVO;
import com.cloud.storage.dao.DiskOfferingDao;
import com.cloud.storage.dao.GuestOSCategoryDao;
import com.cloud.storage.dao.GuestOSDao;
import com.cloud.storage.dao.SnapshotDao;
import com.cloud.storage.dao.SnapshotDetailsDao;
import com.cloud.storage.dao.SnapshotDetailsVO;
import com.cloud.storage.dao.VMTemplateDao;
import com.cloud.storage.dao.VMTemplatePoolDao;
import com.cloud.storage.dao.VolumeDao;
import com.cloud.storage.dao.VolumeDetailsDao;
import com.cloud.utils.NumbersUtil;
import com.cloud.utils.db.GlobalLock;
import com.cloud.utils.exception.CloudRuntimeException;
import com.cloud.vm.VMInstanceVO;
import com.cloud.vm.VirtualMachine;
import com.cloud.vm.VirtualMachineManager;
import com.cloud.vm.dao.VMInstanceDao;
import com.google.common.base.Preconditions;
import java.util.Arrays;
import java.util.HashSet;
import java.util.stream.Collectors;
import org.apache.commons.collections.CollectionUtils;

import static org.apache.cloudstack.vm.UnmanagedVMsManagerImpl.KVM_VM_IMPORT_DEFAULT_TEMPLATE_NAME;
import static org.apache.cloudstack.vm.UnmanagedVMsManagerImpl.VM_IMPORT_DEFAULT_TEMPLATE_NAME;

public class StorageSystemDataMotionStrategy implements DataMotionStrategy {
    protected Logger logger = LogManager.getLogger(getClass());
    private static final Random RANDOM = new Random(System.nanoTime());
    private static final int LOCK_TIME_IN_SECONDS = 300;
    private static final String OPERATION_NOT_SUPPORTED = "This operation is not supported.";


    @Inject
    protected AgentManager agentManager;
    @Inject
    private ConfigurationDao _configDao;
    @Inject
    private DataStoreManager dataStoreMgr;
    @Inject
    protected DiskOfferingDao _diskOfferingDao;
    @Inject
    private GuestOSCategoryDao _guestOsCategoryDao;
    @Inject
    private GuestOSDao _guestOsDao;
    @Inject
    private ClusterDao clusterDao;
    @Inject
    private HostDao _hostDao;
    @Inject
    protected PrimaryDataStoreDao _storagePoolDao;
    @Inject
    private SnapshotDao _snapshotDao;
    @Inject
    private SnapshotDataStoreDao _snapshotDataStoreDao;
    @Inject
    private SnapshotDetailsDao _snapshotDetailsDao;
    @Inject
    private VMInstanceDao _vmDao;
    @Inject
    private VMTemplateDao _vmTemplateDao;
    @Inject
    private VolumeDao _volumeDao;
    @Inject
    private VolumeDataFactory _volumeDataFactory;
    @Inject
    private VolumeDetailsDao volumeDetailsDao;
    @Inject
    private VolumeService _volumeService;
    @Inject
    private StorageCacheManager cacheMgr;
    @Inject
    private EndPointSelector selector;
    @Inject
    VMTemplatePoolDao templatePoolDao;
    @Inject
    private VolumeDataFactory _volFactory;

    @Override
    public StrategyPriority canHandle(DataObject srcData, DataObject destData) {
        if (srcData instanceof SnapshotInfo) {
            if (canHandle(srcData) || canHandle(destData)) {
                return StrategyPriority.HIGHEST;
            }
        }

        if (srcData instanceof TemplateInfo && destData instanceof VolumeInfo &&
                (srcData.getDataStore().getId() == destData.getDataStore().getId()) &&
                (canHandle(srcData) || canHandle(destData))) {
            // Both source and dest are on the same storage, so just clone them.
            return StrategyPriority.HIGHEST;
        }

        if (srcData instanceof VolumeInfo && destData instanceof VolumeInfo) {
            VolumeInfo srcVolumeInfo = (VolumeInfo)srcData;

            if (isVolumeOnManagedStorage(srcVolumeInfo)) {
                return StrategyPriority.HIGHEST;
            }

            VolumeInfo destVolumeInfo = (VolumeInfo)destData;

            if (isVolumeOnManagedStorage(destVolumeInfo)) {
                return StrategyPriority.HIGHEST;
            }
        }

        if (srcData instanceof VolumeInfo && destData instanceof TemplateInfo) {
            VolumeInfo srcVolumeInfo = (VolumeInfo)srcData;

            if (isVolumeOnManagedStorage(srcVolumeInfo)) {
                return StrategyPriority.HIGHEST;
            }
        }

        return StrategyPriority.CANT_HANDLE;
    }

    private boolean isVolumeOnManagedStorage(VolumeInfo volumeInfo) {
        DataStore dataStore = volumeInfo.getDataStore();

        if (dataStore.getRole() == DataStoreRole.Primary) {
            long storagePooldId = dataStore.getId();
            StoragePoolVO storagePoolVO = _storagePoolDao.findById(storagePooldId);

            return storagePoolVO.isManaged();
        }

        return false;
    }

    // canHandle returns true if the storage driver for the DataObject that's passed in can support certain features (what features we
    // care about during a particular invocation of this method depend on what type of DataObject was passed in (ex. VolumeInfo versus SnapshotInfo)).
    private boolean canHandle(DataObject dataObject) {
        Preconditions.checkArgument(dataObject != null, "Passing 'null' to dataObject of canHandle(DataObject) is not supported.");

        DataStore dataStore = dataObject.getDataStore();

        if (dataStore.getRole() == DataStoreRole.Primary) {
            Map<String, String> mapCapabilities = dataStore.getDriver().getCapabilities();

            if (mapCapabilities == null) {
                return false;
            }

            if (dataObject instanceof VolumeInfo || dataObject instanceof SnapshotInfo) {
                String value = mapCapabilities.get(DataStoreCapabilities.STORAGE_SYSTEM_SNAPSHOT.toString());
                Boolean supportsStorageSystemSnapshots = Boolean.valueOf(value);

                if (supportsStorageSystemSnapshots) {
                    logger.info("Using 'StorageSystemDataMotionStrategy' (dataObject is a volume or snapshot and the storage system supports snapshots)");

                    return true;
                }
            } else if (dataObject instanceof TemplateInfo) {
                // If the storage system can clone volumes, we can cache templates on it.
                String value = mapCapabilities.get(DataStoreCapabilities.CAN_CREATE_VOLUME_FROM_VOLUME.toString());
                Boolean canCloneVolume = Boolean.valueOf(value);

                if (canCloneVolume) {
                    logger.info("Using 'StorageSystemDataMotionStrategy' (dataObject is a template and the storage system can create a volume from a volume)");

                    return true;
                }
            }
        }

        return false;
    }

    @Override
    public final StrategyPriority canHandle(Map<VolumeInfo, DataStore> volumeMap, Host srcHost, Host destHost) {
        if (HypervisorType.KVM.equals(srcHost.getHypervisorType())) {
            return internalCanHandle(volumeMap, srcHost, destHost);
        }
        return StrategyPriority.CANT_HANDLE;
    }

    /**
     * Handles migrating volumes on managed Storage.
     */
    protected StrategyPriority internalCanHandle(Map<VolumeInfo, DataStore> volumeMap, Host srcHost, Host destHost) {
        Set<VolumeInfo> volumeInfoSet = volumeMap.keySet();

        for (VolumeInfo volumeInfo : volumeInfoSet) {
            StoragePoolVO storagePoolVO = _storagePoolDao.findById(volumeInfo.getPoolId());

            if (storagePoolVO.isManaged()) {
                return StrategyPriority.HIGHEST;
            }
        }

        Collection<DataStore> dataStores = volumeMap.values();

        for (DataStore dataStore : dataStores) {
            StoragePoolVO storagePoolVO = _storagePoolDao.findById(dataStore.getId());

            if (storagePoolVO.isManaged()) {
                return StrategyPriority.HIGHEST;
            }

        }
        return StrategyPriority.CANT_HANDLE;
    }

    @Override
    public void copyAsync(DataObject srcData, DataObject destData, Host destHost, AsyncCompletionCallback<CopyCommandResult> callback) {
        if (srcData instanceof SnapshotInfo) {
            SnapshotInfo srcSnapshotInfo = (SnapshotInfo)srcData;

            handleCopyAsyncForSnapshot(srcSnapshotInfo, destData, callback);
        } else if (srcData instanceof TemplateInfo && destData instanceof VolumeInfo) {
            TemplateInfo srcTemplateInfo = (TemplateInfo)srcData;
            VolumeInfo destVolumeInfo = (VolumeInfo)destData;

            handleCopyAsyncForTemplateAndVolume(srcTemplateInfo, destVolumeInfo, callback);
        } else if (srcData instanceof VolumeInfo && destData instanceof VolumeInfo) {
            VolumeInfo srcVolumeInfo = (VolumeInfo)srcData;
            VolumeInfo destVolumeInfo = (VolumeInfo)destData;

            handleCopyAsyncForVolumes(srcVolumeInfo, destVolumeInfo, callback);
        } else if (srcData instanceof VolumeInfo && destData instanceof TemplateInfo &&
                (destData.getDataStore().getRole() == DataStoreRole.Image || destData.getDataStore().getRole() == DataStoreRole.ImageCache)) {
            VolumeInfo srcVolumeInfo = (VolumeInfo)srcData;
            TemplateInfo destTemplateInfo = (TemplateInfo)destData;

            handleCreateTemplateFromManagedVolume(srcVolumeInfo, destTemplateInfo, callback);
        }
        else {
            handleError(OPERATION_NOT_SUPPORTED, callback);
        }
    }

    private void handleCopyAsyncForSnapshot(SnapshotInfo srcSnapshotInfo, DataObject destData, AsyncCompletionCallback<CopyCommandResult> callback) {
        verifyFormat(srcSnapshotInfo);

        boolean canHandleSrc = canHandle(srcSnapshotInfo);

        if (canHandleSrc && (destData instanceof TemplateInfo || destData instanceof SnapshotInfo) &&
                (destData.getDataStore().getRole() == DataStoreRole.Image || destData.getDataStore().getRole() == DataStoreRole.ImageCache)) {
            handleCopyAsyncToSecondaryStorage(srcSnapshotInfo, destData, callback);
        } else if (destData instanceof VolumeInfo) {
            handleCopyAsyncForSnapshotToVolume(srcSnapshotInfo, (VolumeInfo)destData, callback);
        } else {
            handleError(OPERATION_NOT_SUPPORTED, callback);
        }
    }

    private void handleCopyAsyncForSnapshotToVolume(SnapshotInfo srcSnapshotInfo, VolumeInfo destVolumeInfo,
                                                    AsyncCompletionCallback<CopyCommandResult> callback) {
        boolean canHandleSrc = canHandle(srcSnapshotInfo);
        boolean canHandleDest = canHandle(destVolumeInfo);

        if (canHandleSrc && canHandleDest) {
            if (srcSnapshotInfo.getDataStore().getId() == destVolumeInfo.getDataStore().getId()) {
                handleCreateManagedVolumeFromManagedSnapshot(srcSnapshotInfo, destVolumeInfo, callback);
            } else {
                String errMsg = "To perform this operation, the source and destination primary storages must be the same.";

                handleError(errMsg, callback);
            }
        }
        else if (!canHandleSrc && !canHandleDest) {
            handleError(OPERATION_NOT_SUPPORTED, callback);
        }
        else if (canHandleSrc) {
            handleCreateNonManagedVolumeFromManagedSnapshot(srcSnapshotInfo, destVolumeInfo, callback);
        }
        else {
            handleCreateManagedVolumeFromNonManagedSnapshot(srcSnapshotInfo, destVolumeInfo, callback);
        }
    }

    private void handleCopyAsyncForTemplateAndVolume(TemplateInfo srcTemplateInfo, VolumeInfo destVolumeInfo, AsyncCompletionCallback<CopyCommandResult> callback) {
        boolean canHandleSrc = canHandle(srcTemplateInfo);

        if (!canHandleSrc) {
            handleError(OPERATION_NOT_SUPPORTED, callback);
        }

        handleCreateVolumeFromTemplateBothOnStorageSystem(srcTemplateInfo, destVolumeInfo, callback);
    }

    private void handleCopyAsyncForVolumes(VolumeInfo srcVolumeInfo, VolumeInfo destVolumeInfo, AsyncCompletionCallback<CopyCommandResult> callback) {
        if (srcVolumeInfo.getState() == Volume.State.Migrating) {
            if (isVolumeOnManagedStorage(srcVolumeInfo)) {
                if (destVolumeInfo.getDataStore().getRole() == DataStoreRole.Image || destVolumeInfo.getDataStore().getRole() == DataStoreRole.ImageCache) {
                    handleVolumeCopyFromManagedStorageToSecondaryStorage(srcVolumeInfo, destVolumeInfo, callback);
                } else if (!isVolumeOnManagedStorage(destVolumeInfo)) {
                    handleVolumeMigrationFromManagedStorageToNonManagedStorage(srcVolumeInfo, destVolumeInfo, callback);
                } else {
                    handleVolumeMigrationFromManagedStorageToManagedStorage(srcVolumeInfo, destVolumeInfo, callback);
                }
            } else if (!isVolumeOnManagedStorage(destVolumeInfo)) {
                if (!HypervisorType.KVM.equals(srcVolumeInfo.getHypervisorType())) {
                    String errMsg = String.format("Currently migrating volumes between managed storage providers is not supported on %s hypervisor", srcVolumeInfo.getHypervisorType().toString());
                    handleError(errMsg, callback);
                } else {
                    handleVolumeMigrationForKVM(srcVolumeInfo, destVolumeInfo, callback);
                }
            } else {
                handleVolumeMigrationFromNonManagedStorageToManagedStorage(srcVolumeInfo, destVolumeInfo, callback);
            }
        } else if (srcVolumeInfo.getState() == Volume.State.Uploaded &&
                (srcVolumeInfo.getDataStore().getRole() == DataStoreRole.Image || srcVolumeInfo.getDataStore().getRole() == DataStoreRole.ImageCache) &&
                destVolumeInfo.getDataStore().getRole() == DataStoreRole.Primary) {
            ImageFormat imageFormat = destVolumeInfo.getFormat();

            if (!ImageFormat.QCOW2.equals(imageFormat)) {
                String errMsg = "The 'StorageSystemDataMotionStrategy' does not support this upload use case (non KVM).";

                handleError(errMsg, callback);
            }

            handleCreateVolumeFromVolumeOnSecondaryStorage(srcVolumeInfo, destVolumeInfo, destVolumeInfo.getDataCenterId(), HypervisorType.KVM, callback);
        } else {
            handleError(OPERATION_NOT_SUPPORTED, callback);
        }
    }

    private void handleError(String errMsg, AsyncCompletionCallback<CopyCommandResult> callback) {
        logger.warn(errMsg);

        invokeCallback(errMsg, callback);

        throw new UnsupportedOperationException(errMsg);
    }

    private void invokeCallback(String errMsg, AsyncCompletionCallback<CopyCommandResult> callback) {
        CopyCmdAnswer copyCmdAnswer = new CopyCmdAnswer(errMsg);

        CopyCommandResult result = new CopyCommandResult(null, copyCmdAnswer);

        result.setResult(errMsg);

        callback.complete(result);
    }

    private void handleVolumeCopyFromManagedStorageToSecondaryStorage(VolumeInfo srcVolumeInfo, VolumeInfo destVolumeInfo,
                                                                      AsyncCompletionCallback<CopyCommandResult> callback) {
        String errMsg = null;
        String volumePath = null;

        try {
            if (!HypervisorType.KVM.equals(srcVolumeInfo.getHypervisorType())) {
                throw new CloudRuntimeException("Currently, only the KVM hypervisor type is supported for the migration of a volume " +
                        "from managed storage to non-managed storage.");
            }

            HypervisorType hypervisorType = HypervisorType.KVM;
            VirtualMachine vm = srcVolumeInfo.getAttachedVM();

            if (vm != null && vm.getState() != VirtualMachine.State.Stopped) {
                throw new CloudRuntimeException("Currently, if a volume to copy from managed storage to secondary storage is attached to " +
                        "a VM, the VM must be in the Stopped state.");
            }

            long srcStoragePoolId = srcVolumeInfo.getPoolId();
            StoragePoolVO srcStoragePoolVO = _storagePoolDao.findById(srcStoragePoolId);

            HostVO hostVO;

            if (srcStoragePoolVO.getClusterId() != null) {
                hostVO = getHostInCluster(srcStoragePoolVO.getClusterId());
            }
            else {
                hostVO = getHost(srcVolumeInfo.getDataCenterId(), hypervisorType, false);
            }

            volumePath = copyManagedVolumeToSecondaryStorage(srcVolumeInfo, destVolumeInfo, hostVO,
                    "Unable to copy the volume from managed storage to secondary storage");
        }
        catch (Exception ex) {
            errMsg = "Migration operation failed in 'StorageSystemDataMotionStrategy.handleVolumeCopyFromManagedStorageToSecondaryStorage': " +
                    ex.getMessage();

            throw new CloudRuntimeException(errMsg, ex);
        }
        finally {
            CopyCmdAnswer copyCmdAnswer;

            if (errMsg != null) {
                copyCmdAnswer = new CopyCmdAnswer(errMsg);
            }
            else if (volumePath == null) {
                copyCmdAnswer = new CopyCmdAnswer("Unable to acquire a volume path");
            }
            else {
                VolumeObjectTO volumeObjectTO = (VolumeObjectTO)destVolumeInfo.getTO();

                volumeObjectTO.setPath(volumePath);

                copyCmdAnswer = new CopyCmdAnswer(volumeObjectTO);
            }

            CopyCommandResult result = new CopyCommandResult(null, copyCmdAnswer);

            result.setResult(errMsg);

            callback.complete(result);
        }
    }

    private void handleVolumeMigrationFromManagedStorageToManagedStorage(VolumeInfo srcVolumeInfo, VolumeInfo destVolumeInfo,
                                                                AsyncCompletionCallback<CopyCommandResult> callback) {
        if (!HypervisorType.KVM.equals(srcVolumeInfo.getHypervisorType())) {
            String errMsg = String.format("Currently migrating volumes between managed storage providers is not supported on %s hypervisor", srcVolumeInfo.getHypervisorType().toString());
            handleError(errMsg, callback);
        } else {
            handleVolumeMigrationForKVM(srcVolumeInfo, destVolumeInfo, callback);
        }
    }

    private void handleVolumeMigrationFromManagedStorageToNonManagedStorage(VolumeInfo srcVolumeInfo, VolumeInfo destVolumeInfo,
                                                                            AsyncCompletionCallback<CopyCommandResult> callback) {
        String errMsg = null;

        try {
            if (!HypervisorType.KVM.equals(srcVolumeInfo.getHypervisorType())) {
                throw new CloudRuntimeException("Currently, only the KVM hypervisor type is supported for the migration of a volume " +
                        "from managed storage to non-managed storage.");
            }

            HypervisorType hypervisorType = HypervisorType.KVM;
            VirtualMachine vm = srcVolumeInfo.getAttachedVM();

            checkAvailableForMigration(vm);

            long destStoragePoolId = destVolumeInfo.getPoolId();
            StoragePoolVO destStoragePoolVO = _storagePoolDao.findById(destStoragePoolId);

            HostVO hostVO;

            if (destStoragePoolVO.getClusterId() != null) {
                hostVO = getHostInCluster(destStoragePoolVO.getClusterId());
            }
            else {
                hostVO = getHost(destVolumeInfo.getDataCenterId(), hypervisorType, false);
            }

            setCertainVolumeValuesNull(destVolumeInfo.getId());

            // migrate the volume via the hypervisor
            String path = migrateVolumeForKVM(srcVolumeInfo, destVolumeInfo, hostVO, "Unable to migrate the volume from managed storage to non-managed storage");

            updateVolumePath(destVolumeInfo.getId(), path);
        }
        catch (Exception ex) {
            errMsg = "Migration operation failed in 'StorageSystemDataMotionStrategy.handleVolumeMigrationFromManagedStorageToNonManagedStorage': " +
                    ex.getMessage();

            throw new CloudRuntimeException(errMsg, ex);
        }
        finally {
            CopyCmdAnswer copyCmdAnswer;

            if (errMsg != null) {
                copyCmdAnswer = new CopyCmdAnswer(errMsg);
            }
            else {
                destVolumeInfo = _volumeDataFactory.getVolume(destVolumeInfo.getId(), destVolumeInfo.getDataStore());

                DataTO dataTO = destVolumeInfo.getTO();

                copyCmdAnswer = new CopyCmdAnswer(dataTO);
            }

            CopyCommandResult result = new CopyCommandResult(null, copyCmdAnswer);

            result.setResult(errMsg);

            callback.complete(result);
        }
    }

    private void verifyFormatWithPoolType(ImageFormat imageFormat, StoragePoolType poolType) {
        if (imageFormat != ImageFormat.VHD && imageFormat != ImageFormat.OVA && imageFormat != ImageFormat.QCOW2 &&
                !(imageFormat == ImageFormat.RAW && (StoragePoolType.PowerFlex == poolType ||
                StoragePoolType.FiberChannel == poolType))) {
            throw new CloudRuntimeException(String.format("Only the following image types are currently supported: %s, %s, %s, %s (for PowerFlex and FiberChannel)",
                ImageFormat.VHD.toString(), ImageFormat.OVA.toString(), ImageFormat.QCOW2.toString(), ImageFormat.RAW.toString()));
        }
    }

    private void verifyFormat(ImageFormat imageFormat) {
        if (imageFormat != ImageFormat.VHD && imageFormat != ImageFormat.OVA && imageFormat != ImageFormat.QCOW2) {
            throw new CloudRuntimeException("Only the following image types are currently supported: " +
                    ImageFormat.VHD.toString() + ", " + ImageFormat.OVA.toString() + ", and " + ImageFormat.QCOW2);
        }
    }

    private void verifyFormat(SnapshotInfo snapshotInfo) {
        long volumeId = snapshotInfo.getVolumeId();

        VolumeVO volumeVO = _volumeDao.findByIdIncludingRemoved(volumeId);
        StoragePoolVO storagePoolVO = _storagePoolDao.findById(volumeVO.getPoolId());

        verifyFormatWithPoolType(volumeVO.getFormat(), storagePoolVO.getPoolType());
    }

    private boolean usingBackendSnapshotFor(SnapshotInfo snapshotInfo) {
        String property = getSnapshotProperty(snapshotInfo.getId(), "takeSnapshot");

        return Boolean.parseBoolean(property);
    }

    private boolean needCacheStorage(DataObject srcData, DataObject destData) {
        DataTO srcTO = srcData.getTO();
        DataStoreTO srcStoreTO = srcTO.getDataStore();
        DataTO destTO = destData.getTO();
        DataStoreTO destStoreTO = destTO.getDataStore();

        // both snapshot and volume are on primary datastore - no need for a cache storage as hypervisor will copy directly
        if (srcStoreTO instanceof PrimaryDataStoreTO && destStoreTO instanceof PrimaryDataStoreTO) {
            return false;
        }

        if (srcStoreTO instanceof NfsTO || srcStoreTO.getRole() == DataStoreRole.ImageCache) {
            return false;
        }

        if (destStoreTO instanceof NfsTO || destStoreTO.getRole() == DataStoreRole.ImageCache) {
            return false;
        }

        if (logger.isDebugEnabled()) {
            logger.debug("needCacheStorage true; dest at " + destTO.getPath() + ", dest role " + destStoreTO.getRole().toString() + "; src at " +
                    srcTO.getPath() + ", src role " + srcStoreTO.getRole().toString());
        }

        return true;
    }

    private Scope pickCacheScopeForCopy(DataObject srcData, DataObject destData) {
        Scope srcScope = srcData.getDataStore().getScope();
        Scope destScope = destData.getDataStore().getScope();

        Scope selectedScope = null;

        if (srcScope.getScopeId() != null) {
            selectedScope = getZoneScope(srcScope);
        } else if (destScope.getScopeId() != null) {
            selectedScope = getZoneScope(destScope);
        } else {
            logger.warn("Cannot find a zone-wide scope for movement that needs a cache storage");
        }

        return selectedScope;
    }

    private Scope getZoneScope(Scope scope) {
        ZoneScope zoneScope;

        if (scope instanceof ClusterScope) {
            ClusterScope clusterScope = (ClusterScope)scope;

            zoneScope = new ZoneScope(clusterScope.getZoneId());
        } else if (scope instanceof HostScope) {
            HostScope hostScope = (HostScope)scope;

            zoneScope = new ZoneScope(hostScope.getZoneId());
        } else {
            zoneScope = (ZoneScope)scope;
        }

        return zoneScope;
    }

    private void handleVolumeMigrationFromNonManagedStorageToManagedStorage(VolumeInfo srcVolumeInfo, VolumeInfo destVolumeInfo,
                                                                            AsyncCompletionCallback<CopyCommandResult> callback) {
        try {
            HypervisorType hypervisorType = srcVolumeInfo.getHypervisorType();

            if (!HypervisorType.XenServer.equals(hypervisorType) && !HypervisorType.KVM.equals(hypervisorType)) {
                throw new CloudRuntimeException("Currently, only the XenServer and KVM hypervisor types are supported for the migration of a volume " +
                        "from non-managed storage to managed storage.");
            }

            if (HypervisorType.XenServer.equals(hypervisorType)) {
                handleVolumeMigrationForXenServer(srcVolumeInfo, destVolumeInfo);
                destVolumeInfo = _volumeDataFactory.getVolume(destVolumeInfo.getId(), destVolumeInfo.getDataStore());
                DataTO dataTO = destVolumeInfo.getTO();
                CopyCmdAnswer copyCmdAnswer = new CopyCmdAnswer(dataTO);
                CopyCommandResult result = new CopyCommandResult(null, copyCmdAnswer);
                callback.complete(result);
            } else {
                handleVolumeMigrationForKVM(srcVolumeInfo, destVolumeInfo, callback);
            }
        }
        catch (Exception ex) {
            String errMsg = "Migration operation failed in 'StorageSystemDataMotionStrategy.handleVolumeMigrationFromNonManagedStorageToManagedStorage': " +
                    ex.getMessage();

            throw new CloudRuntimeException(errMsg, ex);
        }
    }

    private void handleVolumeMigrationForXenServer(VolumeInfo srcVolumeInfo, VolumeInfo destVolumeInfo) {
        VirtualMachine vm = srcVolumeInfo.getAttachedVM();

        if (vm == null || vm.getState() != VirtualMachine.State.Running) {
            throw new CloudRuntimeException("Currently, a volume to migrate from non-managed storage to managed storage on XenServer must be attached to " +
                    "a VM in the Running state.");
        }

        destVolumeInfo.getDataStore().getDriver().createAsync(destVolumeInfo.getDataStore(), destVolumeInfo, null);

        destVolumeInfo = _volumeDataFactory.getVolume(destVolumeInfo.getId(), destVolumeInfo.getDataStore());

        handleQualityOfServiceForVolumeMigration(destVolumeInfo, PrimaryDataStoreDriver.QualityOfServiceState.MIGRATION);

        HostVO hostVO = _hostDao.findById(vm.getHostId());

        _volumeService.grantAccess(destVolumeInfo, hostVO, destVolumeInfo.getDataStore());

        String value = _configDao.getValue(Config.MigrateWait.key());
        int waitInterval = NumbersUtil.parseInt(value, Integer.parseInt(Config.MigrateWait.getDefaultValue()));

        StoragePool destPool = (StoragePool)dataStoreMgr.getDataStore(destVolumeInfo.getDataStore().getId(), DataStoreRole.Primary);

        MigrateVolumeCommand command = new MigrateVolumeCommand(srcVolumeInfo.getId(), srcVolumeInfo.getPath(), destPool, srcVolumeInfo.getAttachedVmName(),
                srcVolumeInfo.getVolumeType(), waitInterval, null);

        Map<String, String> details = new HashMap<>();

        details.put(DiskTO.MANAGED, Boolean.TRUE.toString());
        details.put(DiskTO.IQN, destVolumeInfo.get_iScsiName());
        details.put(DiskTO.STORAGE_HOST, destPool.getHostAddress());
        details.put(DiskTO.PROTOCOL_TYPE, (destPool.getPoolType() != null) ? destPool.getPoolType().toString() : null);

        command.setDestDetails(details);

        EndPoint ep = selector.select(srcVolumeInfo, StorageAction.MIGRATEVOLUME);

        Answer answer;

        if (ep == null) {
            String errMsg = "No remote endpoint to send command to; check if host or SSVM is down";

            logger.error(errMsg);

            answer = new Answer(command, false, errMsg);
        } else {
            answer = ep.sendMessage(command);
        }

        handleQualityOfServiceForVolumeMigration(destVolumeInfo, PrimaryDataStoreDriver.QualityOfServiceState.NO_MIGRATION);

        if (answer == null || !answer.getResult()) {
            handleFailedVolumeMigration(srcVolumeInfo, destVolumeInfo, hostVO);

            throw new CloudRuntimeException("Failed to migrate volume with ID " + srcVolumeInfo.getId() + " to storage pool with ID " + destPool.getId());
        } else {
            handleSuccessfulVolumeMigration(srcVolumeInfo, destPool, (MigrateVolumeAnswer)answer);
        }
    }

    private void handleSuccessfulVolumeMigration(VolumeInfo srcVolumeInfo, StoragePool destPool, MigrateVolumeAnswer migrateVolumeAnswer) {
        VolumeVO volumeVO = _volumeDao.findById(srcVolumeInfo.getId());

        volumeVO.setPath(migrateVolumeAnswer.getVolumePath());

        String chainInfo = migrateVolumeAnswer.getVolumeChainInfo();

        if (chainInfo != null) {
            volumeVO.setChainInfo(chainInfo);
        }

        volumeVO.setPodId(destPool.getPodId());
        volumeVO.setPoolId(destPool.getId());
        volumeVO.setLastPoolId(srcVolumeInfo.getPoolId());

        _volumeDao.update(srcVolumeInfo.getId(), volumeVO);
    }

    private void handleFailedVolumeMigration(VolumeInfo srcVolumeInfo, VolumeInfo destVolumeInfo, HostVO hostVO) {
        try {
            _volumeService.revokeAccess(destVolumeInfo, hostVO, destVolumeInfo.getDataStore());
        }
        catch (Exception ex) {
            logger.warn("Failed to revoke access to the volume with the following ID: " + destVolumeInfo.getId());
        }

        try {
            VolumeDetailVO volumeDetailVO = new VolumeDetailVO(destVolumeInfo.getId(), PrimaryDataStoreDriver.BASIC_DELETE_BY_FOLDER,
                    Boolean.TRUE.toString(), false);

            volumeDetailsDao.persist(volumeDetailVO);

            destVolumeInfo.getDataStore().getDriver().deleteAsync(destVolumeInfo.getDataStore(), destVolumeInfo, null);

            volumeDetailsDao.removeDetails(srcVolumeInfo.getId());
        }
        catch (Exception ex) {
            logger.warn(ex.getMessage());
        }

        VolumeVO volumeVO = _volumeDao.findById(srcVolumeInfo.getId());

        volumeVO.setPoolId(srcVolumeInfo.getPoolId());
        volumeVO.setLastPoolId(srcVolumeInfo.getLastPoolId());
        volumeVO.setFolder(srcVolumeInfo.getFolder());
        volumeVO.set_iScsiName(srcVolumeInfo.get_iScsiName());

        _volumeDao.update(srcVolumeInfo.getId(), volumeVO);
    }

    private void handleVolumeMigrationForKVM(VolumeInfo srcVolumeInfo, VolumeInfo destVolumeInfo, AsyncCompletionCallback<CopyCommandResult> callback) {
        VirtualMachine vm = srcVolumeInfo.getAttachedVM();

        checkAvailableForMigration(vm);

        String errMsg = null;
        HostVO hostVO = null;
        try {
            destVolumeInfo.getDataStore().getDriver().createAsync(destVolumeInfo.getDataStore(), destVolumeInfo, null);
            VolumeVO volumeVO = _volumeDao.findById(destVolumeInfo.getId());
            updatePathFromScsiName(volumeVO);
            destVolumeInfo = _volumeDataFactory.getVolume(destVolumeInfo.getId(), destVolumeInfo.getDataStore());
            hostVO = getHostOnWhichToExecuteMigrationCommand(srcVolumeInfo, destVolumeInfo);

            // if managed we need to grant access
            PrimaryDataStore pds = (PrimaryDataStore)this.dataStoreMgr.getPrimaryDataStore(destVolumeInfo.getDataStore().getUuid());
            if (pds == null) {
                throw new CloudRuntimeException("Unable to find primary data store driver for this volume");
            }

            // grant access (for managed volumes)
            _volumeService.grantAccess(destVolumeInfo, hostVO, destVolumeInfo.getDataStore());

            // re-retrieve volume to get any updated information from grant
            destVolumeInfo = _volumeDataFactory.getVolume(destVolumeInfo.getId(), destVolumeInfo.getDataStore());

            // migrate the volume via the hypervisor
            String path = migrateVolumeForKVM(srcVolumeInfo, destVolumeInfo, hostVO, "Unable to migrate the volume from non-managed storage to managed storage");

            updateVolumePath(destVolumeInfo.getId(), path);
            volumeVO = _volumeDao.findById(destVolumeInfo.getId());
            // only set this if it was not set.  default to QCOW2 for KVM
            if (volumeVO.getFormat() == null) {
                volumeVO.setFormat(ImageFormat.QCOW2);
                _volumeDao.update(volumeVO.getId(), volumeVO);
            }
        } catch (Exception ex) {
            errMsg = "Primary storage migration failed due to an unexpected error: " +
                    ex.getMessage();
            if (ex instanceof CloudRuntimeException) {
                throw ex;
            } else {
                throw new CloudRuntimeException(errMsg, ex);
            }
        } finally {
            // revoke access (for managed volumes)
            if (hostVO != null) {
                try {
                    _volumeService.revokeAccess(destVolumeInfo, hostVO, destVolumeInfo.getDataStore());
                } catch (Exception e) {
                    logger.warn(String.format("Failed to revoke access for volume 'name=%s,uuid=%s' after a migration attempt", destVolumeInfo.getVolume(), destVolumeInfo.getUuid()), e);
                }
            }

            // re-retrieve volume to get any updated information from grant
            destVolumeInfo = _volumeDataFactory.getVolume(destVolumeInfo.getId(), destVolumeInfo.getDataStore());

            CopyCmdAnswer copyCmdAnswer;
            if (errMsg != null) {
                copyCmdAnswer = new CopyCmdAnswer(errMsg);
            }
            else {
                destVolumeInfo = _volumeDataFactory.getVolume(destVolumeInfo.getId(), destVolumeInfo.getDataStore());
                DataTO dataTO = destVolumeInfo.getTO();
                copyCmdAnswer = new CopyCmdAnswer(dataTO);
            }

            CopyCommandResult result = new CopyCommandResult(null, copyCmdAnswer);
            result.setResult(errMsg);
            callback.complete(result);
        }
    }

    private void checkAvailableForMigration(VirtualMachine vm) {
        if (vm != null && (vm.getState() != VirtualMachine.State.Stopped && vm.getState() != VirtualMachine.State.Migrating)) {
            throw new CloudRuntimeException("Currently, if a volume to migrate from non-managed storage to managed storage on KVM is attached to " +
                    "a VM, the VM must be in the Stopped or Migrating state.");
        }
    }

    /**
     * Only update the path from the iscsiName if the iscsiName is set.  Otherwise take no action to avoid nullifying the path
     * with a previously set path value.
     */
    private void updatePathFromScsiName(VolumeVO volumeVO) {
        if (volumeVO.get_iScsiName() != null) {
            volumeVO.setPath(volumeVO.get_iScsiName());
            _volumeDao.update(volumeVO.getId(), volumeVO);
        }
    }

    private HostVO getHostOnWhichToExecuteMigrationCommand(VolumeInfo srcVolumeInfo, VolumeInfo destVolumeInfo) {
        long srcStoragePoolId = srcVolumeInfo.getPoolId();
        StoragePoolVO srcStoragePoolVO = _storagePoolDao.findById(srcStoragePoolId);

        HostVO hostVO;

        // if either source or destination is a HOST-scoped storage pool, the migration MUST be performed on that host
        if (ScopeType.HOST.equals(srcVolumeInfo.getDataStore().getScope().getScopeType())) {
            hostVO = _hostDao.findById(srcVolumeInfo.getDataStore().getScope().getScopeId());
        } else if (ScopeType.HOST.equals(destVolumeInfo.getDataStore().getScope().getScopeType())) {
            hostVO = _hostDao.findById(destVolumeInfo.getDataStore().getScope().getScopeId());
        } else {
            if (srcStoragePoolVO.getClusterId() != null) {
                hostVO = getHostInCluster(srcStoragePoolVO.getClusterId());
            } else {
                hostVO = getHost(destVolumeInfo.getDataCenterId(), HypervisorType.KVM, false);
            }
        }

        return hostVO;
    }

    private VolumeInfo createTemporaryVolumeCopyOfSnapshotAdaptive(SnapshotInfo snapshotInfo) {
        VolumeInfo tempVolumeInfo = null;
        VolumeVO tempVolumeVO = null;
        try {
            tempVolumeVO = new VolumeVO(Volume.Type.DATADISK, snapshotInfo.getName() + "_" + System.currentTimeMillis() + ".TMP",
                snapshotInfo.getDataCenterId(), snapshotInfo.getDomainId(), snapshotInfo.getAccountId(), 0, ProvisioningType.THIN, snapshotInfo.getSize(), 0L, 0L, "");
            tempVolumeVO.setPoolId(snapshotInfo.getDataStore().getId());
            _volumeDao.persist(tempVolumeVO);
            tempVolumeInfo = this._volFactory.getVolume(tempVolumeVO.getId());

            if (snapshotInfo.getDataStore().getDriver().canCopy(snapshotInfo, tempVolumeInfo)) {
                snapshotInfo.getDataStore().getDriver().copyAsync(snapshotInfo, tempVolumeInfo, null, null);
                // refresh volume info as data could have changed
                tempVolumeInfo = this._volFactory.getVolume(tempVolumeVO.getId());
            } else {
                throw new CloudRuntimeException("Storage driver indicated it could create a volume from the snapshot but rejected the subsequent request to do so");
            }
            return tempVolumeInfo;
        } catch (Throwable e) {
            try {
                if (tempVolumeInfo != null) {
                    tempVolumeInfo.getDataStore().getDriver().deleteAsync(tempVolumeInfo.getDataStore(), tempVolumeInfo, null);
                }

                // cleanup temporary volume
                if (tempVolumeVO != null) {
                    _volumeDao.remove(tempVolumeVO.getId());
                }
            } catch (Throwable e2) {
                logger.warn("Failed to delete temporary volume created for copy", e2);
            }

            throw e;
        }
    }

    /**
     * Simplier logic for copy from snapshot for adaptive driver only.
     * @param snapshotInfo
     * @param destData
     * @param callback
     */
    private void handleCopyAsyncToSecondaryStorageAdaptive(SnapshotInfo snapshotInfo, DataObject destData, AsyncCompletionCallback<CopyCommandResult> callback) {
        CopyCmdAnswer copyCmdAnswer = null;
        DataObject srcFinal = null;
        HostVO hostVO = null;
        DataStore srcDataStore = null;
        boolean tempRequired = false;

        try {
            snapshotInfo.processEvent(Event.CopyingRequested);
            hostVO = getHost(snapshotInfo);
            DataObject destOnStore = destData;
            srcDataStore = snapshotInfo.getDataStore();
            int primaryStorageDownloadWait = StorageManager.PRIMARY_STORAGE_DOWNLOAD_WAIT.value();
            CopyCommand copyCommand = null;
            if (!Boolean.parseBoolean(srcDataStore.getDriver().getCapabilities().get("CAN_DIRECT_ATTACH_SNAPSHOT"))) {
                srcFinal = createTemporaryVolumeCopyOfSnapshotAdaptive(snapshotInfo);
                tempRequired = true;
            } else {
                srcFinal = snapshotInfo;
            }

            _volumeService.grantAccess(srcFinal, hostVO, srcDataStore);

            DataTO srcTo = srcFinal.getTO();

            // have to set PATH as extraOptions due to logic in KVM hypervisor processor
            HashMap<String,String> extraDetails = new HashMap<>();
            extraDetails.put(DiskTO.PATH, srcTo.getPath());

            copyCommand = new CopyCommand(srcFinal.getTO(), destOnStore.getTO(), primaryStorageDownloadWait,
                VirtualMachineManager.ExecuteInSequence.value());
            copyCommand.setOptions(extraDetails);
            copyCmdAnswer = (CopyCmdAnswer)agentManager.send(hostVO.getId(), copyCommand);
        } catch (Exception ex) {
            String msg = "Failed to create template from snapshot (Snapshot ID = " + snapshotInfo.getId() + ") : ";
            logger.warn(msg, ex);
            throw new CloudRuntimeException(msg + ex.getMessage(), ex);
        }
        finally {
            // remove access tot he volume that was used
            if (srcFinal != null && hostVO != null && srcDataStore != null) {
                _volumeService.revokeAccess(srcFinal, hostVO, srcDataStore);
            }

            // delete the temporary volume if it was needed
            if (srcFinal != null && tempRequired) {
                try {
                    srcFinal.getDataStore().getDriver().deleteAsync(srcFinal.getDataStore(), srcFinal, null);
                } catch (Throwable e) {
                    logger.warn("Failed to delete temporary volume created for copy", e);
                }
            }

            // check we have a reasonable result
            String errMsg = null;
            if (copyCmdAnswer == null || (!copyCmdAnswer.getResult() && copyCmdAnswer.getDetails() == null)) {
                errMsg = "Unable to create template from snapshot";
                copyCmdAnswer = new CopyCmdAnswer(errMsg);
            } else if (!copyCmdAnswer.getResult() && StringUtils.isEmpty(copyCmdAnswer.getDetails())) {
                errMsg = "Unable to create template from snapshot";
            } else if (!copyCmdAnswer.getResult()) {
                errMsg = copyCmdAnswer.getDetails();
            }

            //submit processEvent
            if (StringUtils.isEmpty(errMsg)) {
                snapshotInfo.processEvent(Event.OperationSuccessed);
            } else {
                snapshotInfo.processEvent(Event.OperationFailed);
            }

            CopyCommandResult result = new CopyCommandResult(null, copyCmdAnswer);
            result.setResult(copyCmdAnswer.getDetails());
            callback.complete(result);
        }
    }

    /**
     * This function is responsible for copying a snapshot from managed storage to secondary storage. This is used in the following two cases:
     * 1) When creating a template from a snapshot
     * 2) When createSnapshot is called with location=SECONDARY
     *
     * @param snapshotInfo source snapshot
     * @param destData destination (can be template or snapshot)
     * @param callback callback for async
     */
    private void handleCopyAsyncToSecondaryStorage(SnapshotInfo snapshotInfo, DataObject destData, AsyncCompletionCallback<CopyCommandResult> callback) {

        // if this flag is set (true or false), we will fall out to use simplier logic for the Adaptive handler
        if (snapshotInfo.getDataStore().getDriver().getCapabilities().get("CAN_DIRECT_ATTACH_SNAPSHOT") != null) {
            handleCopyAsyncToSecondaryStorageAdaptive(snapshotInfo, destData, callback);
            return;
        }

        String errMsg = null;
        CopyCmdAnswer copyCmdAnswer = null;
        boolean usingBackendSnapshot = false;

        try {
            snapshotInfo.processEvent(Event.CopyingRequested);

            HostVO hostVO = getHost(snapshotInfo);

            boolean needCache = needCacheStorage(snapshotInfo, destData);

            DataObject destOnStore = destData;

            if (needCache) {
                // creates an object in the DB for data to be cached
                Scope selectedScope = pickCacheScopeForCopy(snapshotInfo, destData);

                destOnStore = cacheMgr.getCacheObject(snapshotInfo, selectedScope);

                destOnStore.processEvent(Event.CreateOnlyRequested);
            }

            usingBackendSnapshot = usingBackendSnapshotFor(snapshotInfo);

            if (usingBackendSnapshot) {
                final boolean computeClusterSupportsVolumeClone;

                // only XenServer, VMware, and KVM are currently supported
                if (HypervisorType.XenServer.equals(snapshotInfo.getHypervisorType())) {
                    computeClusterSupportsVolumeClone = clusterDao.getSupportsResigning(hostVO.getClusterId());
                }
                else if (HypervisorType.VMware.equals(snapshotInfo.getHypervisorType()) || HypervisorType.KVM.equals(snapshotInfo.getHypervisorType())) {
                    computeClusterSupportsVolumeClone = true;
                }
                else {
                    throw new CloudRuntimeException("Unsupported hypervisor type");
                }

                if (!computeClusterSupportsVolumeClone) {
                    String noSupportForResignErrMsg = "Unable to locate an applicable host with which to perform a resignature operation : Cluster ID = " +
                            hostVO.getClusterId();

                    logger.warn(noSupportForResignErrMsg);

                    throw new CloudRuntimeException(noSupportForResignErrMsg);
                }
            }

            String vmdk = null;
            String uuid = null;
            boolean keepGrantedAccess = false;

            DataStore srcDataStore = snapshotInfo.getDataStore();
            StoragePoolVO storagePoolVO = _storagePoolDao.findById(srcDataStore.getId());

            if (HypervisorType.KVM.equals(snapshotInfo.getHypervisorType()) && storagePoolVO.getPoolType() == StoragePoolType.PowerFlex) {
                usingBackendSnapshot = false;
            }

            if (usingBackendSnapshot) {
                createVolumeFromSnapshot(snapshotInfo);

                if (HypervisorType.XenServer.equals(snapshotInfo.getHypervisorType()) || HypervisorType.VMware.equals(snapshotInfo.getHypervisorType())) {
                    keepGrantedAccess = HypervisorType.XenServer.equals(snapshotInfo.getHypervisorType());

                    Map<String, String> extraDetails = null;

                    if (HypervisorType.VMware.equals(snapshotInfo.getHypervisorType())) {
                        extraDetails = new HashMap<>();

                        String extraDetailsVmdk = getSnapshotProperty(snapshotInfo.getId(), DiskTO.VMDK);

                        extraDetails.put(DiskTO.VMDK, extraDetailsVmdk);
                        extraDetails.put(DiskTO.TEMPLATE_RESIGN, Boolean.TRUE.toString());
                    }

                    copyCmdAnswer = performResignature(snapshotInfo, hostVO, extraDetails, keepGrantedAccess);

                    // If using VMware, have the host rescan its software HBA if dynamic discovery is in use.
                    if (HypervisorType.VMware.equals(snapshotInfo.getHypervisorType())) {
                        String iqn = getSnapshotProperty(snapshotInfo.getId(), DiskTO.IQN);

                        disconnectHostFromVolume(hostVO, srcDataStore.getId(), iqn);
                    }

                    verifyCopyCmdAnswer(copyCmdAnswer, snapshotInfo);

                    vmdk = copyCmdAnswer.getNewData().getPath();
                    uuid = UUID.randomUUID().toString();
                }
            }

            int primaryStorageDownloadWait = StorageManager.PRIMARY_STORAGE_DOWNLOAD_WAIT.value();
            CopyCommand copyCommand = new CopyCommand(snapshotInfo.getTO(), destOnStore.getTO(), primaryStorageDownloadWait,
                    VirtualMachineManager.ExecuteInSequence.value());

            try {
                if (!keepGrantedAccess) {
                    _volumeService.grantAccess(snapshotInfo, hostVO, srcDataStore);
                }

                Map<String, String> srcDetails = getSnapshotDetails(snapshotInfo);

                if (isForVMware(destData)) {
                    srcDetails.put(DiskTO.VMDK, vmdk);
                    srcDetails.put(DiskTO.UUID, uuid);

                    if (destData instanceof TemplateInfo) {
                        VMTemplateVO templateDataStoreVO = _vmTemplateDao.findById(destData.getId());

                        templateDataStoreVO.setUniqueName(uuid);

                        _vmTemplateDao.update(destData.getId(), templateDataStoreVO);
                    }
                }

                copyCommand.setOptions(srcDetails);

                copyCmdAnswer = (CopyCmdAnswer)agentManager.send(hostVO.getId(), copyCommand);

                if (!copyCmdAnswer.getResult()) {
                    errMsg = copyCmdAnswer.getDetails();

                    logger.warn(errMsg);

                    throw new CloudRuntimeException(errMsg);
                }

                if (needCache) {
                    // If cached storage was needed (in case of object store as secondary
                    // storage), at this point, the data has been copied from the primary
                    // to the NFS cache by the hypervisor. We now invoke another copy
                    // command to copy this data from cache to secondary storage. We
                    // then clean up the cache.

                    destOnStore.processEvent(Event.OperationSuccessed, copyCmdAnswer);

                    CopyCommand cmd = new CopyCommand(destOnStore.getTO(), destData.getTO(), primaryStorageDownloadWait,
                            VirtualMachineManager.ExecuteInSequence.value());
                    EndPoint ep = selector.select(destOnStore, destData);

                    if (ep == null) {
                        errMsg = "No remote endpoint to send command, check if host or SSVM is down";

                        logger.error(errMsg);

                        copyCmdAnswer = new CopyCmdAnswer(errMsg);
                    } else {
                        copyCmdAnswer = (CopyCmdAnswer)ep.sendMessage(cmd);
                    }

                    // clean up snapshot copied to staging
                    cacheMgr.deleteCacheObject(destOnStore);
                }
            } catch (CloudRuntimeException | AgentUnavailableException | OperationTimedoutException ex) {
                String msg = "Failed to create template from snapshot (Snapshot ID = " + snapshotInfo.getId() + ") : ";

                logger.warn(msg, ex);

                throw new CloudRuntimeException(msg + ex.getMessage(), ex);
            } finally {
                _volumeService.revokeAccess(snapshotInfo, hostVO, srcDataStore);

                // If using VMware, have the host rescan its software HBA if dynamic discovery is in use.
                if (HypervisorType.VMware.equals(snapshotInfo.getHypervisorType())) {
                    String iqn = getSnapshotProperty(snapshotInfo.getId(), DiskTO.IQN);

                    disconnectHostFromVolume(hostVO, srcDataStore.getId(), iqn);
                }

                if (copyCmdAnswer == null || !copyCmdAnswer.getResult()) {
                    if (copyCmdAnswer != null && StringUtils.isNotEmpty(copyCmdAnswer.getDetails())) {
                        errMsg = copyCmdAnswer.getDetails();

                        if (needCache) {
                            cacheMgr.deleteCacheObject(destOnStore);
                        }
                    }
                    else {
                        errMsg = "Unable to create template from snapshot";
                    }
                }

                try {
                    if (StringUtils.isEmpty(errMsg)) {
                        snapshotInfo.processEvent(Event.OperationSuccessed);
                    }
                    else {
                        snapshotInfo.processEvent(Event.OperationFailed);
                    }
                }
                catch (Exception ex) {
                    logger.warn("Error processing snapshot event: " + ex.getMessage(), ex);
                }
            }
        }
        catch (Exception ex) {
            errMsg = ex.getMessage();

            throw new CloudRuntimeException(errMsg, ex);
        }
        finally {
            if (usingBackendSnapshot) {
                deleteVolumeFromSnapshot(snapshotInfo);
            }

            if (copyCmdAnswer == null) {
                copyCmdAnswer = new CopyCmdAnswer(errMsg);
            }

            CopyCommandResult result = new CopyCommandResult(null, copyCmdAnswer);

            result.setResult(errMsg);

            callback.complete(result);
        }
    }

    private void handleCreateNonManagedVolumeFromManagedSnapshot(SnapshotInfo snapshotInfo, VolumeInfo volumeInfo,
                                                                 AsyncCompletionCallback<CopyCommandResult> callback) {
        if (!HypervisorType.XenServer.equals(snapshotInfo.getHypervisorType())) {
            String errMsg = "Creating a volume on non-managed storage from a snapshot on managed storage is currently only supported with XenServer.";

            handleError(errMsg, callback);
        }

        long volumeStoragePoolId = volumeInfo.getDataStore().getId();
        StoragePoolVO volumeStoragePoolVO = _storagePoolDao.findById(volumeStoragePoolId);

        if (volumeStoragePoolVO.getClusterId() == null) {
            String errMsg = "To create a non-managed volume from a managed snapshot, the destination storage pool must be cluster scoped.";

            handleError(errMsg, callback);
        }

        String errMsg = null;
        CopyCmdAnswer copyCmdAnswer = null;

        boolean usingBackendSnapshot = false;

        try {
            snapshotInfo.processEvent(Event.CopyingRequested);

            usingBackendSnapshot = usingBackendSnapshotFor(snapshotInfo);

            if (usingBackendSnapshot) {
                boolean computeClusterSupportsVolumeClone = clusterDao.getSupportsResigning(volumeStoragePoolVO.getClusterId());

                if (!computeClusterSupportsVolumeClone) {
                    String noSupportForResignErrMsg = "Unable to locate an applicable host with which to perform a resignature operation : Cluster ID = " +
                            volumeStoragePoolVO.getClusterId();

                    logger.warn(noSupportForResignErrMsg);

                    throw new CloudRuntimeException(noSupportForResignErrMsg);
                }

                createVolumeFromSnapshot(snapshotInfo);

                HostVO hostVO = getHost(snapshotInfo.getDataCenterId(), HypervisorType.XenServer, true);

                copyCmdAnswer = performResignature(snapshotInfo, hostVO, null, true);

                verifyCopyCmdAnswer(copyCmdAnswer, snapshotInfo);
            }

            int primaryStorageDownloadWait = StorageManager.PRIMARY_STORAGE_DOWNLOAD_WAIT.value();

            CopyCommand copyCommand = new CopyCommand(snapshotInfo.getTO(), volumeInfo.getTO(), primaryStorageDownloadWait,
                    VirtualMachineManager.ExecuteInSequence.value());

            HostVO hostVO = getHostInCluster(volumeStoragePoolVO.getClusterId());

            if (!usingBackendSnapshot) {
                long snapshotStoragePoolId = snapshotInfo.getDataStore().getId();
                DataStore snapshotDataStore = dataStoreMgr.getDataStore(snapshotStoragePoolId, DataStoreRole.Primary);

                _volumeService.grantAccess(snapshotInfo, hostVO, snapshotDataStore);
            }

            Map<String, String> srcDetails = getSnapshotDetails(snapshotInfo);

            copyCommand.setOptions(srcDetails);

            copyCmdAnswer = (CopyCmdAnswer)agentManager.send(hostVO.getId(), copyCommand);

            if (!copyCmdAnswer.getResult()) {
                errMsg = copyCmdAnswer.getDetails();

                logger.warn(errMsg);

                throw new CloudRuntimeException(errMsg);
            }
        }
        catch (Exception ex) {
            errMsg = "Copy operation failed in 'StorageSystemDataMotionStrategy.handleCreateNonManagedVolumeFromManagedSnapshot': " + ex.getMessage();

            throw new CloudRuntimeException(errMsg);
        }
        finally {
            try {
                HostVO hostVO = getHostInCluster(volumeStoragePoolVO.getClusterId());

                long snapshotStoragePoolId = snapshotInfo.getDataStore().getId();
                DataStore snapshotDataStore = dataStoreMgr.getDataStore(snapshotStoragePoolId, DataStoreRole.Primary);

                _volumeService.revokeAccess(snapshotInfo, hostVO, snapshotDataStore);
            }
            catch (Exception e) {
                logger.debug("Failed to revoke access from dest volume", e);
            }

            if (usingBackendSnapshot) {
                deleteVolumeFromSnapshot(snapshotInfo);
            }

            try {
                if (StringUtils.isEmpty(errMsg)) {
                    snapshotInfo.processEvent(Event.OperationSuccessed);
                }
                else {
                    snapshotInfo.processEvent(Event.OperationFailed);
                }
            }
            catch (Exception ex) {
                logger.warn("Error processing snapshot event: " + ex.getMessage(), ex);
            }

            if (copyCmdAnswer == null) {
                copyCmdAnswer = new CopyCmdAnswer(errMsg);
            }

            CopyCommandResult result = new CopyCommandResult(null, copyCmdAnswer);

            result.setResult(errMsg);

            callback.complete(result);
        }
    }

    private void verifyCopyCmdAnswer(CopyCmdAnswer copyCmdAnswer, DataObject dataObject) {
        if (copyCmdAnswer == null) {
            throw new CloudRuntimeException("Unable to create a volume from a " + dataObject.getType().toString().toLowerCase() + " (copyCmdAnswer == null)");
        }

        if (copyCmdAnswer.getResult()) {
            return;
        }

        String details = copyCmdAnswer.getDetails();

        if (StringUtils.isEmpty(details)) {
            throw new CloudRuntimeException("Unable to create a volume from a " + dataObject.getType().toString().toLowerCase() + " (no error details specified)");
        }

        throw new CloudRuntimeException(details);
    }

    /**
     * Creates a managed volume on the storage from a snapshot that resides on the secondary storage (archived snapshot).
     * @param snapshotInfo snapshot on secondary
     * @param volumeInfo volume to be created on the storage
     * @param callback for async
     */
    private void handleCreateManagedVolumeFromNonManagedSnapshot(SnapshotInfo snapshotInfo, VolumeInfo volumeInfo,
                                                                 AsyncCompletionCallback<CopyCommandResult> callback) {
        String errMsg = null;
        CopyCmdAnswer copyCmdAnswer = null;

        try {
            // at this point, the snapshotInfo and volumeInfo should have the same disk offering ID (so either one should be OK to get a DiskOfferingVO instance)
            DiskOfferingVO diskOffering = _diskOfferingDao.findByIdIncludingRemoved(volumeInfo.getDiskOfferingId());
            SnapshotVO snapshot = _snapshotDao.findById(snapshotInfo.getId());

            // update the volume's hv_ss_reserve (hypervisor snapshot reserve) from a disk offering (used for managed storage)
            _volumeService.updateHypervisorSnapshotReserveForVolume(diskOffering, volumeInfo.getId(), snapshot.getHypervisorType());

            HostVO hostVO;

            // create a volume on the storage
            AsyncCallFuture<VolumeApiResult> future = _volumeService.createVolumeAsync(volumeInfo, volumeInfo.getDataStore());
            VolumeApiResult result = future.get();

            if (result.isFailed()) {
                logger.error("Failed to create a volume: " + result.getResult());

                throw new CloudRuntimeException(result.getResult());
            }

            volumeInfo = _volumeDataFactory.getVolume(volumeInfo.getId(), volumeInfo.getDataStore());
            volumeInfo.processEvent(Event.MigrationRequested);
            volumeInfo = _volumeDataFactory.getVolume(volumeInfo.getId(), volumeInfo.getDataStore());

            handleQualityOfServiceForVolumeMigration(volumeInfo, PrimaryDataStoreDriver.QualityOfServiceState.MIGRATION);

            hostVO = getHost(snapshotInfo.getDataCenterId(), snapshotInfo.getHypervisorType(), false);

            // copy the volume from secondary via the hypervisor
            if (HypervisorType.XenServer.equals(snapshotInfo.getHypervisorType())) {
                copyCmdAnswer = performCopyOfVdi(volumeInfo, snapshotInfo, hostVO);
            }
            else {
                copyCmdAnswer = copyImageToVolume(snapshotInfo, volumeInfo, hostVO);
            }

            if (copyCmdAnswer == null || !copyCmdAnswer.getResult()) {
                if (copyCmdAnswer != null && StringUtils.isNotEmpty(copyCmdAnswer.getDetails())) {
                    throw new CloudRuntimeException(copyCmdAnswer.getDetails());
                }
                else {
                    throw new CloudRuntimeException("Unable to create volume from snapshot");
                }
            }
        }
        catch (Exception ex) {
            errMsg = "Copy operation failed in 'StorageSystemDataMotionStrategy.handleCreateManagedVolumeFromNonManagedSnapshot': " + ex.getMessage();

            throw new CloudRuntimeException(errMsg, ex);
        }
        finally {
            handleQualityOfServiceForVolumeMigration(volumeInfo, PrimaryDataStoreDriver.QualityOfServiceState.NO_MIGRATION);

            if (copyCmdAnswer == null) {
                copyCmdAnswer = new CopyCmdAnswer(errMsg);
            }

            CopyCommandResult result = new CopyCommandResult(null, copyCmdAnswer);

            result.setResult(errMsg);

            callback.complete(result);
        }
    }

    /**
     * Clones a template present on the storage to a new volume and resignatures it.
     *
     * @param templateInfo source template
     * @param volumeInfo destination ROOT volume
     * @param callback for async
     */
    private void handleCreateVolumeFromTemplateBothOnStorageSystem(TemplateInfo templateInfo, VolumeInfo volumeInfo, AsyncCompletionCallback<CopyCommandResult> callback) {
        String errMsg = null;
        CopyCmdAnswer copyCmdAnswer = null;

        try {
            Preconditions.checkArgument(templateInfo != null, "Passing 'null' to templateInfo of " +
                            "handleCreateVolumeFromTemplateBothOnStorageSystem is not supported.");
            Preconditions.checkArgument(volumeInfo != null, "Passing 'null' to volumeInfo of " +
                            "handleCreateVolumeFromTemplateBothOnStorageSystem is not supported.");

            DataStore dataStore = volumeInfo.getDataStore();
            if (dataStore.getRole() == DataStoreRole.Primary) {
                StoragePoolVO storagePoolVO = _storagePoolDao.findById(dataStore.getId());
                verifyFormatWithPoolType(templateInfo.getFormat(), storagePoolVO.getPoolType());
            } else {
                verifyFormat(templateInfo.getFormat());
            }

            HostVO hostVO = null;

            final boolean computeClusterSupportsVolumeClone;

            // only XenServer, VMware, and KVM are currently supported
            // Leave host equal to null for KVM since we don't need to perform a resignature when using that hypervisor type.
            if (volumeInfo.getFormat() == ImageFormat.VHD) {
                hostVO = getHost(volumeInfo.getDataCenterId(), HypervisorType.XenServer, true);

                if (hostVO == null) {
                    throw new CloudRuntimeException("Unable to locate a host capable of resigning in the zone with the following ID: " +
                            volumeInfo.getDataCenterId());
                }

                computeClusterSupportsVolumeClone = clusterDao.getSupportsResigning(hostVO.getClusterId());

                if (!computeClusterSupportsVolumeClone) {
                    String noSupportForResignErrMsg = "Unable to locate an applicable host with which to perform a resignature operation : Cluster ID = " +
                            hostVO.getClusterId();

                    logger.warn(noSupportForResignErrMsg);

                    throw new CloudRuntimeException(noSupportForResignErrMsg);
                }
            }
            else if (volumeInfo.getFormat() == ImageFormat.OVA) {
                // all VMware hosts support resigning
                hostVO = getHost(volumeInfo.getDataCenterId(), HypervisorType.VMware, false);

                if (hostVO == null) {
                    throw new CloudRuntimeException("Unable to locate a host capable of resigning in the zone with the following ID: " +
                            volumeInfo.getDataCenterId());
                }
            }

            VolumeDetailVO volumeDetail = new VolumeDetailVO(volumeInfo.getId(),
                    "cloneOfTemplate",
                    String.valueOf(templateInfo.getId()),
                    false);

            volumeDetail = volumeDetailsDao.persist(volumeDetail);

            AsyncCallFuture<VolumeApiResult> future = _volumeService.createVolumeAsync(volumeInfo, volumeInfo.getDataStore());

            int storagePoolMaxWaitSeconds = NumbersUtil.parseInt(_configDao.getValue(Config.StoragePoolMaxWaitSeconds.key()), 3600);

            VolumeApiResult result = future.get(storagePoolMaxWaitSeconds, TimeUnit.SECONDS);

            if (volumeDetail != null) {
                volumeDetailsDao.remove(volumeDetail.getId());
            }

            if (result.isFailed()) {
                logger.warn("Failed to create a volume: " + result.getResult());

                throw new CloudRuntimeException(result.getResult());
            }

            volumeInfo = _volumeDataFactory.getVolume(volumeInfo.getId(), volumeInfo.getDataStore());
            volumeInfo.processEvent(Event.MigrationRequested);
            volumeInfo = _volumeDataFactory.getVolume(volumeInfo.getId(), volumeInfo.getDataStore());

            if (hostVO != null) {
                Map<String, String> extraDetails = null;

                if (HypervisorType.VMware.equals(templateInfo.getHypervisorType())) {
                    extraDetails = new HashMap<>();

                    String extraDetailsVmdk = templateInfo.getUniqueName() + ".vmdk";

                    extraDetails.put(DiskTO.VMDK, extraDetailsVmdk);
                    extraDetails.put(DiskTO.EXPAND_DATASTORE, Boolean.TRUE.toString());
                }

                copyCmdAnswer = performResignature(volumeInfo, hostVO, extraDetails);

                verifyCopyCmdAnswer(copyCmdAnswer, templateInfo);

                // If using VMware, have the host rescan its software HBA if dynamic discovery is in use.
                if (HypervisorType.VMware.equals(templateInfo.getHypervisorType())) {
                    disconnectHostFromVolume(hostVO, volumeInfo.getPoolId(), volumeInfo.get_iScsiName());
                }
            }
            else {
                VolumeObjectTO newVolume = new VolumeObjectTO();

                newVolume.setSize(volumeInfo.getSize());
                newVolume.setPath(volumeInfo.getPath());
                newVolume.setFormat(volumeInfo.getFormat());

                copyCmdAnswer = new CopyCmdAnswer(newVolume);
            }
        } catch (Exception ex) {
            try {
                volumeInfo.getDataStore().getDriver().deleteAsync(volumeInfo.getDataStore(), volumeInfo, null);
            }
            catch (Exception exc) {
                logger.warn("Failed to delete volume", exc);
            }

            if (templateInfo != null) {
                errMsg = "Create volume from template (ID = " + templateInfo.getId() + ") failed: " + ex.getMessage();
            }
            else {
                errMsg = "Create volume from template failed: " + ex.getMessage();
            }

            throw new CloudRuntimeException(errMsg);
        }
        finally {
            if (copyCmdAnswer == null) {
                copyCmdAnswer = new CopyCmdAnswer(errMsg);
            }

            CopyCommandResult result = new CopyCommandResult(null, copyCmdAnswer);

            result.setResult(errMsg);

            callback.complete(result);
        }
    }

    private void handleCreateManagedVolumeFromManagedSnapshot(SnapshotInfo snapshotInfo, VolumeInfo volumeInfo,
                                                              AsyncCompletionCallback<CopyCommandResult> callback) {
        String errMsg = null;
        CopyCmdAnswer copyCmdAnswer = null;

        boolean useCloning = true;

        try {
            verifyFormat(snapshotInfo);

            HostVO hostVO = getHost(snapshotInfo);

            boolean usingBackendSnapshot = usingBackendSnapshotFor(snapshotInfo);
            boolean computeClusterSupportsVolumeClone = true;

            if (HypervisorType.XenServer.equals(snapshotInfo.getHypervisorType())) {
                computeClusterSupportsVolumeClone = clusterDao.getSupportsResigning(hostVO.getClusterId());

                if (usingBackendSnapshot && !computeClusterSupportsVolumeClone) {
                    String noSupportForResignErrMsg = "Unable to locate an applicable host with which to perform a resignature operation : Cluster ID = " +
                            hostVO.getClusterId();

                    logger.warn(noSupportForResignErrMsg);

                    throw new CloudRuntimeException(noSupportForResignErrMsg);
                }
            }

            boolean canStorageSystemCreateVolumeFromVolume = canStorageSystemCreateVolumeFromVolume(snapshotInfo.getDataStore().getId());

            useCloning = usingBackendSnapshot || (canStorageSystemCreateVolumeFromVolume && computeClusterSupportsVolumeClone);

            VolumeDetailVO volumeDetail = null;

            if (useCloning) {
                volumeDetail = new VolumeDetailVO(volumeInfo.getId(),
                    "cloneOfSnapshot",
                    String.valueOf(snapshotInfo.getId()),
                    false);

                volumeDetail = volumeDetailsDao.persist(volumeDetail);
            }

            // at this point, the snapshotInfo and volumeInfo should have the same disk offering ID (so either one should be OK to get a DiskOfferingVO instance)
            DiskOfferingVO diskOffering = _diskOfferingDao.findByIdIncludingRemoved(volumeInfo.getDiskOfferingId());
            SnapshotVO snapshot = _snapshotDao.findById(snapshotInfo.getId());

            // update the volume's hv_ss_reserve (hypervisor snapshot reserve) from a disk offering (used for managed storage)
            _volumeService.updateHypervisorSnapshotReserveForVolume(diskOffering, volumeInfo.getId(), snapshot.getHypervisorType());

            AsyncCallFuture<VolumeApiResult> future = _volumeService.createVolumeAsync(volumeInfo, volumeInfo.getDataStore());
            VolumeApiResult result = future.get();

            if (volumeDetail != null) {
                volumeDetailsDao.remove(volumeDetail.getId());
            }

            if (result.isFailed()) {
                logger.warn("Failed to create a volume: " + result.getResult());

                throw new CloudRuntimeException(result.getResult());
            }

            volumeInfo = _volumeDataFactory.getVolume(volumeInfo.getId(), volumeInfo.getDataStore());
            volumeInfo.processEvent(Event.MigrationRequested);
            volumeInfo = _volumeDataFactory.getVolume(volumeInfo.getId(), volumeInfo.getDataStore());

            if (HypervisorType.XenServer.equals(snapshotInfo.getHypervisorType()) || HypervisorType.VMware.equals(snapshotInfo.getHypervisorType())) {
                if (useCloning) {
                    Map<String, String> extraDetails = null;

                    if (HypervisorType.VMware.equals(snapshotInfo.getHypervisorType())) {
                        extraDetails = new HashMap<>();

                        String extraDetailsVmdk = getSnapshotProperty(snapshotInfo.getId(), DiskTO.VMDK);

                        extraDetails.put(DiskTO.VMDK, extraDetailsVmdk);
                    }

                    copyCmdAnswer = performResignature(volumeInfo, hostVO, extraDetails);

                    // If using VMware, have the host rescan its software HBA if dynamic discovery is in use.
                    if (HypervisorType.VMware.equals(snapshotInfo.getHypervisorType())) {
                        disconnectHostFromVolume(hostVO, volumeInfo.getPoolId(), volumeInfo.get_iScsiName());
                    }
                } else {
                    // asking for a XenServer host here so we don't always prefer to use XenServer hosts that support resigning
                    // even when we don't need those hosts to do this kind of copy work
                    hostVO = getHost(snapshotInfo.getDataCenterId(), snapshotInfo.getHypervisorType(), false);

                    handleQualityOfServiceForVolumeMigration(volumeInfo, PrimaryDataStoreDriver.QualityOfServiceState.MIGRATION);

                    copyCmdAnswer = performCopyOfVdi(volumeInfo, snapshotInfo, hostVO);
                }

                verifyCopyCmdAnswer(copyCmdAnswer, snapshotInfo);
            }
            else if (HypervisorType.KVM.equals(snapshotInfo.getHypervisorType())) {
                VolumeObjectTO newVolume = new VolumeObjectTO();

                newVolume.setSize(volumeInfo.getSize());
                newVolume.setPath(volumeInfo.get_iScsiName());
                newVolume.setFormat(volumeInfo.getFormat());

                copyCmdAnswer = new CopyCmdAnswer(newVolume);
            }
            else {
                throw new CloudRuntimeException("Unsupported hypervisor type");
            }
        }
        catch (Exception ex) {
            errMsg = "Copy operation failed in 'StorageSystemDataMotionStrategy.handleCreateManagedVolumeFromManagedSnapshot': " +
                    ex.getMessage();

            throw new CloudRuntimeException(errMsg);
        }
        finally {
            if (useCloning) {
                handleQualityOfServiceForVolumeMigration(volumeInfo, PrimaryDataStoreDriver.QualityOfServiceState.NO_MIGRATION);
            }

            if (copyCmdAnswer == null) {
                copyCmdAnswer = new CopyCmdAnswer(errMsg);
            }

            CopyCommandResult result = new CopyCommandResult(null, copyCmdAnswer);

            result.setResult(errMsg);

            callback.complete(result);
        }
    }

    private void handleCreateVolumeFromVolumeOnSecondaryStorage(VolumeInfo srcVolumeInfo, VolumeInfo destVolumeInfo,
                                                                long dataCenterId, HypervisorType hypervisorType,
                                                                AsyncCompletionCallback<CopyCommandResult> callback) {
        String errMsg = null;
        CopyCmdAnswer copyCmdAnswer = null;

        try {
            // create a volume on the storage
            destVolumeInfo.getDataStore().getDriver().createAsync(destVolumeInfo.getDataStore(), destVolumeInfo, null);

            destVolumeInfo = _volumeDataFactory.getVolume(destVolumeInfo.getId(), destVolumeInfo.getDataStore());

            HostVO hostVO = getHost(dataCenterId, hypervisorType, false);

            handleQualityOfServiceForVolumeMigration(destVolumeInfo, PrimaryDataStoreDriver.QualityOfServiceState.MIGRATION);

            // copy the volume from secondary via the hypervisor
            copyCmdAnswer = copyImageToVolume(srcVolumeInfo, destVolumeInfo, hostVO);

            if (copyCmdAnswer == null || !copyCmdAnswer.getResult()) {
                if (copyCmdAnswer != null && StringUtils.isNotEmpty(copyCmdAnswer.getDetails())) {
                    throw new CloudRuntimeException(copyCmdAnswer.getDetails());
                }
                else {
                    throw new CloudRuntimeException("Unable to create volume from volume");
                }
            }
        }
        catch (Exception ex) {
            errMsg = "Copy operation failed in 'StorageSystemDataMotionStrategy.handleCreateVolumeFromVolumeOnSecondaryStorage': " +
                    ex.getMessage();

            throw new CloudRuntimeException(errMsg);
        }
        finally {
            handleQualityOfServiceForVolumeMigration(destVolumeInfo, PrimaryDataStoreDriver.QualityOfServiceState.NO_MIGRATION);

            if (copyCmdAnswer == null) {
                copyCmdAnswer = new CopyCmdAnswer(errMsg);
            }

            CopyCommandResult result = new CopyCommandResult(null, copyCmdAnswer);

            result.setResult(errMsg);

            callback.complete(result);
        }
    }

    private CopyCmdAnswer copyImageToVolume(DataObject srcDataObject, VolumeInfo destVolumeInfo, HostVO hostVO) {
        int primaryStorageDownloadWait = StorageManager.PRIMARY_STORAGE_DOWNLOAD_WAIT.value();

        CopyCmdAnswer copyCmdAnswer;

        try {
            _volumeService.grantAccess(destVolumeInfo, hostVO, destVolumeInfo.getDataStore());

            CopyCommand copyCommand = new CopyCommand(srcDataObject.getTO(), destVolumeInfo.getTO(), primaryStorageDownloadWait,
            VirtualMachineManager.ExecuteInSequence.value());
            Map<String, String> destDetails = getVolumeDetails(destVolumeInfo);

            copyCommand.setOptions2(destDetails);

            copyCmdAnswer = (CopyCmdAnswer)agentManager.send(hostVO.getId(), copyCommand);
        }
        catch (CloudRuntimeException | AgentUnavailableException | OperationTimedoutException ex) {
            String msg = "Failed to copy image : ";

            logger.warn(msg, ex);

            throw new CloudRuntimeException(msg + ex.getMessage(), ex);
        }
        finally {
            _volumeService.revokeAccess(destVolumeInfo, hostVO, destVolumeInfo.getDataStore());
        }

        VolumeObjectTO volumeObjectTO = (VolumeObjectTO)copyCmdAnswer.getNewData();

        volumeObjectTO.setFormat(ImageFormat.QCOW2);

        return copyCmdAnswer;
    }

    /**
     * If the underlying storage system is making use of read-only snapshots, this gives the storage system the opportunity to
     * create a volume from the snapshot so that we can copy the VHD file that should be inside of the snapshot to secondary storage.
     *
     * The resultant volume must be writable because we need to resign the SR and the VDI that should be inside of it before we copy
     * the VHD file to secondary storage.
     *
     * If the storage system is using writable snapshots, then nothing need be done by that storage system here because we can just
     * resign the SR and the VDI that should be inside of the snapshot before copying the VHD file to secondary storage.
     */
    private void createVolumeFromSnapshot(SnapshotInfo snapshotInfo) {
        SnapshotDetailsVO snapshotDetails = handleSnapshotDetails(snapshotInfo.getId(), "create");

        try {
            snapshotInfo.getDataStore().getDriver().createAsync(snapshotInfo.getDataStore(), snapshotInfo, null);
        }
        finally {
            _snapshotDetailsDao.remove(snapshotDetails.getId());
        }
    }

    /**
     * If the underlying storage system needed to create a volume from a snapshot for createVolumeFromSnapshot(SnapshotInfo), then
     * this is its opportunity to delete that temporary volume and restore properties in snapshot_details to the way they were before the
     * invocation of createVolumeFromSnapshot(SnapshotInfo).
     */
    private void deleteVolumeFromSnapshot(SnapshotInfo snapshotInfo) {
        try {
            logger.debug("Cleaning up temporary volume created for copy from a snapshot");

            SnapshotDetailsVO snapshotDetails = handleSnapshotDetails(snapshotInfo.getId(), "delete");

            try {
                snapshotInfo.getDataStore().getDriver().createAsync(snapshotInfo.getDataStore(), snapshotInfo, null);
            }
            finally {
                _snapshotDetailsDao.remove(snapshotDetails.getId());
            }

        } catch (Throwable e) {
            logger.warn("Failed to clean up temporary volume created for copy from a snapshot, transction will not be failed but an adminstrator should clean this up: " + snapshotInfo.getUuid() + " - " + snapshotInfo.getPath(), e);
        }
    }

    private void handleQualityOfServiceForVolumeMigration(VolumeInfo volumeInfo, PrimaryDataStoreDriver.QualityOfServiceState qualityOfServiceState) {
        try {
            ((PrimaryDataStoreDriver)volumeInfo.getDataStore().getDriver()).handleQualityOfServiceForVolumeMigration(volumeInfo, qualityOfServiceState);
        }
        catch (Exception ex) {
            logger.warn(ex);
        }
    }

    private SnapshotDetailsVO handleSnapshotDetails(long csSnapshotId, String value) {
        String name = "tempVolume";

        _snapshotDetailsDao.removeDetail(csSnapshotId, name);

        SnapshotDetailsVO snapshotDetails = new SnapshotDetailsVO(csSnapshotId, name, value, false);

        return _snapshotDetailsDao.persist(snapshotDetails);
    }

    /**
     * Return expected MigrationOptions for a linked clone volume live storage migration
     */
    protected MigrationOptions createLinkedCloneMigrationOptions(VolumeInfo srcVolumeInfo, VolumeInfo destVolumeInfo, String srcVolumeBackingFile, String srcPoolUuid, Storage.StoragePoolType srcPoolType) {
        VMTemplateStoragePoolVO ref = templatePoolDao.findByPoolTemplate(destVolumeInfo.getPoolId(), srcVolumeInfo.getTemplateId(), null);
        boolean updateBackingFileReference = ref == null;
        String backingFile = !updateBackingFileReference ? ref.getInstallPath() : srcVolumeBackingFile;
        return new MigrationOptions(srcPoolUuid, srcPoolType, backingFile, updateBackingFileReference, srcVolumeInfo.getDataStore().getScope().getScopeType());
    }

    /**
     * Return expected MigrationOptions for a full clone volume live storage migration
     */
    protected MigrationOptions createFullCloneMigrationOptions(VolumeInfo srcVolumeInfo, VirtualMachineTO vmTO, Host srcHost, String srcPoolUuid, Storage.StoragePoolType srcPoolType) {
        return new MigrationOptions(srcPoolUuid, srcPoolType, srcVolumeInfo.getPath(), srcVolumeInfo.getDataStore().getScope().getScopeType());
    }

    /**
     * Prepare hosts for KVM live storage migration depending on volume type by setting MigrationOptions on destination volume:
     * - Linked clones (backing file on disk): Decide if template (backing file) should be copied to destination storage prior disk creation
     * - Full clones (no backing file): Take snapshot of the VM prior disk creation
     * Return this information
     */
    protected void setVolumeMigrationOptions(VolumeInfo srcVolumeInfo, VolumeInfo destVolumeInfo, VirtualMachineTO vmTO, Host srcHost, StoragePoolVO destStoragePool,
                                             MigrationOptions.Type migrationType) {
        if (destStoragePool.isManaged()) {
            return;
        }

        String srcVolumeBackingFile = getVolumeBackingFile(srcVolumeInfo);

        String srcPoolUuid = srcVolumeInfo.getDataStore().getUuid();
        StoragePoolVO srcPool = _storagePoolDao.findById(srcVolumeInfo.getPoolId());
        Storage.StoragePoolType srcPoolType = srcPool.getPoolType();

        MigrationOptions migrationOptions;
        if (MigrationOptions.Type.LinkedClone.equals(migrationType)) {
            migrationOptions = createLinkedCloneMigrationOptions(srcVolumeInfo, destVolumeInfo, srcVolumeBackingFile, srcPoolUuid, srcPoolType);
        } else {
            migrationOptions = createFullCloneMigrationOptions(srcVolumeInfo, vmTO, srcHost, srcPoolUuid, srcPoolType);
        }
        migrationOptions.setTimeout(StorageManager.KvmStorageOnlineMigrationWait.value());
        destVolumeInfo.setMigrationOptions(migrationOptions);
    }

    /**
     * For each disk to migrate:
     * <ul>
     *  <li>Create a volume on the target storage system.</li>
     *  <li>Make the newly created volume accessible to the target KVM host.</li>
     *  <li>Send a command to the target KVM host to connect to the newly created volume.</li>
     *  <li>Send a command to the source KVM host to migrate the VM and its storage.</li>
     * </ul>
     */
    @Override
    public void copyAsync(Map<VolumeInfo, DataStore> volumeDataStoreMap, VirtualMachineTO vmTO, Host srcHost, Host destHost, AsyncCompletionCallback<CopyCommandResult> callback) {
        String errMsg = null;

        try {
            if (srcHost.getHypervisorType() != HypervisorType.KVM) {
                throw new CloudRuntimeException("Invalid hypervisor type (only KVM supported for this operation at the time being)");
            }

            verifyLiveMigrationForKVM(volumeDataStoreMap);

            VMInstanceVO vmInstance = _vmDao.findById(vmTO.getId());
            vmTO.setState(vmInstance.getState());
            List<MigrateDiskInfo> migrateDiskInfoList = new ArrayList<MigrateDiskInfo>();

            Map<String, MigrateCommand.MigrateDiskInfo> migrateStorage = new HashMap<>();
            Map<VolumeInfo, VolumeInfo> srcVolumeInfoToDestVolumeInfo = new HashMap<>();

            boolean managedStorageDestination = false;
            boolean migrateNonSharedInc = false;
            for (Map.Entry<VolumeInfo, DataStore> entry : volumeDataStoreMap.entrySet()) {
                VolumeInfo srcVolumeInfo = entry.getKey();
                DataStore destDataStore = entry.getValue();

                VolumeVO srcVolume = _volumeDao.findById(srcVolumeInfo.getId());
                StoragePoolVO destStoragePool = _storagePoolDao.findById(destDataStore.getId());
                StoragePoolVO sourceStoragePool = _storagePoolDao.findById(srcVolumeInfo.getPoolId());

                // do not initiate migration for the same PowerFlex/ScaleIO pool
                if (sourceStoragePool.getId() == destStoragePool.getId() && sourceStoragePool.getPoolType() == Storage.StoragePoolType.PowerFlex) {
                    continue;
                }

                if (!shouldMigrateVolume(sourceStoragePool, destHost, destStoragePool)) {
                    continue;
                }

<<<<<<< HEAD
                VMTemplateVO vmTemplate = _vmTemplateDao.findById(vmInstance.getTemplateId());
                if (srcVolumeInfo.getTemplateId() != null &&
                        Objects.nonNull(vmTemplate) &&
                        !Arrays.asList(KVM_VM_IMPORT_DEFAULT_TEMPLATE_NAME, VM_IMPORT_DEFAULT_TEMPLATE_NAME).contains(vmTemplate.getName())) {
                    logger.debug(String.format("Copying template [%s] of volume [%s] from source storage pool [%s] to target storage pool [%s].", srcVolumeInfo.getTemplateId(), srcVolumeInfo.getId(), sourceStoragePool.getId(), destStoragePool.getId()));
                    copyTemplateToTargetFilesystemStorageIfNeeded(srcVolumeInfo, sourceStoragePool, destDataStore, destStoragePool, destHost);
                } else {
                    logger.debug(String.format("Skipping copy template from source storage pool [%s] to target storage pool [%s] before migration due to volume [%s] does not have a template.", sourceStoragePool.getId(), destStoragePool.getId(), srcVolumeInfo.getId()));
                }
=======
                MigrationOptions.Type migrationType = decideMigrationTypeAndCopyTemplateIfNeeded(destHost, vmInstance, srcVolumeInfo, sourceStoragePool, destStoragePool, destDataStore);
                migrateNonSharedInc = migrateNonSharedInc || MigrationOptions.Type.LinkedClone.equals(migrationType);
>>>>>>> f7b7339b

                VolumeVO destVolume = duplicateVolumeOnAnotherStorage(srcVolume, destStoragePool);
                VolumeInfo destVolumeInfo = _volumeDataFactory.getVolume(destVolume.getId(), destDataStore);

                // move the volume from Allocated to Creating
                destVolumeInfo.processEvent(Event.MigrationCopyRequested);
                // move the volume from Creating to Ready
                destVolumeInfo.processEvent(Event.MigrationCopySucceeded);
                // move the volume from Ready to Migrating
                destVolumeInfo.processEvent(Event.MigrationRequested);

                setVolumeMigrationOptions(srcVolumeInfo, destVolumeInfo, vmTO, srcHost, destStoragePool, migrationType);

                // create a volume on the destination storage
                destDataStore.getDriver().createAsync(destDataStore, destVolumeInfo, null);

                managedStorageDestination = destStoragePool.isManaged();
                String volumeIdentifier = managedStorageDestination ? destVolumeInfo.get_iScsiName() : destVolumeInfo.getUuid();

                destVolume = _volumeDao.findById(destVolume.getId());
                destVolume.setPath(volumeIdentifier);

                setVolumePath(destVolume);

                _volumeDao.update(destVolume.getId(), destVolume);

                postVolumeCreationActions(srcVolumeInfo, destVolumeInfo);

                destVolumeInfo = _volumeDataFactory.getVolume(destVolume.getId(), destDataStore);

                handleQualityOfServiceForVolumeMigration(destVolumeInfo, PrimaryDataStoreDriver.QualityOfServiceState.MIGRATION);

                _volumeService.grantAccess(destVolumeInfo, destHost, destDataStore);

                String destPath = generateDestPath(destHost, destStoragePool, destVolumeInfo);

                MigrateCommand.MigrateDiskInfo migrateDiskInfo;

                boolean isNonManagedToNfs = supportStoragePoolType(sourceStoragePool.getPoolType(), StoragePoolType.Filesystem) && destStoragePool.getPoolType() == StoragePoolType.NetworkFilesystem && !managedStorageDestination;
                if (isNonManagedToNfs) {
                    migrateDiskInfo = new MigrateCommand.MigrateDiskInfo(srcVolumeInfo.getPath(),
                            MigrateCommand.MigrateDiskInfo.DiskType.FILE,
                            MigrateCommand.MigrateDiskInfo.DriverType.QCOW2,
                            MigrateCommand.MigrateDiskInfo.Source.FILE,
                            connectHostToVolume(destHost, destVolumeInfo.getPoolId(), volumeIdentifier));
                } else {
                    String backingPath = generateBackingPath(destStoragePool, destVolumeInfo);
                    migrateDiskInfo = configureMigrateDiskInfo(srcVolumeInfo, destPath, backingPath);
                    migrateDiskInfo.setSourceDiskOnStorageFileSystem(isStoragePoolTypeOfFile(sourceStoragePool));
                    migrateDiskInfoList.add(migrateDiskInfo);
                }
                prepareDiskWithSecretConsumerDetail(vmTO, srcVolumeInfo, destVolumeInfo.getPath());

                migrateStorage.put(srcVolumeInfo.getPath(), migrateDiskInfo);

                srcVolumeInfoToDestVolumeInfo.put(srcVolumeInfo, destVolumeInfo);
            }

            PrepareForMigrationCommand pfmc = new PrepareForMigrationCommand(vmTO);
            Answer pfma;

            try {
                pfma = agentManager.send(destHost.getId(), pfmc);

                if (pfma == null || !pfma.getResult()) {
                    String details = pfma != null ? pfma.getDetails() : "null answer returned";
                    String msg = "Unable to prepare for migration due to the following: " + details;

                    throw new AgentUnavailableException(msg, destHost.getId());
                }
            } catch (final OperationTimedoutException e) {
                throw new AgentUnavailableException("Operation timed out", destHost.getId());
            }

            VMInstanceVO vm = _vmDao.findById(vmTO.getId());
            boolean isWindows = _guestOsCategoryDao.findById(_guestOsDao.findById(vm.getGuestOSId()).getCategoryId()).getName().equalsIgnoreCase("Windows");

            MigrateCommand migrateCommand = new MigrateCommand(vmTO.getName(), destHost.getPrivateIpAddress(), isWindows, vmTO, true);
            migrateCommand.setWait(StorageManager.KvmStorageOnlineMigrationWait.value());
            migrateCommand.setMigrateStorage(migrateStorage);
            migrateCommand.setMigrateDiskInfoList(migrateDiskInfoList);
            migrateCommand.setMigrateStorageManaged(managedStorageDestination);
            migrateCommand.setMigrateNonSharedInc(migrateNonSharedInc);

            Integer newVmCpuShares = ((PrepareForMigrationAnswer) pfma).getNewVmCpuShares();
            if (newVmCpuShares != null) {
                logger.debug(String.format("Setting CPU shares to [%d] as part of migrate VM with volumes command for VM [%s].", newVmCpuShares, vmTO));
                migrateCommand.setNewVmCpuShares(newVmCpuShares);
            }

            boolean kvmAutoConvergence = StorageManager.KvmAutoConvergence.value();
            migrateCommand.setAutoConvergence(kvmAutoConvergence);

            MigrateAnswer migrateAnswer = (MigrateAnswer)agentManager.send(srcHost.getId(), migrateCommand);

            boolean success = migrateAnswer != null && migrateAnswer.getResult();

            handlePostMigration(success, srcVolumeInfoToDestVolumeInfo, vmTO, destHost);

            if (migrateAnswer == null) {
                throw new CloudRuntimeException("Unable to get an answer to the migrate command");
            }

            if (!migrateAnswer.getResult()) {
                errMsg = migrateAnswer.getDetails();

                throw new CloudRuntimeException(errMsg);
            }
        } catch (AgentUnavailableException | OperationTimedoutException | CloudRuntimeException ex) {
            String volumesAndStorages = volumeDataStoreMap.entrySet().stream().map(entry -> formatEntryOfVolumesAndStoragesAsJsonToDisplayOnLog(entry)).collect(Collectors.joining(","));

            errMsg = String.format("Copy volume(s) to storage(s) [%s] and VM to host [%s] failed in StorageSystemDataMotionStrategy.copyAsync. Error message: [%s].", volumesAndStorages, formatMigrationElementsAsJsonToDisplayOnLog("vm", vmTO.getId(), srcHost.getId(), destHost.getId()), ex.getMessage());
            logger.error(errMsg, ex);

            throw new CloudRuntimeException(errMsg);
        } finally {
            CopyCmdAnswer copyCmdAnswer = new CopyCmdAnswer(errMsg);

            CopyCommandResult result = new CopyCommandResult(null, copyCmdAnswer);

            result.setResult(errMsg);

            callback.complete(result);
        }
    }

    private MigrationOptions.Type decideMigrationTypeAndCopyTemplateIfNeeded(Host destHost, VMInstanceVO vmInstance, VolumeInfo srcVolumeInfo, StoragePoolVO sourceStoragePool, StoragePoolVO destStoragePool, DataStore destDataStore) {
        VMTemplateVO vmTemplate = _vmTemplateDao.findById(vmInstance.getTemplateId());
        String srcVolumeBackingFile = getVolumeBackingFile(srcVolumeInfo);
        if (StringUtils.isNotBlank(srcVolumeBackingFile) && supportStoragePoolType(destStoragePool.getPoolType(), StoragePoolType.Filesystem) &&
                srcVolumeInfo.getTemplateId() != null &&
                Objects.nonNull(vmTemplate) &&
                !Arrays.asList(KVM_VM_IMPORT_DEFAULT_TEMPLATE_NAME, VM_IMPORT_DEFAULT_TEMPLATE_NAME).contains(vmTemplate.getName())) {
            logger.debug(String.format("Copying template [%s] of volume [%s] from source storage pool [%s] to target storage pool [%s].", srcVolumeInfo.getTemplateId(), srcVolumeInfo.getId(), sourceStoragePool.getId(), destStoragePool.getId()));
            copyTemplateToTargetFilesystemStorageIfNeeded(srcVolumeInfo, sourceStoragePool, destDataStore, destStoragePool, destHost);
            return MigrationOptions.Type.LinkedClone;
        }
        logger.debug(String.format("Skipping copy template from source storage pool [%s] to target storage pool [%s] before migration due to volume [%s] does not have a " +
                "template or we are doing full clone migration.", sourceStoragePool.getId(), destStoragePool.getId(), srcVolumeInfo.getId()));
        return MigrationOptions.Type.FullClone;
    }

    protected String formatMigrationElementsAsJsonToDisplayOnLog(String objectName, Object object, Object from, Object to){
        return String.format("{%s: \"%s\", from: \"%s\", to:\"%s\"}", objectName, object, from, to);
    }

    protected String formatEntryOfVolumesAndStoragesAsJsonToDisplayOnLog(Map.Entry<VolumeInfo, DataStore> entry ){
        VolumeInfo srcVolumeInfo = entry.getKey();
        DataStore destDataStore = entry.getValue();
        return formatMigrationElementsAsJsonToDisplayOnLog("volume", srcVolumeInfo.getId(), srcVolumeInfo.getPoolId(), destDataStore.getId());
    }

    /**
     * Returns true if at least one of the entries on the map 'volumeDataStoreMap' has both source and destination storage pools of Network Filesystem (NFS).
     */
    protected boolean isSourceAndDestinationPoolTypeOfNfs(Map<VolumeInfo, DataStore> volumeDataStoreMap) {
        for (Map.Entry<VolumeInfo, DataStore> entry : volumeDataStoreMap.entrySet()) {
            VolumeInfo srcVolumeInfo = entry.getKey();
            DataStore destDataStore = entry.getValue();

            StoragePoolVO destStoragePool = _storagePoolDao.findById(destDataStore.getId());
            StoragePoolVO sourceStoragePool = _storagePoolDao.findById(srcVolumeInfo.getPoolId());
            if (sourceStoragePool.getPoolType() == StoragePoolType.NetworkFilesystem && destStoragePool.getPoolType() == StoragePoolType.NetworkFilesystem) {
                return true;
            }
        }
        return false;
    }

    /**
     * Returns true. This method was implemented considering the classes that extend this {@link StorageSystemDataMotionStrategy} and cannot migrate volumes from certain types of source storage pools and/or to a different kind of destiny storage pool.
     */
    protected boolean shouldMigrateVolume(StoragePoolVO sourceStoragePool, Host destHost, StoragePoolVO destStoragePool) {
        return true;
    }

    /**
     * Returns true if the storage pool type is {@link StoragePoolType.Filesystem}.
     */
    protected boolean isStoragePoolTypeOfFile(StoragePoolVO sourceStoragePool) {
        return sourceStoragePool.getPoolType() == StoragePoolType.Filesystem;
    }

    /**
     * Returns the iScsi connection path.
     */
    protected String generateDestPath(Host destHost, StoragePoolVO destStoragePool, VolumeInfo destVolumeInfo) {
        return connectHostToVolume(destHost, destVolumeInfo.getPoolId(), destVolumeInfo.get_iScsiName());
    }

    protected String generateBackingPath(StoragePoolVO destStoragePool, VolumeInfo destVolumeInfo) {
        return null;
    }

    /**
     * Configures a {@link MigrateDiskInfo} object with disk type of BLOCK, Driver type RAW and Source DEV
     */
    protected MigrateCommand.MigrateDiskInfo configureMigrateDiskInfo(VolumeInfo srcVolumeInfo, String destPath, String backingPath) {
        return new MigrateCommand.MigrateDiskInfo(srcVolumeInfo.getPath(),
                MigrateCommand.MigrateDiskInfo.DiskType.BLOCK,
                MigrateCommand.MigrateDiskInfo.DriverType.RAW,
                MigrateCommand.MigrateDiskInfo.Source.DEV, destPath, backingPath);
    }

    /**
     * Sets the volume path as the iScsi name in case of a configured iScsi.
     */
    protected void setVolumePath(VolumeVO volume) {
        volume.setPath(volume.get_iScsiName());
    }

    /**
     * For this strategy it is not necessary to copy the template before migrating the VM.
     * However, classes that extend this one may need to copy the template to the target storage pool before migrating the VM.
     */
    protected void copyTemplateToTargetFilesystemStorageIfNeeded(VolumeInfo srcVolumeInfo, StoragePool srcStoragePool, DataStore destDataStore, StoragePool destStoragePool,
            Host destHost) {
        // This method is used by classes that extend this one
    }

    /*
     * Return backing file for volume (if any), only for KVM volumes
     */
    String getVolumeBackingFile(VolumeInfo srcVolumeInfo) {
        if (srcVolumeInfo.getHypervisorType() == HypervisorType.KVM &&
                srcVolumeInfo.getTemplateId() != null && srcVolumeInfo.getPoolId() != null) {
            VMTemplateVO template = _vmTemplateDao.findById(srcVolumeInfo.getTemplateId());
            if (Objects.nonNull(template) && template.getFormat() != null && template.getFormat() != Storage.ImageFormat.ISO) {
                VMTemplateStoragePoolVO ref = templatePoolDao.findByPoolTemplate(srcVolumeInfo.getPoolId(), srcVolumeInfo.getTemplateId(), null);
                return ref != null ? ref.getInstallPath() : null;
            }
        }
        return null;
    }

    private void handlePostMigration(boolean success, Map<VolumeInfo, VolumeInfo> srcVolumeInfoToDestVolumeInfo, VirtualMachineTO vmTO, Host destHost) {
        if (!success) {
            try {
                PrepareForMigrationCommand pfmc = new PrepareForMigrationCommand(vmTO);

                pfmc.setRollback(true);

                Answer pfma = agentManager.send(destHost.getId(), pfmc);

                if (pfma == null || !pfma.getResult()) {
                    String details = pfma != null ? pfma.getDetails() : "null answer returned";
                    String msg = "Unable to rollback prepare for migration due to the following: " + details;

                    throw new AgentUnavailableException(msg, destHost.getId());
                }
            }
            catch (Exception e) {
                logger.debug("Failed to disconnect one or more (original) dest volumes", e);
            }
        }

        for (Map.Entry<VolumeInfo, VolumeInfo> entry : srcVolumeInfoToDestVolumeInfo.entrySet()) {
            VolumeInfo srcVolumeInfo = entry.getKey();
            VolumeInfo destVolumeInfo = entry.getValue();

            handleQualityOfServiceForVolumeMigration(destVolumeInfo, PrimaryDataStoreDriver.QualityOfServiceState.NO_MIGRATION);

            if (success) {
                VolumeVO volumeVO = _volumeDao.findById(destVolumeInfo.getId());
                volumeVO.setFormat(ImageFormat.QCOW2);
                _volumeDao.update(volumeVO.getId(), volumeVO);

                _volumeService.copyPoliciesBetweenVolumesAndDestroySourceVolumeAfterMigration(Event.OperationSuccessed, null, srcVolumeInfo, destVolumeInfo, false);


                // Update the volume ID for snapshots on secondary storage
                if (!_snapshotDao.listByVolumeId(srcVolumeInfo.getId()).isEmpty()) {
                    _snapshotDao.updateVolumeIds(srcVolumeInfo.getId(), destVolumeInfo.getId());
                    _snapshotDataStoreDao.updateVolumeIds(srcVolumeInfo.getId(), destVolumeInfo.getId());
                }
            }
            else {
                try {
                    disconnectHostFromVolume(destHost, destVolumeInfo.getPoolId(), destVolumeInfo.get_iScsiName());
                }
                catch (Exception e) {
                    logger.debug("Failed to disconnect (new) dest volume", e);
                }

                try {
                    _volumeService.revokeAccess(destVolumeInfo, destHost, destVolumeInfo.getDataStore());
                }
                catch (Exception e) {
                    logger.debug("Failed to revoke access from dest volume", e);
                }

                destVolumeInfo.processEvent(Event.OperationFailed);
                srcVolumeInfo.processEvent(Event.OperationFailed);

                try {
                    _volumeService.destroyVolume(destVolumeInfo.getId());

                    destVolumeInfo = _volumeDataFactory.getVolume(destVolumeInfo.getId());

                    AsyncCallFuture<VolumeApiResult> destroyFuture = _volumeService.expungeVolumeAsync(destVolumeInfo);

                    if (destroyFuture.get().isFailed()) {
                        logger.debug("Failed to clean up dest volume on storage");
                    }
                } catch (Exception e) {
                    logger.debug("Failed to clean up dest volume on storage", e);
                }
            }
        }
    }

    private VolumeVO duplicateVolumeOnAnotherStorage(Volume volume, StoragePoolVO storagePoolVO) {
        Long lastPoolId = volume.getPoolId();

        VolumeVO newVol = new VolumeVO(volume);

        newVol.setInstanceId(null);
        newVol.setChainInfo(null);
        newVol.setPath(null);
        newVol.setFolder(null);
        newVol.setPodId(storagePoolVO.getPodId());
        newVol.setPoolId(storagePoolVO.getId());
        newVol.setLastPoolId(lastPoolId);

        if (volume.getPassphraseId() != null) {
            newVol.setPassphraseId(volume.getPassphraseId());
            newVol.setEncryptFormat(volume.getEncryptFormat());
        }

        return _volumeDao.persist(newVol);
    }

    protected String connectHostToVolume(Host host, long storagePoolId, String iqn) {
        ModifyTargetsCommand modifyTargetsCommand = getModifyTargetsCommand(storagePoolId, iqn, true);

        return sendModifyTargetsCommand(modifyTargetsCommand, host.getId()).get(0);
    }

    private void disconnectHostFromVolume(Host host, long storagePoolId, String iqn) {
        ModifyTargetsCommand modifyTargetsCommand = getModifyTargetsCommand(storagePoolId, iqn, false);

        sendModifyTargetsCommand(modifyTargetsCommand, host.getId());
    }

    private ModifyTargetsCommand getModifyTargetsCommand(long storagePoolId, String iqn, boolean add) {
        StoragePoolVO storagePool = _storagePoolDao.findById(storagePoolId);

        Map<String, String> details = new HashMap<>();

        details.put(ModifyTargetsCommand.IQN, iqn);
        details.put(ModifyTargetsCommand.STORAGE_TYPE, storagePool.getPoolType().name());
        details.put(ModifyTargetsCommand.STORAGE_UUID, storagePool.getUuid());
        details.put(ModifyTargetsCommand.STORAGE_HOST, storagePool.getHostAddress());
        details.put(ModifyTargetsCommand.STORAGE_PORT, String.valueOf(storagePool.getPort()));

        ModifyTargetsCommand cmd = new ModifyTargetsCommand();

        List<Map<String, String>> targets = new ArrayList<>();

        targets.add(details);

        cmd.setTargets(targets);
        cmd.setApplyToAllHostsInCluster(true);
        cmd.setAdd(add);
        cmd.setTargetTypeToRemove(ModifyTargetsCommand.TargetTypeToRemove.DYNAMIC);

        return cmd;
    }

    private List<String> sendModifyTargetsCommand(ModifyTargetsCommand cmd, long hostId) {
        ModifyTargetsAnswer modifyTargetsAnswer = (ModifyTargetsAnswer)agentManager.easySend(hostId, cmd);

        if (modifyTargetsAnswer == null) {
            throw new CloudRuntimeException("Unable to get an answer to the modify targets command");
        }

        if (!modifyTargetsAnswer.getResult()) {
            String msg = "Unable to modify targets on the following host: " + hostId;

            throw new CloudRuntimeException(msg);
        }

        return modifyTargetsAnswer.getConnectedPaths();
    }

    /**
     * Update reference on template_spool_ref table of copied template to destination storage
     */
    protected void updateCopiedTemplateReference(VolumeInfo srcVolumeInfo, VolumeInfo destVolumeInfo) {
        VMTemplateStoragePoolVO ref = templatePoolDao.findByPoolTemplate(srcVolumeInfo.getPoolId(), srcVolumeInfo.getTemplateId(), null);
        VMTemplateStoragePoolVO newRef = new VMTemplateStoragePoolVO(destVolumeInfo.getPoolId(), ref.getTemplateId(), null);
        newRef.setDownloadPercent(100);
        newRef.setDownloadState(VMTemplateStorageResourceAssoc.Status.DOWNLOADED);
        newRef.setState(ObjectInDataStoreStateMachine.State.Ready);
        newRef.setTemplateSize(ref.getTemplateSize());
        newRef.setLocalDownloadPath(ref.getLocalDownloadPath());
        newRef.setInstallPath(ref.getInstallPath());
        templatePoolDao.persist(newRef);
    }

    /**
     * Handle post destination volume creation actions depending on the migrating volume type: full clone or linked clone
     */
    protected void postVolumeCreationActions(VolumeInfo srcVolumeInfo, VolumeInfo destVolumeInfo) {
        MigrationOptions migrationOptions = destVolumeInfo.getMigrationOptions();
        if (migrationOptions != null) {
            if (migrationOptions.getType() == MigrationOptions.Type.LinkedClone && migrationOptions.isCopySrcTemplate()) {
                updateCopiedTemplateReference(srcVolumeInfo, destVolumeInfo);
            }
        }
    }

    /**
     * Include some destination volume info in vmTO, required for some PrepareForMigrationCommand processing
     *
     */
    protected void prepareDiskWithSecretConsumerDetail(VirtualMachineTO vmTO, VolumeInfo srcVolume, String destPath) {
        if (vmTO.getDisks() != null) {
            logger.debug(String.format("Preparing VM TO '%s' disks with migration data", vmTO));
            Arrays.stream(vmTO.getDisks()).filter(diskTO -> diskTO.getData().getId() == srcVolume.getId()).forEach( diskTO -> {
                if (diskTO.getDetails() == null) {
                    diskTO.setDetails(new HashMap<>());
                }
                diskTO.getDetails().put(DiskTO.SECRET_CONSUMER_DETAIL, destPath);
            });
        }
    }

    /**
    * At a high level: The source storage cannot be managed and
    *                  the destination storages can be all managed or all not managed, not mixed.
    */
    protected void verifyLiveMigrationForKVM(Map<VolumeInfo, DataStore> volumeDataStoreMap) {
        Boolean storageTypeConsistency = null;
        for (Map.Entry<VolumeInfo, DataStore> entry : volumeDataStoreMap.entrySet()) {
            VolumeInfo volumeInfo = entry.getKey();

            Long storagePoolId = volumeInfo.getPoolId();
            StoragePoolVO srcStoragePoolVO = _storagePoolDao.findById(storagePoolId);

            if (srcStoragePoolVO == null) {
                throw new CloudRuntimeException("Volume with ID " + volumeInfo.getId() + " is not associated with a storage pool.");
            }

            DataStore dataStore = entry.getValue();
            StoragePoolVO destStoragePoolVO = _storagePoolDao.findById(dataStore.getId());

            if (destStoragePoolVO == null) {
                throw new CloudRuntimeException("Destination storage pool with ID " + dataStore.getId() + " was not located.");
            }

            boolean isSrcAndDestPoolPowerFlexStorage = srcStoragePoolVO.getPoolType().equals(Storage.StoragePoolType.PowerFlex) && destStoragePoolVO.getPoolType().equals(Storage.StoragePoolType.PowerFlex);
            if (srcStoragePoolVO.isManaged() && !isSrcAndDestPoolPowerFlexStorage && srcStoragePoolVO.getId() != destStoragePoolVO.getId()) {
                throw new CloudRuntimeException("Migrating a volume online with KVM from managed storage is not currently supported.");
            }

            if (storageTypeConsistency == null) {
                storageTypeConsistency = destStoragePoolVO.isManaged();
            } else if (storageTypeConsistency != destStoragePoolVO.isManaged()) {
                throw new CloudRuntimeException("Destination storage pools must be either all managed or all not managed");
            }
        }
    }

    private boolean canStorageSystemCreateVolumeFromVolume(long storagePoolId) {
        return storageSystemSupportsCapability(storagePoolId, DataStoreCapabilities.CAN_CREATE_VOLUME_FROM_VOLUME.toString());
    }

    private boolean canStorageSystemCreateVolumeFromSnapshot(long storagePoolId) {
        return storageSystemSupportsCapability(storagePoolId, DataStoreCapabilities.CAN_CREATE_VOLUME_FROM_SNAPSHOT.toString());
    }

    private boolean storageSystemSupportsCapability(long storagePoolId, String capability) {
        boolean supportsCapability = false;

        DataStore dataStore = dataStoreMgr.getDataStore(storagePoolId, DataStoreRole.Primary);

        Map<String, String> mapCapabilities = dataStore.getDriver().getCapabilities();

        if (mapCapabilities != null) {
            String value = mapCapabilities.get(capability);

            supportsCapability = Boolean.valueOf(value);
        }

        return supportsCapability;
    }

    private String getVolumeProperty(long volumeId, String property) {
        VolumeDetailVO volumeDetails = volumeDetailsDao.findDetail(volumeId, property);

        if (volumeDetails != null) {
            return volumeDetails.getValue();
        }

        return null;
    }

    private String getSnapshotProperty(long snapshotId, String property) {
        SnapshotDetailsVO snapshotDetails = _snapshotDetailsDao.findDetail(snapshotId, property);

        if (snapshotDetails != null) {
            return snapshotDetails.getValue();
        }

        return null;
    }

    private void handleCreateTemplateFromManagedVolume(VolumeInfo volumeInfo, TemplateInfo templateInfo, AsyncCompletionCallback<CopyCommandResult> callback) {
        boolean srcVolumeDetached = volumeInfo.getAttachedVM() == null;

        String errMsg = null;
        CopyCmdAnswer copyCmdAnswer = null;

        try {
            StoragePoolVO storagePoolVO = _storagePoolDao.findById(volumeInfo.getPoolId());

            if (!ImageFormat.QCOW2.equals(volumeInfo.getFormat()) &&
                !(ImageFormat.RAW.equals(volumeInfo.getFormat()) && (
                    StoragePoolType.PowerFlex == storagePoolVO.getPoolType() ||
                    StoragePoolType.FiberChannel == storagePoolVO.getPoolType()))) {
                throw new CloudRuntimeException("When using managed storage, you can only create a template from a volume on KVM currently.");
            }

            volumeInfo.processEvent(Event.MigrationRequested);

            HostVO hostVO = getHost(volumeInfo.getDataCenterId(), HypervisorType.KVM, false);
            DataStore srcDataStore = volumeInfo.getDataStore();

            int primaryStorageDownloadWait = StorageManager.PRIMARY_STORAGE_DOWNLOAD_WAIT.value();

            try {
                handleQualityOfServiceForVolumeMigration(volumeInfo, PrimaryDataStoreDriver.QualityOfServiceState.MIGRATION);

                if (srcVolumeDetached || StoragePoolType.PowerFlex == storagePoolVO.getPoolType() || StoragePoolType.FiberChannel == storagePoolVO.getPoolType()) {
                    _volumeService.grantAccess(volumeInfo, hostVO, srcDataStore);
                }

                CopyCommand copyCommand = new CopyCommand(volumeInfo.getTO(), templateInfo.getTO(), primaryStorageDownloadWait, VirtualMachineManager.ExecuteInSequence.value());

                Map<String, String> srcDetails = getVolumeDetails(volumeInfo);

                copyCommand.setOptions(srcDetails);

                copyCmdAnswer = (CopyCmdAnswer)agentManager.send(hostVO.getId(), copyCommand);

                if (!copyCmdAnswer.getResult()) {
                    errMsg = copyCmdAnswer.getDetails();

                    logger.warn(errMsg);

                    throw new CloudRuntimeException(errMsg);
                }

                VMTemplateVO vmTemplateVO = _vmTemplateDao.findById(templateInfo.getId());

                vmTemplateVO.setHypervisorType(HypervisorType.KVM);

                _vmTemplateDao.update(vmTemplateVO.getId(), vmTemplateVO);
            }
            catch (CloudRuntimeException | AgentUnavailableException | OperationTimedoutException ex) {
                String msg = "Failed to create template from volume (Volume ID = " + volumeInfo.getId() + ") : ";

                logger.warn(msg, ex);

                throw new CloudRuntimeException(msg + ex.getMessage(), ex);
            }
            finally {
                if (srcVolumeDetached || StoragePoolType.PowerFlex == storagePoolVO.getPoolType() || StoragePoolType.FiberChannel == storagePoolVO.getPoolType()) {
                    try {
                        _volumeService.revokeAccess(volumeInfo, hostVO, srcDataStore);
                    }
                    catch (Exception ex) {
                        logger.warn("Error revoking access to volume (Volume ID = " + volumeInfo.getId() + "): " + ex.getMessage(), ex);
                    }
                }

                handleQualityOfServiceForVolumeMigration(volumeInfo, PrimaryDataStoreDriver.QualityOfServiceState.NO_MIGRATION);

                if (copyCmdAnswer == null || !copyCmdAnswer.getResult()) {
                    if (copyCmdAnswer != null && StringUtils.isNotEmpty(copyCmdAnswer.getDetails())) {
                        errMsg = copyCmdAnswer.getDetails();
                    }
                    else {
                        errMsg = "Unable to create template from volume";
                    }
                }

                try {
                    if (StringUtils.isEmpty(errMsg)) {
                        volumeInfo.processEvent(Event.OperationSuccessed);
                    }
                    else {
                        volumeInfo.processEvent(Event.OperationFailed);
                    }
                }
                catch (Exception ex) {
                    logger.warn("Error processing snapshot event: " + ex.getMessage(), ex);
                }
            }
        }
        catch (Exception ex) {
            errMsg = ex.getMessage();

            throw new CloudRuntimeException(errMsg);
        }
        finally {
            if (copyCmdAnswer == null) {
                copyCmdAnswer = new CopyCmdAnswer(errMsg);
            }

            CopyCommandResult result = new CopyCommandResult(null, copyCmdAnswer);

            result.setResult(errMsg);

            callback.complete(result);
        }
    }

    private Map<String, String> getVolumeDetails(VolumeInfo volumeInfo) {
        long storagePoolId = volumeInfo.getPoolId();
        StoragePoolVO storagePoolVO = _storagePoolDao.findById(storagePoolId);

        if (!storagePoolVO.isManaged()) {
            return null;
        }

        Map<String, String> volumeDetails = new HashMap<>();

        VolumeVO volumeVO = _volumeDao.findById(volumeInfo.getId());

        volumeDetails.put(DiskTO.STORAGE_HOST, storagePoolVO.getHostAddress());
        volumeDetails.put(DiskTO.STORAGE_PORT, String.valueOf(storagePoolVO.getPort()));
        volumeDetails.put(DiskTO.IQN, volumeVO.get_iScsiName());
        volumeDetails.put(DiskTO.PROTOCOL_TYPE, (volumeVO.getPoolType() != null) ? volumeVO.getPoolType().toString() : null);
        volumeDetails.put(StorageManager.STORAGE_POOL_DISK_WAIT.toString(), String.valueOf(StorageManager.STORAGE_POOL_DISK_WAIT.valueIn(storagePoolVO.getId())));

        volumeDetails.put(DiskTO.VOLUME_SIZE, String.valueOf(volumeVO.getSize()));
        volumeDetails.put(DiskTO.SCSI_NAA_DEVICE_ID, getVolumeProperty(volumeInfo.getId(), DiskTO.SCSI_NAA_DEVICE_ID));

        ChapInfo chapInfo = _volumeService.getChapInfo(volumeInfo, volumeInfo.getDataStore());

        if (chapInfo != null) {
            volumeDetails.put(DiskTO.CHAP_INITIATOR_USERNAME, chapInfo.getInitiatorUsername());
            volumeDetails.put(DiskTO.CHAP_INITIATOR_SECRET, chapInfo.getInitiatorSecret());
            volumeDetails.put(DiskTO.CHAP_TARGET_USERNAME, chapInfo.getTargetUsername());
            volumeDetails.put(DiskTO.CHAP_TARGET_SECRET, chapInfo.getTargetSecret());
        }

        return volumeDetails;
    }

    private Map<String, String> getSnapshotDetails(SnapshotInfo snapshotInfo) {
        Map<String, String> snapshotDetails = new HashMap<>();

        long storagePoolId = snapshotInfo.getDataStore().getId();
        StoragePoolVO storagePoolVO = _storagePoolDao.findById(storagePoolId);

        snapshotDetails.put(DiskTO.STORAGE_HOST, storagePoolVO.getHostAddress());
        snapshotDetails.put(DiskTO.STORAGE_PORT, String.valueOf(storagePoolVO.getPort()));

        long snapshotId = snapshotInfo.getId();

        if (storagePoolVO.getPoolType() == StoragePoolType.PowerFlex || storagePoolVO.getPoolType() == StoragePoolType.FiberChannel) {
            snapshotDetails.put(DiskTO.IQN, snapshotInfo.getPath());
        } else {
            snapshotDetails.put(DiskTO.IQN, getSnapshotProperty(snapshotId, DiskTO.IQN));
        }

        snapshotDetails.put(DiskTO.VOLUME_SIZE, String.valueOf(snapshotInfo.getSize()));
        snapshotDetails.put(DiskTO.SCSI_NAA_DEVICE_ID, getSnapshotProperty(snapshotId, DiskTO.SCSI_NAA_DEVICE_ID));

        snapshotDetails.put(DiskTO.CHAP_INITIATOR_USERNAME, getSnapshotProperty(snapshotId, DiskTO.CHAP_INITIATOR_USERNAME));
        snapshotDetails.put(DiskTO.CHAP_INITIATOR_SECRET, getSnapshotProperty(snapshotId, DiskTO.CHAP_INITIATOR_SECRET));
        snapshotDetails.put(DiskTO.CHAP_TARGET_USERNAME, getSnapshotProperty(snapshotId, DiskTO.CHAP_TARGET_USERNAME));
        snapshotDetails.put(DiskTO.CHAP_TARGET_SECRET, getSnapshotProperty(snapshotId, DiskTO.CHAP_TARGET_SECRET));

        return snapshotDetails;
    }

    private HostVO getHost(SnapshotInfo snapshotInfo) {
        HypervisorType hypervisorType = snapshotInfo.getHypervisorType();

        if (HypervisorType.XenServer.equals(hypervisorType)) {
            HostVO hostVO = getHost(snapshotInfo.getDataCenterId(), hypervisorType, true);

            if (hostVO == null) {
                hostVO = getHost(snapshotInfo.getDataCenterId(), hypervisorType, false);

                if (hostVO == null) {
                    throw new CloudRuntimeException("Unable to locate an applicable host in data center with ID = " + snapshotInfo.getDataCenterId());
                }
            }

            return hostVO;
        }

        if (HypervisorType.VMware.equals(hypervisorType) || HypervisorType.KVM.equals(hypervisorType)) {
            return getHost(snapshotInfo.getDataCenterId(), hypervisorType, false);
        }

        throw new CloudRuntimeException("Unsupported hypervisor type");
    }

    private HostVO getHostInCluster(long clusterId) {
        List<HostVO> hosts = _hostDao.findByClusterId(clusterId);

        if (hosts != null && hosts.size() > 0) {
            Collections.shuffle(hosts, RANDOM);

            for (HostVO host : hosts) {
                if (ResourceState.Enabled.equals(host.getResourceState())) {
                    return host;
                }
            }
        }

        throw new CloudRuntimeException("Unable to locate a host");
    }

    private HostVO getHost(Long zoneId, HypervisorType hypervisorType, boolean computeClusterMustSupportResign) {
        Preconditions.checkArgument(zoneId != null, "Zone ID cannot be null.");
        Preconditions.checkArgument(hypervisorType != null, "Hypervisor type cannot be null.");

        List<HostVO> hosts = _hostDao.listByDataCenterIdAndHypervisorType(zoneId, hypervisorType);

        if (hosts == null) {
            return null;
        }

        List<Long> clustersToSkip = new ArrayList<>();

        Collections.shuffle(hosts, RANDOM);

        for (HostVO host : hosts) {
            if (!ResourceState.Enabled.equals(host.getResourceState())) {
                continue;
            }

            if (computeClusterMustSupportResign) {
                long clusterId = host.getClusterId();

                if (clustersToSkip.contains(clusterId)) {
                    continue;
                }

                if (clusterDao.getSupportsResigning(clusterId)) {
                    return host;
                }
                else {
                    clustersToSkip.add(clusterId);
                }
            }
            else {
                return host;
            }
        }

        return null;
    }

    private Map<String, String> getDetails(DataObject dataObj) {
        if (dataObj instanceof VolumeInfo) {
            return getVolumeDetails((VolumeInfo)dataObj);
        }
        else if (dataObj instanceof SnapshotInfo) {
            return getSnapshotDetails((SnapshotInfo)dataObj);
        }

        throw new CloudRuntimeException("'dataObj' must be of type 'VolumeInfo' or 'SnapshotInfo'.");
    }

    private boolean isForVMware(DataObject dataObj) {
        if (dataObj instanceof VolumeInfo) {
            return ImageFormat.OVA.equals(((VolumeInfo)dataObj).getFormat());
        }

        if (dataObj instanceof SnapshotInfo) {
            return ImageFormat.OVA.equals(((SnapshotInfo)dataObj).getBaseVolume().getFormat());
        }

        return dataObj instanceof TemplateInfo && HypervisorType.VMware.equals(((TemplateInfo)dataObj).getHypervisorType());
    }

    private CopyCmdAnswer performResignature(DataObject dataObj, HostVO hostVO, Map<String, String> extraDetails) {
        return performResignature(dataObj, hostVO, extraDetails, false);
    }

    private CopyCmdAnswer performResignature(DataObject dataObj, HostVO hostVO, Map<String, String> extraDetails, boolean keepGrantedAccess) {
        long storagePoolId = dataObj.getDataStore().getId();
        DataStore dataStore = dataStoreMgr.getDataStore(storagePoolId, DataStoreRole.Primary);

        Map<String, String> details = getDetails(dataObj);

        if (extraDetails != null) {
            details.putAll(extraDetails);
        }

        ResignatureCommand command = new ResignatureCommand(details);

        ResignatureAnswer answer;

        GlobalLock lock = GlobalLock.getInternLock(dataStore.getUuid());

        if (!lock.lock(LOCK_TIME_IN_SECONDS)) {
            String errMsg = "Couldn't lock the DB (in performResignature) on the following string: " + dataStore.getUuid();

            logger.warn(errMsg);

            throw new CloudRuntimeException(errMsg);
        }

        try {
            _volumeService.grantAccess(dataObj, hostVO, dataStore);

            answer = (ResignatureAnswer)agentManager.send(hostVO.getId(), command);
        }
        catch (CloudRuntimeException | AgentUnavailableException | OperationTimedoutException ex) {
            keepGrantedAccess = false;

            String msg = "Failed to resign the DataObject with the following ID: " + dataObj.getId();

            logger.warn(msg, ex);

            throw new CloudRuntimeException(msg + ex.getMessage());
        }
        finally {
            lock.unlock();
            lock.releaseRef();

            if (!keepGrantedAccess) {
                _volumeService.revokeAccess(dataObj, hostVO, dataStore);
            }
        }

        if (answer == null || !answer.getResult()) {
            final String errMsg;

            if (answer != null && answer.getDetails() != null && !answer.getDetails().isEmpty()) {
                errMsg = answer.getDetails();
            }
            else {
                errMsg = "Unable to perform resignature operation in 'StorageSystemDataMotionStrategy.performResignature'";
            }

            throw new CloudRuntimeException(errMsg);
        }

        VolumeObjectTO newVolume = new VolumeObjectTO();

        newVolume.setSize(answer.getSize());
        newVolume.setPath(answer.getPath());
        newVolume.setFormat(answer.getFormat());

        return new CopyCmdAnswer(newVolume);
    }

    private DataObject cacheSnapshotChain(SnapshotInfo snapshot, Scope scope) {
        DataObject leafData = null;
        DataStore store = cacheMgr.getCacheStorage(snapshot, scope);

        while (snapshot != null) {
            DataObject cacheData = cacheMgr.createCacheObject(snapshot, store);

            if (leafData == null) {
                leafData = cacheData;
            }

            snapshot = snapshot.getParent();
        }

        return leafData;
    }

    private String migrateVolumeForKVM(VolumeInfo srcVolumeInfo, VolumeInfo destVolumeInfo, HostVO hostVO, String errMsg) {
        try {
            Map<String, String> srcDetails = getVolumeDetails(srcVolumeInfo);
            Map<String, String> destDetails = getVolumeDetails(destVolumeInfo);

            _volumeService.grantAccess(srcVolumeInfo, hostVO, srcVolumeInfo.getDataStore());

            MigrateVolumeCommand migrateVolumeCommand = new MigrateVolumeCommand(srcVolumeInfo.getTO(), destVolumeInfo.getTO(),
                    srcDetails, destDetails, StorageManager.KvmStorageOfflineMigrationWait.value());

            _volumeService.grantAccess(srcVolumeInfo, hostVO, srcVolumeInfo.getDataStore());
            handleQualityOfServiceForVolumeMigration(destVolumeInfo, PrimaryDataStoreDriver.QualityOfServiceState.MIGRATION);
            _volumeService.grantAccess(destVolumeInfo, hostVO, destVolumeInfo.getDataStore());

            MigrateVolumeAnswer migrateVolumeAnswer = (MigrateVolumeAnswer)agentManager.send(hostVO.getId(), migrateVolumeCommand);
            if (migrateVolumeAnswer == null || !migrateVolumeAnswer.getResult()) {
                if (migrateVolumeAnswer != null && StringUtils.isNotEmpty(migrateVolumeAnswer.getDetails())) {
                    throw new CloudRuntimeException(migrateVolumeAnswer.getDetails());
                }
                else {
                    throw new CloudRuntimeException(errMsg);
                }
            }
            return migrateVolumeAnswer.getVolumePath();
        } catch (CloudRuntimeException ex) {
            throw ex;
        } catch (Exception ex) {
            throw new CloudRuntimeException("Unexpected error during volume migration: " + ex.getMessage(), ex);
        } finally {
            try {
                _volumeService.revokeAccess(srcVolumeInfo, hostVO, srcVolumeInfo.getDataStore());
                _volumeService.revokeAccess(destVolumeInfo, hostVO, destVolumeInfo.getDataStore());
                handleQualityOfServiceForVolumeMigration(destVolumeInfo, PrimaryDataStoreDriver.QualityOfServiceState.NO_MIGRATION);
            } catch (Throwable e) {
                logger.warn("During cleanup post-migration and exception occured: " + e);
                if (logger.isDebugEnabled()) {
                    logger.debug("Exception during post-migration cleanup.", e);
                }
            }
        }
    }

    private String copyManagedVolumeToSecondaryStorage(VolumeInfo srcVolumeInfo, VolumeInfo destVolumeInfo, HostVO hostVO, String errMsg) {
        boolean srcVolumeDetached = srcVolumeInfo.getAttachedVM() == null;

        try {
            StoragePoolVO storagePoolVO = _storagePoolDao.findById(srcVolumeInfo.getPoolId());
            Map<String, String> srcDetails = getVolumeDetails(srcVolumeInfo);

            handleQualityOfServiceForVolumeMigration(srcVolumeInfo, PrimaryDataStoreDriver.QualityOfServiceState.MIGRATION);

            if (srcVolumeDetached) {
                _volumeService.grantAccess(srcVolumeInfo, hostVO, srcVolumeInfo.getDataStore());
            }

            CopyVolumeCommand copyVolumeCommand = new CopyVolumeCommand(srcVolumeInfo.getId(), destVolumeInfo.getPath(), storagePoolVO,
            destVolumeInfo.getDataStore().getUri(), true, StorageManager.KvmStorageOfflineMigrationWait.value(), true);

            copyVolumeCommand.setSrcData(srcVolumeInfo.getTO());
            copyVolumeCommand.setSrcDetails(srcDetails);

            CopyVolumeAnswer copyVolumeAnswer = (CopyVolumeAnswer)agentManager.send(hostVO.getId(), copyVolumeCommand);

            if (copyVolumeAnswer == null || !copyVolumeAnswer.getResult()) {
                if (copyVolumeAnswer != null && StringUtils.isNotEmpty(copyVolumeAnswer.getDetails())) {
                    throw new CloudRuntimeException(copyVolumeAnswer.getDetails());
                }
                else {
                    throw new CloudRuntimeException(errMsg);
                }
            }

            return copyVolumeAnswer.getVolumePath();
        }
        catch (Exception ex) {
            String msg = "Failed to perform volume copy to secondary storage : ";

            logger.warn(msg, ex);

            throw new CloudRuntimeException(msg + ex.getMessage());
        }
        finally {
            if (srcVolumeDetached) {
                _volumeService.revokeAccess(srcVolumeInfo, hostVO, srcVolumeInfo.getDataStore());
            }

            handleQualityOfServiceForVolumeMigration(srcVolumeInfo, PrimaryDataStoreDriver.QualityOfServiceState.NO_MIGRATION);
        }
    }

    private void setCertainVolumeValuesNull(long volumeId) {
        VolumeVO volumeVO = _volumeDao.findById(volumeId);

        volumeVO.set_iScsiName(null);
        volumeVO.setMinIops(null);
        volumeVO.setMaxIops(null);
        volumeVO.setHypervisorSnapshotReserve(null);

        _volumeDao.update(volumeId, volumeVO);
    }

    private void updateVolumePath(long volumeId, String path) {
        VolumeVO volumeVO = _volumeDao.findById(volumeId);

        volumeVO.setPath(path);

        _volumeDao.update(volumeId, volumeVO);
    }

    /**
     * Copies data from secondary storage to a primary volume
     * @param volumeInfo The primary volume
     * @param snapshotInfo  destination of the copy
     * @param hostVO the host used to copy the data
     * @return result of the copy
     */
    private CopyCmdAnswer performCopyOfVdi(VolumeInfo volumeInfo, SnapshotInfo snapshotInfo, HostVO hostVO) {
        Snapshot.LocationType locationType = snapshotInfo.getLocationType();

        int primaryStorageDownloadWait = StorageManager.PRIMARY_STORAGE_DOWNLOAD_WAIT.value();

        DataObject srcData = snapshotInfo;
        CopyCmdAnswer copyCmdAnswer = null;
        DataObject cacheData = null;

        boolean needCacheStorage = needCacheStorage(snapshotInfo, volumeInfo);

        if (needCacheStorage) {
            cacheData = cacheSnapshotChain(snapshotInfo, new ZoneScope(volumeInfo.getDataCenterId()));
            srcData = cacheData;
        }

        try {
            CopyCommand copyCommand = null;
            if (Snapshot.LocationType.PRIMARY.equals(locationType)) {
                _volumeService.grantAccess(snapshotInfo, hostVO, snapshotInfo.getDataStore());

                Map<String, String> srcDetails = getSnapshotDetails(snapshotInfo);

                copyCommand = new CopyCommand(srcData.getTO(), volumeInfo.getTO(), primaryStorageDownloadWait, VirtualMachineManager.ExecuteInSequence.value());
                copyCommand.setOptions(srcDetails);
            } else {
                _volumeService.grantAccess(volumeInfo, hostVO, volumeInfo.getDataStore());
                copyCommand = new CopyCommand(srcData.getTO(), volumeInfo.getTO(), primaryStorageDownloadWait, VirtualMachineManager.ExecuteInSequence.value());
            }

            Map<String, String> destDetails = getVolumeDetails(volumeInfo);

            copyCommand.setOptions2(destDetails);

            copyCmdAnswer = (CopyCmdAnswer)agentManager.send(hostVO.getId(), copyCommand);
        }
        catch (CloudRuntimeException | AgentUnavailableException | OperationTimedoutException ex) {
            String msg = "Failed to perform VDI copy : ";

            logger.warn(msg, ex);

            throw new CloudRuntimeException(msg + ex.getMessage(), ex);
        }
        finally {
            if (Snapshot.LocationType.PRIMARY.equals(locationType)) {
                _volumeService.revokeAccess(snapshotInfo, hostVO, snapshotInfo.getDataStore());
            }

            _volumeService.revokeAccess(volumeInfo, hostVO, volumeInfo.getDataStore());

            if (needCacheStorage && copyCmdAnswer != null && copyCmdAnswer.getResult()) {
                cacheMgr.deleteCacheObject(cacheData);
            }
        }

        return copyCmdAnswer;
    }

    protected Boolean supportStoragePoolType(StoragePoolType storagePoolTypeToValidate, StoragePoolType... extraAcceptedValues) {
        List<StoragePoolType> values = new ArrayList<>();

        values.add(StoragePoolType.NetworkFilesystem);
        values.add(StoragePoolType.SharedMountPoint);

        if (extraAcceptedValues != null) {
            CollectionUtils.addAll(values, extraAcceptedValues);
        }

        return isStoragePoolTypeInList(storagePoolTypeToValidate, values.toArray(new StoragePoolType[values.size()]));
    }

    protected Boolean isStoragePoolTypeInList(StoragePoolType storagePoolTypeToValidate, StoragePoolType... acceptedValues){
        Set<StoragePoolType> supportedTypes = new HashSet<>();

        if (acceptedValues != null) {
            supportedTypes.addAll(Arrays.asList(acceptedValues));
        }

        return supportedTypes.contains(storagePoolTypeToValidate);
    };
}<|MERGE_RESOLUTION|>--- conflicted
+++ resolved
@@ -2026,20 +2026,8 @@
                     continue;
                 }
 
-<<<<<<< HEAD
-                VMTemplateVO vmTemplate = _vmTemplateDao.findById(vmInstance.getTemplateId());
-                if (srcVolumeInfo.getTemplateId() != null &&
-                        Objects.nonNull(vmTemplate) &&
-                        !Arrays.asList(KVM_VM_IMPORT_DEFAULT_TEMPLATE_NAME, VM_IMPORT_DEFAULT_TEMPLATE_NAME).contains(vmTemplate.getName())) {
-                    logger.debug(String.format("Copying template [%s] of volume [%s] from source storage pool [%s] to target storage pool [%s].", srcVolumeInfo.getTemplateId(), srcVolumeInfo.getId(), sourceStoragePool.getId(), destStoragePool.getId()));
-                    copyTemplateToTargetFilesystemStorageIfNeeded(srcVolumeInfo, sourceStoragePool, destDataStore, destStoragePool, destHost);
-                } else {
-                    logger.debug(String.format("Skipping copy template from source storage pool [%s] to target storage pool [%s] before migration due to volume [%s] does not have a template.", sourceStoragePool.getId(), destStoragePool.getId(), srcVolumeInfo.getId()));
-                }
-=======
                 MigrationOptions.Type migrationType = decideMigrationTypeAndCopyTemplateIfNeeded(destHost, vmInstance, srcVolumeInfo, sourceStoragePool, destStoragePool, destDataStore);
                 migrateNonSharedInc = migrateNonSharedInc || MigrationOptions.Type.LinkedClone.equals(migrationType);
->>>>>>> f7b7339b
 
                 VolumeVO destVolume = duplicateVolumeOnAnotherStorage(srcVolume, destStoragePool);
                 VolumeInfo destVolumeInfo = _volumeDataFactory.getVolume(destVolume.getId(), destDataStore);
