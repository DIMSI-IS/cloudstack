/*
 * Licensed to the Apache Software Foundation (ASF) under one
 * or more contributor license agreements.  See the NOTICE file
 * distributed with this work for additional information
 * regarding copyright ownership.  The ASF licenses this file
 * to you under the Apache License, Version 2.0 (the
 * "License"); you may not use this file except in compliance
 * with the License.  You may obtain a copy of the License at
 *
 *   http://www.apache.org/licenses/LICENSE-2.0
 *
 * Unless required by applicable law or agreed to in writing,
 * software distributed under the License is distributed on an
 * "AS IS" BASIS, WITHOUT WARRANTIES OR CONDITIONS OF ANY
 * KIND, either express or implied.  See the License for the
 * specific language governing permissions and limitations
 * under the License.
 */
package org.apache.cloudstack.storage.motion;

import java.util.ArrayList;
import java.util.Collection;
import java.util.Collections;
import java.util.HashMap;
import java.util.List;
import java.util.Map;
import java.util.Objects;
import java.util.Random;
import java.util.Set;
import java.util.UUID;
import java.util.concurrent.TimeUnit;

import javax.inject.Inject;

import com.cloud.agent.api.PrepareForMigrationAnswer;
import org.apache.cloudstack.engine.subsystem.api.storage.ChapInfo;
import org.apache.cloudstack.engine.subsystem.api.storage.ClusterScope;
import org.apache.cloudstack.engine.subsystem.api.storage.CopyCommandResult;
import org.apache.cloudstack.engine.subsystem.api.storage.DataMotionStrategy;
import org.apache.cloudstack.engine.subsystem.api.storage.DataObject;
import org.apache.cloudstack.engine.subsystem.api.storage.DataStore;
import org.apache.cloudstack.engine.subsystem.api.storage.DataStoreCapabilities;
import org.apache.cloudstack.engine.subsystem.api.storage.DataStoreManager;
import org.apache.cloudstack.engine.subsystem.api.storage.EndPoint;
import org.apache.cloudstack.engine.subsystem.api.storage.EndPointSelector;
import org.apache.cloudstack.engine.subsystem.api.storage.HostScope;
import org.apache.cloudstack.engine.subsystem.api.storage.ObjectInDataStoreStateMachine;
import org.apache.cloudstack.engine.subsystem.api.storage.PrimaryDataStore;
import org.apache.cloudstack.engine.subsystem.api.storage.ObjectInDataStoreStateMachine.Event;
import org.apache.cloudstack.engine.subsystem.api.storage.PrimaryDataStoreDriver;
import org.apache.cloudstack.engine.subsystem.api.storage.Scope;
import org.apache.cloudstack.engine.subsystem.api.storage.SnapshotInfo;
import org.apache.cloudstack.engine.subsystem.api.storage.StorageAction;
import org.apache.cloudstack.engine.subsystem.api.storage.StorageCacheManager;
import org.apache.cloudstack.engine.subsystem.api.storage.StrategyPriority;
import org.apache.cloudstack.engine.subsystem.api.storage.TemplateInfo;
import org.apache.cloudstack.engine.subsystem.api.storage.VolumeDataFactory;
import org.apache.cloudstack.engine.subsystem.api.storage.VolumeInfo;
import org.apache.cloudstack.engine.subsystem.api.storage.VolumeService;
import org.apache.cloudstack.engine.subsystem.api.storage.VolumeService.VolumeApiResult;
import org.apache.cloudstack.engine.subsystem.api.storage.ZoneScope;
import org.apache.cloudstack.framework.async.AsyncCallFuture;
import org.apache.cloudstack.framework.async.AsyncCompletionCallback;
import org.apache.cloudstack.framework.config.dao.ConfigurationDao;
import org.apache.cloudstack.storage.command.CopyCmdAnswer;
import org.apache.cloudstack.storage.command.CopyCommand;
import org.apache.cloudstack.storage.command.ResignatureAnswer;
import org.apache.cloudstack.storage.command.ResignatureCommand;
import org.apache.cloudstack.storage.datastore.db.PrimaryDataStoreDao;
import org.apache.cloudstack.storage.datastore.db.SnapshotDataStoreDao;
import org.apache.cloudstack.storage.datastore.db.StoragePoolVO;
import org.apache.cloudstack.storage.to.PrimaryDataStoreTO;
import org.apache.cloudstack.storage.to.VolumeObjectTO;
import org.apache.commons.lang3.StringUtils;
import org.apache.logging.log4j.Logger;
import org.apache.logging.log4j.LogManager;

import com.cloud.agent.AgentManager;
import com.cloud.agent.api.Answer;
import com.cloud.agent.api.MigrateAnswer;
import com.cloud.agent.api.MigrateCommand;
import com.cloud.agent.api.MigrateCommand.MigrateDiskInfo;
import com.cloud.agent.api.ModifyTargetsAnswer;
import com.cloud.agent.api.ModifyTargetsCommand;
import com.cloud.agent.api.PrepareForMigrationCommand;
import com.cloud.agent.api.storage.CopyVolumeAnswer;
import com.cloud.agent.api.storage.CopyVolumeCommand;
import com.cloud.agent.api.storage.MigrateVolumeAnswer;
import com.cloud.agent.api.storage.MigrateVolumeCommand;
import com.cloud.agent.api.to.DataStoreTO;
import com.cloud.agent.api.to.DataTO;
import com.cloud.agent.api.to.DiskTO;
import com.cloud.agent.api.to.NfsTO;
import com.cloud.agent.api.to.VirtualMachineTO;
import com.cloud.configuration.Config;
import com.cloud.dc.dao.ClusterDao;
import com.cloud.exception.AgentUnavailableException;
import com.cloud.exception.OperationTimedoutException;
import com.cloud.host.Host;
import com.cloud.host.HostVO;
import com.cloud.host.dao.HostDao;
import com.cloud.hypervisor.Hypervisor.HypervisorType;
import com.cloud.resource.ResourceState;
import com.cloud.storage.DataStoreRole;
import com.cloud.storage.DiskOfferingVO;
import com.cloud.storage.MigrationOptions;
import com.cloud.storage.Snapshot;
import com.cloud.storage.SnapshotVO;
import com.cloud.storage.Storage;
import com.cloud.storage.Storage.ImageFormat;
import com.cloud.storage.Storage.ProvisioningType;
import com.cloud.storage.Storage.StoragePoolType;
import com.cloud.storage.StorageManager;
import com.cloud.storage.StoragePool;
import com.cloud.storage.VMTemplateStoragePoolVO;
import com.cloud.storage.VMTemplateStorageResourceAssoc;
import com.cloud.storage.VMTemplateVO;
import com.cloud.storage.Volume;
import com.cloud.storage.VolumeDetailVO;
import com.cloud.storage.VolumeVO;
import com.cloud.storage.dao.DiskOfferingDao;
import com.cloud.storage.dao.GuestOSCategoryDao;
import com.cloud.storage.dao.GuestOSDao;
import com.cloud.storage.dao.SnapshotDao;
import com.cloud.storage.dao.SnapshotDetailsDao;
import com.cloud.storage.dao.SnapshotDetailsVO;
import com.cloud.storage.dao.VMTemplateDao;
import com.cloud.storage.dao.VMTemplatePoolDao;
import com.cloud.storage.dao.VolumeDao;
import com.cloud.storage.dao.VolumeDetailsDao;
import com.cloud.utils.NumbersUtil;
import com.cloud.utils.db.GlobalLock;
import com.cloud.utils.exception.CloudRuntimeException;
import com.cloud.vm.VMInstanceVO;
import com.cloud.vm.VirtualMachine;
import com.cloud.vm.VirtualMachineManager;
import com.cloud.vm.dao.VMInstanceDao;
import com.google.common.base.Preconditions;
import java.util.Arrays;
import java.util.HashSet;
import java.util.stream.Collectors;
import org.apache.commons.collections.CollectionUtils;

import static org.apache.cloudstack.vm.UnmanagedVMsManagerImpl.KVM_VM_IMPORT_DEFAULT_TEMPLATE_NAME;
import static org.apache.cloudstack.vm.UnmanagedVMsManagerImpl.VM_IMPORT_DEFAULT_TEMPLATE_NAME;

public class StorageSystemDataMotionStrategy implements DataMotionStrategy {
    protected Logger logger = LogManager.getLogger(getClass());
    private static final Random RANDOM = new Random(System.nanoTime());
    private static final int LOCK_TIME_IN_SECONDS = 300;
    private static final String OPERATION_NOT_SUPPORTED = "This operation is not supported.";


    @Inject
    protected AgentManager agentManager;
    @Inject
    private ConfigurationDao _configDao;
    @Inject
    private DataStoreManager dataStoreMgr;
    @Inject
    protected DiskOfferingDao _diskOfferingDao;
    @Inject
    private GuestOSCategoryDao _guestOsCategoryDao;
    @Inject
    private GuestOSDao _guestOsDao;
    @Inject
    private ClusterDao clusterDao;
    @Inject
    private HostDao _hostDao;
    @Inject
    protected PrimaryDataStoreDao _storagePoolDao;
    @Inject
    private SnapshotDao _snapshotDao;
    @Inject
    private SnapshotDataStoreDao _snapshotDataStoreDao;
    @Inject
    private SnapshotDetailsDao _snapshotDetailsDao;
    @Inject
    private VMInstanceDao _vmDao;
    @Inject
    private VMTemplateDao _vmTemplateDao;
    @Inject
    private VolumeDao _volumeDao;
    @Inject
    private VolumeDataFactory _volumeDataFactory;
    @Inject
    private VolumeDetailsDao volumeDetailsDao;
    @Inject
    private VolumeService _volumeService;
    @Inject
    private StorageCacheManager cacheMgr;
    @Inject
    private EndPointSelector selector;
    @Inject
    VMTemplatePoolDao templatePoolDao;
    @Inject
    private VolumeDataFactory _volFactory;

    @Override
    public StrategyPriority canHandle(DataObject srcData, DataObject destData) {
        if (srcData instanceof SnapshotInfo) {
            if (canHandle(srcData) || canHandle(destData)) {
                return StrategyPriority.HIGHEST;
            }
        }

        if (srcData instanceof TemplateInfo && destData instanceof VolumeInfo &&
                (srcData.getDataStore().getId() == destData.getDataStore().getId()) &&
                (canHandle(srcData) || canHandle(destData))) {
            // Both source and dest are on the same storage, so just clone them.
            return StrategyPriority.HIGHEST;
        }

        if (srcData instanceof VolumeInfo && destData instanceof VolumeInfo) {
            VolumeInfo srcVolumeInfo = (VolumeInfo)srcData;

            if (isVolumeOnManagedStorage(srcVolumeInfo)) {
                return StrategyPriority.HIGHEST;
            }

            VolumeInfo destVolumeInfo = (VolumeInfo)destData;

            if (isVolumeOnManagedStorage(destVolumeInfo)) {
                return StrategyPriority.HIGHEST;
            }
        }

        if (srcData instanceof VolumeInfo && destData instanceof TemplateInfo) {
            VolumeInfo srcVolumeInfo = (VolumeInfo)srcData;

            if (isVolumeOnManagedStorage(srcVolumeInfo)) {
                return StrategyPriority.HIGHEST;
            }
        }

        return StrategyPriority.CANT_HANDLE;
    }

    private boolean isVolumeOnManagedStorage(VolumeInfo volumeInfo) {
        DataStore dataStore = volumeInfo.getDataStore();

        if (dataStore.getRole() == DataStoreRole.Primary) {
            long storagePooldId = dataStore.getId();
            StoragePoolVO storagePoolVO = _storagePoolDao.findById(storagePooldId);

            return storagePoolVO.isManaged();
        }

        return false;
    }

    // canHandle returns true if the storage driver for the DataObject that's passed in can support certain features (what features we
    // care about during a particular invocation of this method depend on what type of DataObject was passed in (ex. VolumeInfo versus SnapshotInfo)).
    private boolean canHandle(DataObject dataObject) {
        Preconditions.checkArgument(dataObject != null, "Passing 'null' to dataObject of canHandle(DataObject) is not supported.");

        DataStore dataStore = dataObject.getDataStore();

        if (dataStore.getRole() == DataStoreRole.Primary) {
            Map<String, String> mapCapabilities = dataStore.getDriver().getCapabilities();

            if (mapCapabilities == null) {
                return false;
            }

            if (dataObject instanceof VolumeInfo || dataObject instanceof SnapshotInfo) {
                String value = mapCapabilities.get(DataStoreCapabilities.STORAGE_SYSTEM_SNAPSHOT.toString());
                Boolean supportsStorageSystemSnapshots = Boolean.valueOf(value);

                if (supportsStorageSystemSnapshots) {
                    logger.info("Using 'StorageSystemDataMotionStrategy' (dataObject is a volume or snapshot and the storage system supports snapshots)");

                    return true;
                }
            } else if (dataObject instanceof TemplateInfo) {
                // If the storage system can clone volumes, we can cache templates on it.
                String value = mapCapabilities.get(DataStoreCapabilities.CAN_CREATE_VOLUME_FROM_VOLUME.toString());
                Boolean canCloneVolume = Boolean.valueOf(value);

                if (canCloneVolume) {
                    logger.info("Using 'StorageSystemDataMotionStrategy' (dataObject is a template and the storage system can create a volume from a volume)");

                    return true;
                }
            }
        }

        return false;
    }

    @Override
    public final StrategyPriority canHandle(Map<VolumeInfo, DataStore> volumeMap, Host srcHost, Host destHost) {
        if (HypervisorType.KVM.equals(srcHost.getHypervisorType())) {
            return internalCanHandle(volumeMap, srcHost, destHost);
        }
        return StrategyPriority.CANT_HANDLE;
    }

    /**
     * Handles migrating volumes on managed Storage.
     */
    protected StrategyPriority internalCanHandle(Map<VolumeInfo, DataStore> volumeMap, Host srcHost, Host destHost) {
        Set<VolumeInfo> volumeInfoSet = volumeMap.keySet();

        for (VolumeInfo volumeInfo : volumeInfoSet) {
            StoragePoolVO storagePoolVO = _storagePoolDao.findById(volumeInfo.getPoolId());

            if (storagePoolVO.isManaged()) {
                return StrategyPriority.HIGHEST;
            }
        }

        Collection<DataStore> dataStores = volumeMap.values();

        for (DataStore dataStore : dataStores) {
            StoragePoolVO storagePoolVO = _storagePoolDao.findById(dataStore.getId());

            if (storagePoolVO.isManaged()) {
                return StrategyPriority.HIGHEST;
            }

        }
        return StrategyPriority.CANT_HANDLE;
    }

    @Override
    public void copyAsync(DataObject srcData, DataObject destData, Host destHost, AsyncCompletionCallback<CopyCommandResult> callback) {
        if (srcData instanceof SnapshotInfo) {
            SnapshotInfo srcSnapshotInfo = (SnapshotInfo)srcData;

            handleCopyAsyncForSnapshot(srcSnapshotInfo, destData, callback);
        } else if (srcData instanceof TemplateInfo && destData instanceof VolumeInfo) {
            TemplateInfo srcTemplateInfo = (TemplateInfo)srcData;
            VolumeInfo destVolumeInfo = (VolumeInfo)destData;

            handleCopyAsyncForTemplateAndVolume(srcTemplateInfo, destVolumeInfo, callback);
        } else if (srcData instanceof VolumeInfo && destData instanceof VolumeInfo) {
            VolumeInfo srcVolumeInfo = (VolumeInfo)srcData;
            VolumeInfo destVolumeInfo = (VolumeInfo)destData;

            handleCopyAsyncForVolumes(srcVolumeInfo, destVolumeInfo, callback);
        } else if (srcData instanceof VolumeInfo && destData instanceof TemplateInfo &&
                (destData.getDataStore().getRole() == DataStoreRole.Image || destData.getDataStore().getRole() == DataStoreRole.ImageCache)) {
            VolumeInfo srcVolumeInfo = (VolumeInfo)srcData;
            TemplateInfo destTemplateInfo = (TemplateInfo)destData;

            handleCreateTemplateFromManagedVolume(srcVolumeInfo, destTemplateInfo, callback);
        }
        else {
            handleError(OPERATION_NOT_SUPPORTED, callback);
        }
    }

    private void handleCopyAsyncForSnapshot(SnapshotInfo srcSnapshotInfo, DataObject destData, AsyncCompletionCallback<CopyCommandResult> callback) {
        verifyFormat(srcSnapshotInfo);

        boolean canHandleSrc = canHandle(srcSnapshotInfo);

        if (canHandleSrc && (destData instanceof TemplateInfo || destData instanceof SnapshotInfo) &&
                (destData.getDataStore().getRole() == DataStoreRole.Image || destData.getDataStore().getRole() == DataStoreRole.ImageCache)) {
            handleCopyAsyncToSecondaryStorage(srcSnapshotInfo, destData, callback);
        } else if (destData instanceof VolumeInfo) {
            handleCopyAsyncForSnapshotToVolume(srcSnapshotInfo, (VolumeInfo)destData, callback);
        } else {
            handleError(OPERATION_NOT_SUPPORTED, callback);
        }
    }

    private void handleCopyAsyncForSnapshotToVolume(SnapshotInfo srcSnapshotInfo, VolumeInfo destVolumeInfo,
                                                    AsyncCompletionCallback<CopyCommandResult> callback) {
        boolean canHandleSrc = canHandle(srcSnapshotInfo);
        boolean canHandleDest = canHandle(destVolumeInfo);

        if (canHandleSrc && canHandleDest) {
            if (srcSnapshotInfo.getDataStore().getId() == destVolumeInfo.getDataStore().getId()) {
                handleCreateManagedVolumeFromManagedSnapshot(srcSnapshotInfo, destVolumeInfo, callback);
            } else {
                String errMsg = "To perform this operation, the source and destination primary storages must be the same.";

                handleError(errMsg, callback);
            }
        }
        else if (!canHandleSrc && !canHandleDest) {
            handleError(OPERATION_NOT_SUPPORTED, callback);
        }
        else if (canHandleSrc) {
            handleCreateNonManagedVolumeFromManagedSnapshot(srcSnapshotInfo, destVolumeInfo, callback);
        }
        else {
            handleCreateManagedVolumeFromNonManagedSnapshot(srcSnapshotInfo, destVolumeInfo, callback);
        }
    }

    private void handleCopyAsyncForTemplateAndVolume(TemplateInfo srcTemplateInfo, VolumeInfo destVolumeInfo, AsyncCompletionCallback<CopyCommandResult> callback) {
        boolean canHandleSrc = canHandle(srcTemplateInfo);

        if (!canHandleSrc) {
            handleError(OPERATION_NOT_SUPPORTED, callback);
        }

        handleCreateVolumeFromTemplateBothOnStorageSystem(srcTemplateInfo, destVolumeInfo, callback);
    }

    private void handleCopyAsyncForVolumes(VolumeInfo srcVolumeInfo, VolumeInfo destVolumeInfo, AsyncCompletionCallback<CopyCommandResult> callback) {
        if (srcVolumeInfo.getState() == Volume.State.Migrating) {
            if (isVolumeOnManagedStorage(srcVolumeInfo)) {
                if (destVolumeInfo.getDataStore().getRole() == DataStoreRole.Image || destVolumeInfo.getDataStore().getRole() == DataStoreRole.ImageCache) {
                    handleVolumeCopyFromManagedStorageToSecondaryStorage(srcVolumeInfo, destVolumeInfo, callback);
                } else if (!isVolumeOnManagedStorage(destVolumeInfo)) {
                    handleVolumeMigrationFromManagedStorageToNonManagedStorage(srcVolumeInfo, destVolumeInfo, callback);
                } else {
                    handleVolumeMigrationFromManagedStorageToManagedStorage(srcVolumeInfo, destVolumeInfo, callback);
                }
            } else if (!isVolumeOnManagedStorage(destVolumeInfo)) {
                if (!HypervisorType.KVM.equals(srcVolumeInfo.getHypervisorType())) {
                    String errMsg = String.format("Currently migrating volumes between managed storage providers is not supported on %s hypervisor", srcVolumeInfo.getHypervisorType().toString());
                    handleError(errMsg, callback);
                } else {
                    handleVolumeMigrationForKVM(srcVolumeInfo, destVolumeInfo, callback);
                }
            } else {
                handleVolumeMigrationFromNonManagedStorageToManagedStorage(srcVolumeInfo, destVolumeInfo, callback);
            }
        } else if (srcVolumeInfo.getState() == Volume.State.Uploaded &&
                (srcVolumeInfo.getDataStore().getRole() == DataStoreRole.Image || srcVolumeInfo.getDataStore().getRole() == DataStoreRole.ImageCache) &&
                destVolumeInfo.getDataStore().getRole() == DataStoreRole.Primary) {
            ImageFormat imageFormat = destVolumeInfo.getFormat();

            if (!ImageFormat.QCOW2.equals(imageFormat)) {
                String errMsg = "The 'StorageSystemDataMotionStrategy' does not support this upload use case (non KVM).";

                handleError(errMsg, callback);
            }

            handleCreateVolumeFromVolumeOnSecondaryStorage(srcVolumeInfo, destVolumeInfo, destVolumeInfo.getDataCenterId(), HypervisorType.KVM, callback);
        } else {
            handleError(OPERATION_NOT_SUPPORTED, callback);
        }
    }

    private void handleError(String errMsg, AsyncCompletionCallback<CopyCommandResult> callback) {
        logger.warn(errMsg);

        invokeCallback(errMsg, callback);

        throw new UnsupportedOperationException(errMsg);
    }

    private void invokeCallback(String errMsg, AsyncCompletionCallback<CopyCommandResult> callback) {
        CopyCmdAnswer copyCmdAnswer = new CopyCmdAnswer(errMsg);

        CopyCommandResult result = new CopyCommandResult(null, copyCmdAnswer);

        result.setResult(errMsg);

        callback.complete(result);
    }

    private void handleVolumeCopyFromManagedStorageToSecondaryStorage(VolumeInfo srcVolumeInfo, VolumeInfo destVolumeInfo,
                                                                      AsyncCompletionCallback<CopyCommandResult> callback) {
        String errMsg = null;
        String volumePath = null;

        try {
            if (!HypervisorType.KVM.equals(srcVolumeInfo.getHypervisorType())) {
                throw new CloudRuntimeException("Currently, only the KVM hypervisor type is supported for the migration of a volume " +
                        "from managed storage to non-managed storage.");
            }

            HypervisorType hypervisorType = HypervisorType.KVM;
            VirtualMachine vm = srcVolumeInfo.getAttachedVM();

            if (vm != null && vm.getState() != VirtualMachine.State.Stopped) {
                throw new CloudRuntimeException("Currently, if a volume to copy from managed storage to secondary storage is attached to " +
                        "a VM, the VM must be in the Stopped state.");
            }

            long srcStoragePoolId = srcVolumeInfo.getPoolId();
            StoragePoolVO srcStoragePoolVO = _storagePoolDao.findById(srcStoragePoolId);

            HostVO hostVO;

            if (srcStoragePoolVO.getClusterId() != null) {
                hostVO = getHostInCluster(srcStoragePoolVO.getClusterId());
            }
            else {
                hostVO = getHost(srcVolumeInfo.getDataCenterId(), hypervisorType, false);
            }

            volumePath = copyManagedVolumeToSecondaryStorage(srcVolumeInfo, destVolumeInfo, hostVO,
                    "Unable to copy the volume from managed storage to secondary storage");
        }
        catch (Exception ex) {
            errMsg = "Migration operation failed in 'StorageSystemDataMotionStrategy.handleVolumeCopyFromManagedStorageToSecondaryStorage': " +
                    ex.getMessage();

            throw new CloudRuntimeException(errMsg, ex);
        }
        finally {
            CopyCmdAnswer copyCmdAnswer;

            if (errMsg != null) {
                copyCmdAnswer = new CopyCmdAnswer(errMsg);
            }
            else if (volumePath == null) {
                copyCmdAnswer = new CopyCmdAnswer("Unable to acquire a volume path");
            }
            else {
                VolumeObjectTO volumeObjectTO = (VolumeObjectTO)destVolumeInfo.getTO();

                volumeObjectTO.setPath(volumePath);

                copyCmdAnswer = new CopyCmdAnswer(volumeObjectTO);
            }

            CopyCommandResult result = new CopyCommandResult(null, copyCmdAnswer);

            result.setResult(errMsg);

            callback.complete(result);
        }
    }

    private void handleVolumeMigrationFromManagedStorageToManagedStorage(VolumeInfo srcVolumeInfo, VolumeInfo destVolumeInfo,
                                                                AsyncCompletionCallback<CopyCommandResult> callback) {
        if (!HypervisorType.KVM.equals(srcVolumeInfo.getHypervisorType())) {
            String errMsg = String.format("Currently migrating volumes between managed storage providers is not supported on %s hypervisor", srcVolumeInfo.getHypervisorType().toString());
            handleError(errMsg, callback);
        } else {
            handleVolumeMigrationForKVM(srcVolumeInfo, destVolumeInfo, callback);
        }
    }

    private void handleVolumeMigrationFromManagedStorageToNonManagedStorage(VolumeInfo srcVolumeInfo, VolumeInfo destVolumeInfo,
                                                                            AsyncCompletionCallback<CopyCommandResult> callback) {
        String errMsg = null;

        try {
            if (!HypervisorType.KVM.equals(srcVolumeInfo.getHypervisorType())) {
                throw new CloudRuntimeException("Currently, only the KVM hypervisor type is supported for the migration of a volume " +
                        "from managed storage to non-managed storage.");
            }

            HypervisorType hypervisorType = HypervisorType.KVM;
            VirtualMachine vm = srcVolumeInfo.getAttachedVM();

            checkAvailableForMigration(vm);

            long destStoragePoolId = destVolumeInfo.getPoolId();
            StoragePoolVO destStoragePoolVO = _storagePoolDao.findById(destStoragePoolId);

            HostVO hostVO;

            if (destStoragePoolVO.getClusterId() != null) {
                hostVO = getHostInCluster(destStoragePoolVO.getClusterId());
            }
            else {
                hostVO = getHost(destVolumeInfo.getDataCenterId(), hypervisorType, false);
            }

            setCertainVolumeValuesNull(destVolumeInfo.getId());

            // migrate the volume via the hypervisor
            String path = migrateVolumeForKVM(srcVolumeInfo, destVolumeInfo, hostVO, "Unable to migrate the volume from managed storage to non-managed storage");

            updateVolumePath(destVolumeInfo.getId(), path);
        }
        catch (Exception ex) {
            errMsg = "Migration operation failed in 'StorageSystemDataMotionStrategy.handleVolumeMigrationFromManagedStorageToNonManagedStorage': " +
                    ex.getMessage();

            throw new CloudRuntimeException(errMsg, ex);
        }
        finally {
            CopyCmdAnswer copyCmdAnswer;

            if (errMsg != null) {
                copyCmdAnswer = new CopyCmdAnswer(errMsg);
            }
            else {
                destVolumeInfo = _volumeDataFactory.getVolume(destVolumeInfo.getId(), destVolumeInfo.getDataStore());

                DataTO dataTO = destVolumeInfo.getTO();

                copyCmdAnswer = new CopyCmdAnswer(dataTO);
            }

            CopyCommandResult result = new CopyCommandResult(null, copyCmdAnswer);

            result.setResult(errMsg);

            callback.complete(result);
        }
    }

    private void verifyFormatWithPoolType(ImageFormat imageFormat, StoragePoolType poolType) {
        if (imageFormat != ImageFormat.VHD && imageFormat != ImageFormat.OVA && imageFormat != ImageFormat.QCOW2 &&
                !(imageFormat == ImageFormat.RAW && (StoragePoolType.PowerFlex == poolType ||
                StoragePoolType.FiberChannel == poolType))) {
            throw new CloudRuntimeException(String.format("Only the following image types are currently supported: %s, %s, %s, %s (for PowerFlex and FiberChannel)",
                ImageFormat.VHD.toString(), ImageFormat.OVA.toString(), ImageFormat.QCOW2.toString(), ImageFormat.RAW.toString()));
        }
    }

    private void verifyFormat(ImageFormat imageFormat) {
        if (imageFormat != ImageFormat.VHD && imageFormat != ImageFormat.OVA && imageFormat != ImageFormat.QCOW2) {
            throw new CloudRuntimeException("Only the following image types are currently supported: " +
                    ImageFormat.VHD.toString() + ", " + ImageFormat.OVA.toString() + ", and " + ImageFormat.QCOW2);
        }
    }

    private void verifyFormat(SnapshotInfo snapshotInfo) {
        long volumeId = snapshotInfo.getVolumeId();

        VolumeVO volumeVO = _volumeDao.findByIdIncludingRemoved(volumeId);
        StoragePoolVO storagePoolVO = _storagePoolDao.findById(volumeVO.getPoolId());

        verifyFormatWithPoolType(volumeVO.getFormat(), storagePoolVO.getPoolType());
    }

    private boolean usingBackendSnapshotFor(SnapshotInfo snapshotInfo) {
        String property = getSnapshotProperty(snapshotInfo.getId(), "takeSnapshot");

        return Boolean.parseBoolean(property);
    }

    private boolean needCacheStorage(DataObject srcData, DataObject destData) {
        DataTO srcTO = srcData.getTO();
        DataStoreTO srcStoreTO = srcTO.getDataStore();
        DataTO destTO = destData.getTO();
        DataStoreTO destStoreTO = destTO.getDataStore();

        // both snapshot and volume are on primary datastore - no need for a cache storage as hypervisor will copy directly
        if (srcStoreTO instanceof PrimaryDataStoreTO && destStoreTO instanceof PrimaryDataStoreTO) {
            return false;
        }

        if (srcStoreTO instanceof NfsTO || srcStoreTO.getRole() == DataStoreRole.ImageCache) {
            return false;
        }

        if (destStoreTO instanceof NfsTO || destStoreTO.getRole() == DataStoreRole.ImageCache) {
            return false;
        }

        if (logger.isDebugEnabled()) {
            logger.debug("needCacheStorage true; dest at " + destTO.getPath() + ", dest role " + destStoreTO.getRole().toString() + "; src at " +
                    srcTO.getPath() + ", src role " + srcStoreTO.getRole().toString());
        }

        return true;
    }

    private Scope pickCacheScopeForCopy(DataObject srcData, DataObject destData) {
        Scope srcScope = srcData.getDataStore().getScope();
        Scope destScope = destData.getDataStore().getScope();

        Scope selectedScope = null;

        if (srcScope.getScopeId() != null) {
            selectedScope = getZoneScope(srcScope);
        } else if (destScope.getScopeId() != null) {
            selectedScope = getZoneScope(destScope);
        } else {
            logger.warn("Cannot find a zone-wide scope for movement that needs a cache storage");
        }

        return selectedScope;
    }

    private Scope getZoneScope(Scope scope) {
        ZoneScope zoneScope;

        if (scope instanceof ClusterScope) {
            ClusterScope clusterScope = (ClusterScope)scope;

            zoneScope = new ZoneScope(clusterScope.getZoneId());
        } else if (scope instanceof HostScope) {
            HostScope hostScope = (HostScope)scope;

            zoneScope = new ZoneScope(hostScope.getZoneId());
        } else {
            zoneScope = (ZoneScope)scope;
        }

        return zoneScope;
    }

    private void handleVolumeMigrationFromNonManagedStorageToManagedStorage(VolumeInfo srcVolumeInfo, VolumeInfo destVolumeInfo,
                                                                            AsyncCompletionCallback<CopyCommandResult> callback) {
        try {
            HypervisorType hypervisorType = srcVolumeInfo.getHypervisorType();

            if (!HypervisorType.XenServer.equals(hypervisorType) && !HypervisorType.KVM.equals(hypervisorType)) {
                throw new CloudRuntimeException("Currently, only the XenServer and KVM hypervisor types are supported for the migration of a volume " +
                        "from non-managed storage to managed storage.");
            }

            if (HypervisorType.XenServer.equals(hypervisorType)) {
                handleVolumeMigrationForXenServer(srcVolumeInfo, destVolumeInfo);
                destVolumeInfo = _volumeDataFactory.getVolume(destVolumeInfo.getId(), destVolumeInfo.getDataStore());
                DataTO dataTO = destVolumeInfo.getTO();
                CopyCmdAnswer copyCmdAnswer = new CopyCmdAnswer(dataTO);
                CopyCommandResult result = new CopyCommandResult(null, copyCmdAnswer);
                callback.complete(result);
            } else {
                handleVolumeMigrationForKVM(srcVolumeInfo, destVolumeInfo, callback);
            }
        }
        catch (Exception ex) {
            String errMsg = "Migration operation failed in 'StorageSystemDataMotionStrategy.handleVolumeMigrationFromNonManagedStorageToManagedStorage': " +
                    ex.getMessage();

            throw new CloudRuntimeException(errMsg, ex);
        }
    }

    private void handleVolumeMigrationForXenServer(VolumeInfo srcVolumeInfo, VolumeInfo destVolumeInfo) {
        VirtualMachine vm = srcVolumeInfo.getAttachedVM();

        if (vm == null || vm.getState() != VirtualMachine.State.Running) {
            throw new CloudRuntimeException("Currently, a volume to migrate from non-managed storage to managed storage on XenServer must be attached to " +
                    "a VM in the Running state.");
        }

        destVolumeInfo.getDataStore().getDriver().createAsync(destVolumeInfo.getDataStore(), destVolumeInfo, null);

        destVolumeInfo = _volumeDataFactory.getVolume(destVolumeInfo.getId(), destVolumeInfo.getDataStore());

        handleQualityOfServiceForVolumeMigration(destVolumeInfo, PrimaryDataStoreDriver.QualityOfServiceState.MIGRATION);

        HostVO hostVO = _hostDao.findById(vm.getHostId());

        _volumeService.grantAccess(destVolumeInfo, hostVO, destVolumeInfo.getDataStore());

        String value = _configDao.getValue(Config.MigrateWait.key());
        int waitInterval = NumbersUtil.parseInt(value, Integer.parseInt(Config.MigrateWait.getDefaultValue()));

        StoragePool destPool = (StoragePool)dataStoreMgr.getDataStore(destVolumeInfo.getDataStore().getId(), DataStoreRole.Primary);

        MigrateVolumeCommand command = new MigrateVolumeCommand(srcVolumeInfo.getId(), srcVolumeInfo.getPath(), destPool, srcVolumeInfo.getAttachedVmName(),
                srcVolumeInfo.getVolumeType(), waitInterval, null);

        Map<String, String> details = new HashMap<>();

        details.put(DiskTO.MANAGED, Boolean.TRUE.toString());
        details.put(DiskTO.IQN, destVolumeInfo.get_iScsiName());
        details.put(DiskTO.STORAGE_HOST, destPool.getHostAddress());
        details.put(DiskTO.PROTOCOL_TYPE, (destPool.getPoolType() != null) ? destPool.getPoolType().toString() : null);

        command.setDestDetails(details);

        EndPoint ep = selector.select(srcVolumeInfo, StorageAction.MIGRATEVOLUME);

        Answer answer;

        if (ep == null) {
            String errMsg = "No remote endpoint to send command to; check if host or SSVM is down";

            logger.error(errMsg);

            answer = new Answer(command, false, errMsg);
        } else {
            answer = ep.sendMessage(command);
        }

        handleQualityOfServiceForVolumeMigration(destVolumeInfo, PrimaryDataStoreDriver.QualityOfServiceState.NO_MIGRATION);

        if (answer == null || !answer.getResult()) {
            handleFailedVolumeMigration(srcVolumeInfo, destVolumeInfo, hostVO);

            throw new CloudRuntimeException("Failed to migrate volume with ID " + srcVolumeInfo.getId() + " to storage pool with ID " + destPool.getId());
        } else {
            handleSuccessfulVolumeMigration(srcVolumeInfo, destPool, (MigrateVolumeAnswer)answer);
        }
    }

    private void handleSuccessfulVolumeMigration(VolumeInfo srcVolumeInfo, StoragePool destPool, MigrateVolumeAnswer migrateVolumeAnswer) {
        VolumeVO volumeVO = _volumeDao.findById(srcVolumeInfo.getId());

        volumeVO.setPath(migrateVolumeAnswer.getVolumePath());

        String chainInfo = migrateVolumeAnswer.getVolumeChainInfo();

        if (chainInfo != null) {
            volumeVO.setChainInfo(chainInfo);
        }

        volumeVO.setPodId(destPool.getPodId());
        volumeVO.setPoolId(destPool.getId());
        volumeVO.setLastPoolId(srcVolumeInfo.getPoolId());

        _volumeDao.update(srcVolumeInfo.getId(), volumeVO);
    }

    private void handleFailedVolumeMigration(VolumeInfo srcVolumeInfo, VolumeInfo destVolumeInfo, HostVO hostVO) {
        try {
            _volumeService.revokeAccess(destVolumeInfo, hostVO, destVolumeInfo.getDataStore());
        }
        catch (Exception ex) {
            logger.warn("Failed to revoke access to the volume with the following ID: " + destVolumeInfo.getId());
        }

        try {
            VolumeDetailVO volumeDetailVO = new VolumeDetailVO(destVolumeInfo.getId(), PrimaryDataStoreDriver.BASIC_DELETE_BY_FOLDER,
                    Boolean.TRUE.toString(), false);

            volumeDetailsDao.persist(volumeDetailVO);

            destVolumeInfo.getDataStore().getDriver().deleteAsync(destVolumeInfo.getDataStore(), destVolumeInfo, null);

            volumeDetailsDao.removeDetails(srcVolumeInfo.getId());
        }
        catch (Exception ex) {
            logger.warn(ex.getMessage());
        }

        VolumeVO volumeVO = _volumeDao.findById(srcVolumeInfo.getId());

        volumeVO.setPoolId(srcVolumeInfo.getPoolId());
        volumeVO.setLastPoolId(srcVolumeInfo.getLastPoolId());
        volumeVO.setFolder(srcVolumeInfo.getFolder());
        volumeVO.set_iScsiName(srcVolumeInfo.get_iScsiName());

        _volumeDao.update(srcVolumeInfo.getId(), volumeVO);
    }

    private void handleVolumeMigrationForKVM(VolumeInfo srcVolumeInfo, VolumeInfo destVolumeInfo, AsyncCompletionCallback<CopyCommandResult> callback) {
        VirtualMachine vm = srcVolumeInfo.getAttachedVM();

        checkAvailableForMigration(vm);

        String errMsg = null;
        HostVO hostVO = null;
        try {
            destVolumeInfo.getDataStore().getDriver().createAsync(destVolumeInfo.getDataStore(), destVolumeInfo, null);
            VolumeVO volumeVO = _volumeDao.findById(destVolumeInfo.getId());
            updatePathFromScsiName(volumeVO);
            destVolumeInfo = _volumeDataFactory.getVolume(destVolumeInfo.getId(), destVolumeInfo.getDataStore());
            hostVO = getHostOnWhichToExecuteMigrationCommand(srcVolumeInfo, destVolumeInfo);

            // if managed we need to grant access
            PrimaryDataStore pds = (PrimaryDataStore)this.dataStoreMgr.getPrimaryDataStore(destVolumeInfo.getDataStore().getUuid());
            if (pds == null) {
                throw new CloudRuntimeException("Unable to find primary data store driver for this volume");
            }

            // grant access (for managed volumes)
            _volumeService.grantAccess(destVolumeInfo, hostVO, destVolumeInfo.getDataStore());

            // re-retrieve volume to get any updated information from grant
            destVolumeInfo = _volumeDataFactory.getVolume(destVolumeInfo.getId(), destVolumeInfo.getDataStore());

            // migrate the volume via the hypervisor
            String path = migrateVolumeForKVM(srcVolumeInfo, destVolumeInfo, hostVO, "Unable to migrate the volume from non-managed storage to managed storage");

            updateVolumePath(destVolumeInfo.getId(), path);
            volumeVO = _volumeDao.findById(destVolumeInfo.getId());
            // only set this if it was not set.  default to QCOW2 for KVM
            if (volumeVO.getFormat() == null) {
                volumeVO.setFormat(ImageFormat.QCOW2);
                _volumeDao.update(volumeVO.getId(), volumeVO);
            }
        } catch (Exception ex) {
            errMsg = "Primary storage migration failed due to an unexpected error: " +
                    ex.getMessage();
            if (ex instanceof CloudRuntimeException) {
                throw ex;
            } else {
                throw new CloudRuntimeException(errMsg, ex);
            }
        } finally {
            // revoke access (for managed volumes)
            if (hostVO != null) {
                try {
                    _volumeService.revokeAccess(destVolumeInfo, hostVO, destVolumeInfo.getDataStore());
                } catch (Exception e) {
                    LOGGER.warn(String.format("Failed to revoke access for volume 'name=%s,uuid=%s' after a migration attempt", destVolumeInfo.getVolume(), destVolumeInfo.getUuid()), e);
                }
            }

            // re-retrieve volume to get any updated information from grant
            destVolumeInfo = _volumeDataFactory.getVolume(destVolumeInfo.getId(), destVolumeInfo.getDataStore());

            CopyCmdAnswer copyCmdAnswer;
            if (errMsg != null) {
                copyCmdAnswer = new CopyCmdAnswer(errMsg);
            }
            else {
                destVolumeInfo = _volumeDataFactory.getVolume(destVolumeInfo.getId(), destVolumeInfo.getDataStore());
                DataTO dataTO = destVolumeInfo.getTO();
                copyCmdAnswer = new CopyCmdAnswer(dataTO);
            }

            CopyCommandResult result = new CopyCommandResult(null, copyCmdAnswer);
            result.setResult(errMsg);
            callback.complete(result);
        }
    }

    private void checkAvailableForMigration(VirtualMachine vm) {
        if (vm != null && (vm.getState() != VirtualMachine.State.Stopped && vm.getState() != VirtualMachine.State.Migrating)) {
            throw new CloudRuntimeException("Currently, if a volume to migrate from non-managed storage to managed storage on KVM is attached to " +
                    "a VM, the VM must be in the Stopped or Migrating state.");
        }
    }

    /**
     * Only update the path from the iscsiName if the iscsiName is set.  Otherwise take no action to avoid nullifying the path
     * with a previously set path value.
     */
    private void updatePathFromScsiName(VolumeVO volumeVO) {
        if (volumeVO.get_iScsiName() != null) {
            volumeVO.setPath(volumeVO.get_iScsiName());
            _volumeDao.update(volumeVO.getId(), volumeVO);
        }
    }

    private HostVO getHostOnWhichToExecuteMigrationCommand(VolumeInfo srcVolumeInfo, VolumeInfo destVolumeInfo) {
        long srcStoragePoolId = srcVolumeInfo.getPoolId();
        StoragePoolVO srcStoragePoolVO = _storagePoolDao.findById(srcStoragePoolId);

        HostVO hostVO;

        if (srcStoragePoolVO.getClusterId() != null) {
            hostVO = getHostInCluster(srcStoragePoolVO.getClusterId());
        }
        else {
            hostVO = getHost(destVolumeInfo.getDataCenterId(), HypervisorType.KVM, false);
        }

        return hostVO;
    }

    private VolumeInfo createTemporaryVolumeCopyOfSnapshotAdaptive(SnapshotInfo snapshotInfo) {
        VolumeInfo tempVolumeInfo = null;
        VolumeVO tempVolumeVO = null;
        try {
            tempVolumeVO = new VolumeVO(Volume.Type.DATADISK, snapshotInfo.getName() + "_" + System.currentTimeMillis() + ".TMP",
                snapshotInfo.getDataCenterId(), snapshotInfo.getDomainId(), snapshotInfo.getAccountId(), 0, ProvisioningType.THIN, snapshotInfo.getSize(), 0L, 0L, "");
            tempVolumeVO.setPoolId(snapshotInfo.getDataStore().getId());
            _volumeDao.persist(tempVolumeVO);
            tempVolumeInfo = this._volFactory.getVolume(tempVolumeVO.getId());

            if (snapshotInfo.getDataStore().getDriver().canCopy(snapshotInfo, tempVolumeInfo)) {
                snapshotInfo.getDataStore().getDriver().copyAsync(snapshotInfo, tempVolumeInfo, null, null);
                // refresh volume info as data could have changed
                tempVolumeInfo = this._volFactory.getVolume(tempVolumeVO.getId());
            } else {
                throw new CloudRuntimeException("Storage driver indicated it could create a volume from the snapshot but rejected the subsequent request to do so");
            }
            return tempVolumeInfo;
        } catch (Throwable e) {
            try {
                if (tempVolumeInfo != null) {
                    tempVolumeInfo.getDataStore().getDriver().deleteAsync(tempVolumeInfo.getDataStore(), tempVolumeInfo, null);
                }

                // cleanup temporary volume
                if (tempVolumeVO != null) {
                    _volumeDao.remove(tempVolumeVO.getId());
                }
            } catch (Throwable e2) {
                LOGGER.warn("Failed to delete temporary volume created for copy", e2);
            }

            throw e;
        }
    }

    /**
     * Simplier logic for copy from snapshot for adaptive driver only.
     * @param snapshotInfo
     * @param destData
     * @param callback
     */
    private void handleCopyAsyncToSecondaryStorageAdaptive(SnapshotInfo snapshotInfo, DataObject destData, AsyncCompletionCallback<CopyCommandResult> callback) {
        CopyCmdAnswer copyCmdAnswer = null;
        DataObject srcFinal = null;
        HostVO hostVO = null;
        DataStore srcDataStore = null;
        boolean tempRequired = false;

        try {
            snapshotInfo.processEvent(Event.CopyingRequested);
            hostVO = getHost(snapshotInfo);
            DataObject destOnStore = destData;
            srcDataStore = snapshotInfo.getDataStore();
            int primaryStorageDownloadWait = StorageManager.PRIMARY_STORAGE_DOWNLOAD_WAIT.value();
            CopyCommand copyCommand = null;
            if (!Boolean.parseBoolean(srcDataStore.getDriver().getCapabilities().get("CAN_DIRECT_ATTACH_SNAPSHOT"))) {
                srcFinal = createTemporaryVolumeCopyOfSnapshotAdaptive(snapshotInfo);
                tempRequired = true;
            } else {
                srcFinal = snapshotInfo;
            }

            _volumeService.grantAccess(srcFinal, hostVO, srcDataStore);

            DataTO srcTo = srcFinal.getTO();

            // have to set PATH as extraOptions due to logic in KVM hypervisor processor
            HashMap<String,String> extraDetails = new HashMap<>();
            extraDetails.put(DiskTO.PATH, srcTo.getPath());

            copyCommand = new CopyCommand(srcFinal.getTO(), destOnStore.getTO(), primaryStorageDownloadWait,
                VirtualMachineManager.ExecuteInSequence.value());
            copyCommand.setOptions(extraDetails);
            copyCmdAnswer = (CopyCmdAnswer)agentManager.send(hostVO.getId(), copyCommand);
        } catch (Exception ex) {
            String msg = "Failed to create template from snapshot (Snapshot ID = " + snapshotInfo.getId() + ") : ";
            LOGGER.warn(msg, ex);
            throw new CloudRuntimeException(msg + ex.getMessage(), ex);
        }
        finally {
            // remove access tot he volume that was used
            if (srcFinal != null && hostVO != null && srcDataStore != null) {
                _volumeService.revokeAccess(srcFinal, hostVO, srcDataStore);
            }

            // delete the temporary volume if it was needed
            if (srcFinal != null && tempRequired) {
                try {
                    srcFinal.getDataStore().getDriver().deleteAsync(srcFinal.getDataStore(), srcFinal, null);
                } catch (Throwable e) {
                    LOGGER.warn("Failed to delete temporary volume created for copy", e);
                }
            }

            // check we have a reasonable result
            String errMsg = null;
            if (copyCmdAnswer == null || (!copyCmdAnswer.getResult() && copyCmdAnswer.getDetails() == null)) {
                errMsg = "Unable to create template from snapshot";
                copyCmdAnswer = new CopyCmdAnswer(errMsg);
            } else if (!copyCmdAnswer.getResult() && StringUtils.isEmpty(copyCmdAnswer.getDetails())) {
                errMsg = "Unable to create template from snapshot";
            } else if (!copyCmdAnswer.getResult()) {
                errMsg = copyCmdAnswer.getDetails();
            }

            //submit processEvent
            if (StringUtils.isEmpty(errMsg)) {
                snapshotInfo.processEvent(Event.OperationSuccessed);
            } else {
                snapshotInfo.processEvent(Event.OperationFailed);
            }

            CopyCommandResult result = new CopyCommandResult(null, copyCmdAnswer);
            result.setResult(copyCmdAnswer.getDetails());
            callback.complete(result);
        }
    }

    /**
     * This function is responsible for copying a snapshot from managed storage to secondary storage. This is used in the following two cases:
     * 1) When creating a template from a snapshot
     * 2) When createSnapshot is called with location=SECONDARY
     *
     * @param snapshotInfo source snapshot
     * @param destData destination (can be template or snapshot)
     * @param callback callback for async
     */
    private void handleCopyAsyncToSecondaryStorage(SnapshotInfo snapshotInfo, DataObject destData, AsyncCompletionCallback<CopyCommandResult> callback) {

        // if this flag is set (true or false), we will fall out to use simplier logic for the Adaptive handler
        if (snapshotInfo.getDataStore().getDriver().getCapabilities().get("CAN_DIRECT_ATTACH_SNAPSHOT") != null) {
            handleCopyAsyncToSecondaryStorageAdaptive(snapshotInfo, destData, callback);
            return;
        }

        String errMsg = null;
        CopyCmdAnswer copyCmdAnswer = null;
        boolean usingBackendSnapshot = false;

        try {
            snapshotInfo.processEvent(Event.CopyingRequested);

            HostVO hostVO = getHost(snapshotInfo);

            boolean needCache = needCacheStorage(snapshotInfo, destData);

            DataObject destOnStore = destData;

            if (needCache) {
                // creates an object in the DB for data to be cached
                Scope selectedScope = pickCacheScopeForCopy(snapshotInfo, destData);

                destOnStore = cacheMgr.getCacheObject(snapshotInfo, selectedScope);

                destOnStore.processEvent(Event.CreateOnlyRequested);
            }

            usingBackendSnapshot = usingBackendSnapshotFor(snapshotInfo);

            if (usingBackendSnapshot) {
                final boolean computeClusterSupportsVolumeClone;

                // only XenServer, VMware, and KVM are currently supported
                if (HypervisorType.XenServer.equals(snapshotInfo.getHypervisorType())) {
                    computeClusterSupportsVolumeClone = clusterDao.getSupportsResigning(hostVO.getClusterId());
                }
                else if (HypervisorType.VMware.equals(snapshotInfo.getHypervisorType()) || HypervisorType.KVM.equals(snapshotInfo.getHypervisorType())) {
                    computeClusterSupportsVolumeClone = true;
                }
                else {
                    throw new CloudRuntimeException("Unsupported hypervisor type");
                }

                if (!computeClusterSupportsVolumeClone) {
                    String noSupportForResignErrMsg = "Unable to locate an applicable host with which to perform a resignature operation : Cluster ID = " +
                            hostVO.getClusterId();

                    logger.warn(noSupportForResignErrMsg);

                    throw new CloudRuntimeException(noSupportForResignErrMsg);
                }
            }

            String vmdk = null;
            String uuid = null;
            boolean keepGrantedAccess = false;

            DataStore srcDataStore = snapshotInfo.getDataStore();
            StoragePoolVO storagePoolVO = _storagePoolDao.findById(srcDataStore.getId());

            if (HypervisorType.KVM.equals(snapshotInfo.getHypervisorType()) && storagePoolVO.getPoolType() == StoragePoolType.PowerFlex) {
                usingBackendSnapshot = false;
            }

            if (usingBackendSnapshot) {
                createVolumeFromSnapshot(snapshotInfo);

                if (HypervisorType.XenServer.equals(snapshotInfo.getHypervisorType()) || HypervisorType.VMware.equals(snapshotInfo.getHypervisorType())) {
                    keepGrantedAccess = HypervisorType.XenServer.equals(snapshotInfo.getHypervisorType());

                    Map<String, String> extraDetails = null;

                    if (HypervisorType.VMware.equals(snapshotInfo.getHypervisorType())) {
                        extraDetails = new HashMap<>();

                        String extraDetailsVmdk = getSnapshotProperty(snapshotInfo.getId(), DiskTO.VMDK);

                        extraDetails.put(DiskTO.VMDK, extraDetailsVmdk);
                        extraDetails.put(DiskTO.TEMPLATE_RESIGN, Boolean.TRUE.toString());
                    }

                    copyCmdAnswer = performResignature(snapshotInfo, hostVO, extraDetails, keepGrantedAccess);

                    // If using VMware, have the host rescan its software HBA if dynamic discovery is in use.
                    if (HypervisorType.VMware.equals(snapshotInfo.getHypervisorType())) {
                        String iqn = getSnapshotProperty(snapshotInfo.getId(), DiskTO.IQN);

                        disconnectHostFromVolume(hostVO, srcDataStore.getId(), iqn);
                    }

                    verifyCopyCmdAnswer(copyCmdAnswer, snapshotInfo);

                    vmdk = copyCmdAnswer.getNewData().getPath();
                    uuid = UUID.randomUUID().toString();
                }
            }

            int primaryStorageDownloadWait = StorageManager.PRIMARY_STORAGE_DOWNLOAD_WAIT.value();
            CopyCommand copyCommand = new CopyCommand(snapshotInfo.getTO(), destOnStore.getTO(), primaryStorageDownloadWait,
                    VirtualMachineManager.ExecuteInSequence.value());

            try {
                if (!keepGrantedAccess) {
                    _volumeService.grantAccess(snapshotInfo, hostVO, srcDataStore);
                }

                Map<String, String> srcDetails = getSnapshotDetails(snapshotInfo);

                if (isForVMware(destData)) {
                    srcDetails.put(DiskTO.VMDK, vmdk);
                    srcDetails.put(DiskTO.UUID, uuid);

                    if (destData instanceof TemplateInfo) {
                        VMTemplateVO templateDataStoreVO = _vmTemplateDao.findById(destData.getId());

                        templateDataStoreVO.setUniqueName(uuid);

                        _vmTemplateDao.update(destData.getId(), templateDataStoreVO);
                    }
                }

                copyCommand.setOptions(srcDetails);

                copyCmdAnswer = (CopyCmdAnswer)agentManager.send(hostVO.getId(), copyCommand);

                if (!copyCmdAnswer.getResult()) {
                    errMsg = copyCmdAnswer.getDetails();

                    logger.warn(errMsg);

                    throw new CloudRuntimeException(errMsg);
                }

                if (needCache) {
                    // If cached storage was needed (in case of object store as secondary
                    // storage), at this point, the data has been copied from the primary
                    // to the NFS cache by the hypervisor. We now invoke another copy
                    // command to copy this data from cache to secondary storage. We
                    // then clean up the cache.

                    destOnStore.processEvent(Event.OperationSuccessed, copyCmdAnswer);

                    CopyCommand cmd = new CopyCommand(destOnStore.getTO(), destData.getTO(), primaryStorageDownloadWait,
                            VirtualMachineManager.ExecuteInSequence.value());
                    EndPoint ep = selector.select(destOnStore, destData);

                    if (ep == null) {
                        errMsg = "No remote endpoint to send command, check if host or SSVM is down";

                        logger.error(errMsg);

                        copyCmdAnswer = new CopyCmdAnswer(errMsg);
                    } else {
                        copyCmdAnswer = (CopyCmdAnswer)ep.sendMessage(cmd);
                    }

                    // clean up snapshot copied to staging
                    cacheMgr.deleteCacheObject(destOnStore);
                }
            } catch (CloudRuntimeException | AgentUnavailableException | OperationTimedoutException ex) {
                String msg = "Failed to create template from snapshot (Snapshot ID = " + snapshotInfo.getId() + ") : ";

                logger.warn(msg, ex);

                throw new CloudRuntimeException(msg + ex.getMessage(), ex);
            } finally {
                _volumeService.revokeAccess(snapshotInfo, hostVO, srcDataStore);

                // If using VMware, have the host rescan its software HBA if dynamic discovery is in use.
                if (HypervisorType.VMware.equals(snapshotInfo.getHypervisorType())) {
                    String iqn = getSnapshotProperty(snapshotInfo.getId(), DiskTO.IQN);

                    disconnectHostFromVolume(hostVO, srcDataStore.getId(), iqn);
                }

                if (copyCmdAnswer == null || !copyCmdAnswer.getResult()) {
                    if (copyCmdAnswer != null && StringUtils.isNotEmpty(copyCmdAnswer.getDetails())) {
                        errMsg = copyCmdAnswer.getDetails();

                        if (needCache) {
                            cacheMgr.deleteCacheObject(destOnStore);
                        }
                    }
                    else {
                        errMsg = "Unable to create template from snapshot";
                    }
                }

                try {
                    if (StringUtils.isEmpty(errMsg)) {
                        snapshotInfo.processEvent(Event.OperationSuccessed);
                    }
                    else {
                        snapshotInfo.processEvent(Event.OperationFailed);
                    }
                }
                catch (Exception ex) {
                    logger.warn("Error processing snapshot event: " + ex.getMessage(), ex);
                }
            }
        }
        catch (Exception ex) {
            errMsg = ex.getMessage();

            throw new CloudRuntimeException(errMsg, ex);
        }
        finally {
            if (usingBackendSnapshot) {
                deleteVolumeFromSnapshot(snapshotInfo);
            }

            if (copyCmdAnswer == null) {
                copyCmdAnswer = new CopyCmdAnswer(errMsg);
            }

            CopyCommandResult result = new CopyCommandResult(null, copyCmdAnswer);

            result.setResult(errMsg);

            callback.complete(result);
        }
    }

    private void handleCreateNonManagedVolumeFromManagedSnapshot(SnapshotInfo snapshotInfo, VolumeInfo volumeInfo,
                                                                 AsyncCompletionCallback<CopyCommandResult> callback) {
        if (!HypervisorType.XenServer.equals(snapshotInfo.getHypervisorType())) {
            String errMsg = "Creating a volume on non-managed storage from a snapshot on managed storage is currently only supported with XenServer.";

            handleError(errMsg, callback);
        }

        long volumeStoragePoolId = volumeInfo.getDataStore().getId();
        StoragePoolVO volumeStoragePoolVO = _storagePoolDao.findById(volumeStoragePoolId);

        if (volumeStoragePoolVO.getClusterId() == null) {
            String errMsg = "To create a non-managed volume from a managed snapshot, the destination storage pool must be cluster scoped.";

            handleError(errMsg, callback);
        }

        String errMsg = null;
        CopyCmdAnswer copyCmdAnswer = null;

        boolean usingBackendSnapshot = false;

        try {
            snapshotInfo.processEvent(Event.CopyingRequested);

            usingBackendSnapshot = usingBackendSnapshotFor(snapshotInfo);

            if (usingBackendSnapshot) {
                boolean computeClusterSupportsVolumeClone = clusterDao.getSupportsResigning(volumeStoragePoolVO.getClusterId());

                if (!computeClusterSupportsVolumeClone) {
                    String noSupportForResignErrMsg = "Unable to locate an applicable host with which to perform a resignature operation : Cluster ID = " +
                            volumeStoragePoolVO.getClusterId();

                    logger.warn(noSupportForResignErrMsg);

                    throw new CloudRuntimeException(noSupportForResignErrMsg);
                }

                createVolumeFromSnapshot(snapshotInfo);

                HostVO hostVO = getHost(snapshotInfo.getDataCenterId(), HypervisorType.XenServer, true);

                copyCmdAnswer = performResignature(snapshotInfo, hostVO, null, true);

                verifyCopyCmdAnswer(copyCmdAnswer, snapshotInfo);
            }

            int primaryStorageDownloadWait = StorageManager.PRIMARY_STORAGE_DOWNLOAD_WAIT.value();

            CopyCommand copyCommand = new CopyCommand(snapshotInfo.getTO(), volumeInfo.getTO(), primaryStorageDownloadWait,
                    VirtualMachineManager.ExecuteInSequence.value());

            HostVO hostVO = getHostInCluster(volumeStoragePoolVO.getClusterId());

            if (!usingBackendSnapshot) {
                long snapshotStoragePoolId = snapshotInfo.getDataStore().getId();
                DataStore snapshotDataStore = dataStoreMgr.getDataStore(snapshotStoragePoolId, DataStoreRole.Primary);

                _volumeService.grantAccess(snapshotInfo, hostVO, snapshotDataStore);
            }

            Map<String, String> srcDetails = getSnapshotDetails(snapshotInfo);

            copyCommand.setOptions(srcDetails);

            copyCmdAnswer = (CopyCmdAnswer)agentManager.send(hostVO.getId(), copyCommand);

            if (!copyCmdAnswer.getResult()) {
                errMsg = copyCmdAnswer.getDetails();

                logger.warn(errMsg);

                throw new CloudRuntimeException(errMsg);
            }
        }
        catch (Exception ex) {
            errMsg = "Copy operation failed in 'StorageSystemDataMotionStrategy.handleCreateNonManagedVolumeFromManagedSnapshot': " + ex.getMessage();

            throw new CloudRuntimeException(errMsg);
        }
        finally {
            try {
                HostVO hostVO = getHostInCluster(volumeStoragePoolVO.getClusterId());

                long snapshotStoragePoolId = snapshotInfo.getDataStore().getId();
                DataStore snapshotDataStore = dataStoreMgr.getDataStore(snapshotStoragePoolId, DataStoreRole.Primary);

                _volumeService.revokeAccess(snapshotInfo, hostVO, snapshotDataStore);
            }
            catch (Exception e) {
                logger.debug("Failed to revoke access from dest volume", e);
            }

            if (usingBackendSnapshot) {
                deleteVolumeFromSnapshot(snapshotInfo);
            }

            try {
                if (StringUtils.isEmpty(errMsg)) {
                    snapshotInfo.processEvent(Event.OperationSuccessed);
                }
                else {
                    snapshotInfo.processEvent(Event.OperationFailed);
                }
            }
            catch (Exception ex) {
                logger.warn("Error processing snapshot event: " + ex.getMessage(), ex);
            }

            if (copyCmdAnswer == null) {
                copyCmdAnswer = new CopyCmdAnswer(errMsg);
            }

            CopyCommandResult result = new CopyCommandResult(null, copyCmdAnswer);

            result.setResult(errMsg);

            callback.complete(result);
        }
    }

    private void verifyCopyCmdAnswer(CopyCmdAnswer copyCmdAnswer, DataObject dataObject) {
        if (copyCmdAnswer == null) {
            throw new CloudRuntimeException("Unable to create a volume from a " + dataObject.getType().toString().toLowerCase() + " (copyCmdAnswer == null)");
        }

        if (copyCmdAnswer.getResult()) {
            return;
        }

        String details = copyCmdAnswer.getDetails();

        if (StringUtils.isEmpty(details)) {
            throw new CloudRuntimeException("Unable to create a volume from a " + dataObject.getType().toString().toLowerCase() + " (no error details specified)");
        }

        throw new CloudRuntimeException(details);
    }

    /**
     * Creates a managed volume on the storage from a snapshot that resides on the secondary storage (archived snapshot).
     * @param snapshotInfo snapshot on secondary
     * @param volumeInfo volume to be created on the storage
     * @param callback for async
     */
    private void handleCreateManagedVolumeFromNonManagedSnapshot(SnapshotInfo snapshotInfo, VolumeInfo volumeInfo,
                                                                 AsyncCompletionCallback<CopyCommandResult> callback) {
        String errMsg = null;
        CopyCmdAnswer copyCmdAnswer = null;

        try {
            // at this point, the snapshotInfo and volumeInfo should have the same disk offering ID (so either one should be OK to get a DiskOfferingVO instance)
            DiskOfferingVO diskOffering = _diskOfferingDao.findByIdIncludingRemoved(volumeInfo.getDiskOfferingId());
            SnapshotVO snapshot = _snapshotDao.findById(snapshotInfo.getId());

            // update the volume's hv_ss_reserve (hypervisor snapshot reserve) from a disk offering (used for managed storage)
            _volumeService.updateHypervisorSnapshotReserveForVolume(diskOffering, volumeInfo.getId(), snapshot.getHypervisorType());

            HostVO hostVO;

            // create a volume on the storage
            AsyncCallFuture<VolumeApiResult> future = _volumeService.createVolumeAsync(volumeInfo, volumeInfo.getDataStore());
            VolumeApiResult result = future.get();

            if (result.isFailed()) {
                logger.error("Failed to create a volume: " + result.getResult());

                throw new CloudRuntimeException(result.getResult());
            }

            volumeInfo = _volumeDataFactory.getVolume(volumeInfo.getId(), volumeInfo.getDataStore());
            volumeInfo.processEvent(Event.MigrationRequested);
            volumeInfo = _volumeDataFactory.getVolume(volumeInfo.getId(), volumeInfo.getDataStore());

            handleQualityOfServiceForVolumeMigration(volumeInfo, PrimaryDataStoreDriver.QualityOfServiceState.MIGRATION);

            hostVO = getHost(snapshotInfo.getDataCenterId(), snapshotInfo.getHypervisorType(), false);

            // copy the volume from secondary via the hypervisor
            if (HypervisorType.XenServer.equals(snapshotInfo.getHypervisorType())) {
                copyCmdAnswer = performCopyOfVdi(volumeInfo, snapshotInfo, hostVO);
            }
            else {
                copyCmdAnswer = copyImageToVolume(snapshotInfo, volumeInfo, hostVO);
            }

            if (copyCmdAnswer == null || !copyCmdAnswer.getResult()) {
                if (copyCmdAnswer != null && StringUtils.isNotEmpty(copyCmdAnswer.getDetails())) {
                    throw new CloudRuntimeException(copyCmdAnswer.getDetails());
                }
                else {
                    throw new CloudRuntimeException("Unable to create volume from snapshot");
                }
            }
        }
        catch (Exception ex) {
            errMsg = "Copy operation failed in 'StorageSystemDataMotionStrategy.handleCreateManagedVolumeFromNonManagedSnapshot': " + ex.getMessage();

            throw new CloudRuntimeException(errMsg, ex);
        }
        finally {
            handleQualityOfServiceForVolumeMigration(volumeInfo, PrimaryDataStoreDriver.QualityOfServiceState.NO_MIGRATION);

            if (copyCmdAnswer == null) {
                copyCmdAnswer = new CopyCmdAnswer(errMsg);
            }

            CopyCommandResult result = new CopyCommandResult(null, copyCmdAnswer);

            result.setResult(errMsg);

            callback.complete(result);
        }
    }

    /**
     * Clones a template present on the storage to a new volume and resignatures it.
     *
     * @param templateInfo source template
     * @param volumeInfo destination ROOT volume
     * @param callback for async
     */
    private void handleCreateVolumeFromTemplateBothOnStorageSystem(TemplateInfo templateInfo, VolumeInfo volumeInfo, AsyncCompletionCallback<CopyCommandResult> callback) {
        String errMsg = null;
        CopyCmdAnswer copyCmdAnswer = null;

        try {
            Preconditions.checkArgument(templateInfo != null, "Passing 'null' to templateInfo of " +
                            "handleCreateVolumeFromTemplateBothOnStorageSystem is not supported.");
            Preconditions.checkArgument(volumeInfo != null, "Passing 'null' to volumeInfo of " +
                            "handleCreateVolumeFromTemplateBothOnStorageSystem is not supported.");

            DataStore dataStore = volumeInfo.getDataStore();
            if (dataStore.getRole() == DataStoreRole.Primary) {
                StoragePoolVO storagePoolVO = _storagePoolDao.findById(dataStore.getId());
                verifyFormatWithPoolType(templateInfo.getFormat(), storagePoolVO.getPoolType());
            } else {
                verifyFormat(templateInfo.getFormat());
            }

            HostVO hostVO = null;

            final boolean computeClusterSupportsVolumeClone;

            // only XenServer, VMware, and KVM are currently supported
            // Leave host equal to null for KVM since we don't need to perform a resignature when using that hypervisor type.
            if (volumeInfo.getFormat() == ImageFormat.VHD) {
                hostVO = getHost(volumeInfo.getDataCenterId(), HypervisorType.XenServer, true);

                if (hostVO == null) {
                    throw new CloudRuntimeException("Unable to locate a host capable of resigning in the zone with the following ID: " +
                            volumeInfo.getDataCenterId());
                }

                computeClusterSupportsVolumeClone = clusterDao.getSupportsResigning(hostVO.getClusterId());

                if (!computeClusterSupportsVolumeClone) {
                    String noSupportForResignErrMsg = "Unable to locate an applicable host with which to perform a resignature operation : Cluster ID = " +
                            hostVO.getClusterId();

                    logger.warn(noSupportForResignErrMsg);

                    throw new CloudRuntimeException(noSupportForResignErrMsg);
                }
            }
            else if (volumeInfo.getFormat() == ImageFormat.OVA) {
                // all VMware hosts support resigning
                hostVO = getHost(volumeInfo.getDataCenterId(), HypervisorType.VMware, false);

                if (hostVO == null) {
                    throw new CloudRuntimeException("Unable to locate a host capable of resigning in the zone with the following ID: " +
                            volumeInfo.getDataCenterId());
                }
            }

            VolumeDetailVO volumeDetail = new VolumeDetailVO(volumeInfo.getId(),
                    "cloneOfTemplate",
                    String.valueOf(templateInfo.getId()),
                    false);

            volumeDetail = volumeDetailsDao.persist(volumeDetail);

            AsyncCallFuture<VolumeApiResult> future = _volumeService.createVolumeAsync(volumeInfo, volumeInfo.getDataStore());

            int storagePoolMaxWaitSeconds = NumbersUtil.parseInt(_configDao.getValue(Config.StoragePoolMaxWaitSeconds.key()), 3600);

            VolumeApiResult result = future.get(storagePoolMaxWaitSeconds, TimeUnit.SECONDS);

            if (volumeDetail != null) {
                volumeDetailsDao.remove(volumeDetail.getId());
            }

            if (result.isFailed()) {
                logger.warn("Failed to create a volume: " + result.getResult());

                throw new CloudRuntimeException(result.getResult());
            }

            volumeInfo = _volumeDataFactory.getVolume(volumeInfo.getId(), volumeInfo.getDataStore());
            volumeInfo.processEvent(Event.MigrationRequested);
            volumeInfo = _volumeDataFactory.getVolume(volumeInfo.getId(), volumeInfo.getDataStore());

            if (hostVO != null) {
                Map<String, String> extraDetails = null;

                if (HypervisorType.VMware.equals(templateInfo.getHypervisorType())) {
                    extraDetails = new HashMap<>();

                    String extraDetailsVmdk = templateInfo.getUniqueName() + ".vmdk";

                    extraDetails.put(DiskTO.VMDK, extraDetailsVmdk);
                    extraDetails.put(DiskTO.EXPAND_DATASTORE, Boolean.TRUE.toString());
                }

                copyCmdAnswer = performResignature(volumeInfo, hostVO, extraDetails);

                verifyCopyCmdAnswer(copyCmdAnswer, templateInfo);

                // If using VMware, have the host rescan its software HBA if dynamic discovery is in use.
                if (HypervisorType.VMware.equals(templateInfo.getHypervisorType())) {
                    disconnectHostFromVolume(hostVO, volumeInfo.getPoolId(), volumeInfo.get_iScsiName());
                }
            }
            else {
                VolumeObjectTO newVolume = new VolumeObjectTO();

                newVolume.setSize(volumeInfo.getSize());
                newVolume.setPath(volumeInfo.getPath());
                newVolume.setFormat(volumeInfo.getFormat());

                copyCmdAnswer = new CopyCmdAnswer(newVolume);
            }
        } catch (Exception ex) {
            try {
                volumeInfo.getDataStore().getDriver().deleteAsync(volumeInfo.getDataStore(), volumeInfo, null);
            }
            catch (Exception exc) {
                logger.warn("Failed to delete volume", exc);
            }

            if (templateInfo != null) {
                errMsg = "Create volume from template (ID = " + templateInfo.getId() + ") failed: " + ex.getMessage();
            }
            else {
                errMsg = "Create volume from template failed: " + ex.getMessage();
            }

            throw new CloudRuntimeException(errMsg);
        }
        finally {
            if (copyCmdAnswer == null) {
                copyCmdAnswer = new CopyCmdAnswer(errMsg);
            }

            CopyCommandResult result = new CopyCommandResult(null, copyCmdAnswer);

            result.setResult(errMsg);

            callback.complete(result);
        }
    }

    private void handleCreateManagedVolumeFromManagedSnapshot(SnapshotInfo snapshotInfo, VolumeInfo volumeInfo,
                                                              AsyncCompletionCallback<CopyCommandResult> callback) {
        String errMsg = null;
        CopyCmdAnswer copyCmdAnswer = null;

        boolean useCloning = true;

        try {
            verifyFormat(snapshotInfo);

            HostVO hostVO = getHost(snapshotInfo);

            boolean usingBackendSnapshot = usingBackendSnapshotFor(snapshotInfo);
            boolean computeClusterSupportsVolumeClone = true;

            if (HypervisorType.XenServer.equals(snapshotInfo.getHypervisorType())) {
                computeClusterSupportsVolumeClone = clusterDao.getSupportsResigning(hostVO.getClusterId());

                if (usingBackendSnapshot && !computeClusterSupportsVolumeClone) {
                    String noSupportForResignErrMsg = "Unable to locate an applicable host with which to perform a resignature operation : Cluster ID = " +
                            hostVO.getClusterId();

                    logger.warn(noSupportForResignErrMsg);

                    throw new CloudRuntimeException(noSupportForResignErrMsg);
                }
            }

            boolean canStorageSystemCreateVolumeFromVolume = canStorageSystemCreateVolumeFromVolume(snapshotInfo.getDataStore().getId());

            useCloning = usingBackendSnapshot || (canStorageSystemCreateVolumeFromVolume && computeClusterSupportsVolumeClone);

            VolumeDetailVO volumeDetail = null;

            if (useCloning) {
                volumeDetail = new VolumeDetailVO(volumeInfo.getId(),
                    "cloneOfSnapshot",
                    String.valueOf(snapshotInfo.getId()),
                    false);

                volumeDetail = volumeDetailsDao.persist(volumeDetail);
            }

            // at this point, the snapshotInfo and volumeInfo should have the same disk offering ID (so either one should be OK to get a DiskOfferingVO instance)
            DiskOfferingVO diskOffering = _diskOfferingDao.findByIdIncludingRemoved(volumeInfo.getDiskOfferingId());
            SnapshotVO snapshot = _snapshotDao.findById(snapshotInfo.getId());

            // update the volume's hv_ss_reserve (hypervisor snapshot reserve) from a disk offering (used for managed storage)
            _volumeService.updateHypervisorSnapshotReserveForVolume(diskOffering, volumeInfo.getId(), snapshot.getHypervisorType());

            AsyncCallFuture<VolumeApiResult> future = _volumeService.createVolumeAsync(volumeInfo, volumeInfo.getDataStore());
            VolumeApiResult result = future.get();

            if (volumeDetail != null) {
                volumeDetailsDao.remove(volumeDetail.getId());
            }

            if (result.isFailed()) {
                logger.warn("Failed to create a volume: " + result.getResult());

                throw new CloudRuntimeException(result.getResult());
            }

            volumeInfo = _volumeDataFactory.getVolume(volumeInfo.getId(), volumeInfo.getDataStore());
            volumeInfo.processEvent(Event.MigrationRequested);
            volumeInfo = _volumeDataFactory.getVolume(volumeInfo.getId(), volumeInfo.getDataStore());

            if (HypervisorType.XenServer.equals(snapshotInfo.getHypervisorType()) || HypervisorType.VMware.equals(snapshotInfo.getHypervisorType())) {
                if (useCloning) {
                    Map<String, String> extraDetails = null;

                    if (HypervisorType.VMware.equals(snapshotInfo.getHypervisorType())) {
                        extraDetails = new HashMap<>();

                        String extraDetailsVmdk = getSnapshotProperty(snapshotInfo.getId(), DiskTO.VMDK);

                        extraDetails.put(DiskTO.VMDK, extraDetailsVmdk);
                    }

                    copyCmdAnswer = performResignature(volumeInfo, hostVO, extraDetails);

                    // If using VMware, have the host rescan its software HBA if dynamic discovery is in use.
                    if (HypervisorType.VMware.equals(snapshotInfo.getHypervisorType())) {
                        disconnectHostFromVolume(hostVO, volumeInfo.getPoolId(), volumeInfo.get_iScsiName());
                    }
                } else {
                    // asking for a XenServer host here so we don't always prefer to use XenServer hosts that support resigning
                    // even when we don't need those hosts to do this kind of copy work
                    hostVO = getHost(snapshotInfo.getDataCenterId(), snapshotInfo.getHypervisorType(), false);

                    handleQualityOfServiceForVolumeMigration(volumeInfo, PrimaryDataStoreDriver.QualityOfServiceState.MIGRATION);

                    copyCmdAnswer = performCopyOfVdi(volumeInfo, snapshotInfo, hostVO);
                }

                verifyCopyCmdAnswer(copyCmdAnswer, snapshotInfo);
            }
            else if (HypervisorType.KVM.equals(snapshotInfo.getHypervisorType())) {
                VolumeObjectTO newVolume = new VolumeObjectTO();

                newVolume.setSize(volumeInfo.getSize());
                newVolume.setPath(volumeInfo.get_iScsiName());
                newVolume.setFormat(volumeInfo.getFormat());

                copyCmdAnswer = new CopyCmdAnswer(newVolume);
            }
            else {
                throw new CloudRuntimeException("Unsupported hypervisor type");
            }
        }
        catch (Exception ex) {
            errMsg = "Copy operation failed in 'StorageSystemDataMotionStrategy.handleCreateManagedVolumeFromManagedSnapshot': " +
                    ex.getMessage();

            throw new CloudRuntimeException(errMsg);
        }
        finally {
            if (useCloning) {
                handleQualityOfServiceForVolumeMigration(volumeInfo, PrimaryDataStoreDriver.QualityOfServiceState.NO_MIGRATION);
            }

            if (copyCmdAnswer == null) {
                copyCmdAnswer = new CopyCmdAnswer(errMsg);
            }

            CopyCommandResult result = new CopyCommandResult(null, copyCmdAnswer);

            result.setResult(errMsg);

            callback.complete(result);
        }
    }

    private void handleCreateVolumeFromVolumeOnSecondaryStorage(VolumeInfo srcVolumeInfo, VolumeInfo destVolumeInfo,
                                                                long dataCenterId, HypervisorType hypervisorType,
                                                                AsyncCompletionCallback<CopyCommandResult> callback) {
        String errMsg = null;
        CopyCmdAnswer copyCmdAnswer = null;

        try {
            // create a volume on the storage
            destVolumeInfo.getDataStore().getDriver().createAsync(destVolumeInfo.getDataStore(), destVolumeInfo, null);

            destVolumeInfo = _volumeDataFactory.getVolume(destVolumeInfo.getId(), destVolumeInfo.getDataStore());

            HostVO hostVO = getHost(dataCenterId, hypervisorType, false);

            handleQualityOfServiceForVolumeMigration(destVolumeInfo, PrimaryDataStoreDriver.QualityOfServiceState.MIGRATION);

            // copy the volume from secondary via the hypervisor
            copyCmdAnswer = copyImageToVolume(srcVolumeInfo, destVolumeInfo, hostVO);

            if (copyCmdAnswer == null || !copyCmdAnswer.getResult()) {
                if (copyCmdAnswer != null && StringUtils.isNotEmpty(copyCmdAnswer.getDetails())) {
                    throw new CloudRuntimeException(copyCmdAnswer.getDetails());
                }
                else {
                    throw new CloudRuntimeException("Unable to create volume from volume");
                }
            }
        }
        catch (Exception ex) {
            errMsg = "Copy operation failed in 'StorageSystemDataMotionStrategy.handleCreateVolumeFromVolumeOnSecondaryStorage': " +
                    ex.getMessage();

            throw new CloudRuntimeException(errMsg);
        }
        finally {
            handleQualityOfServiceForVolumeMigration(destVolumeInfo, PrimaryDataStoreDriver.QualityOfServiceState.NO_MIGRATION);

            if (copyCmdAnswer == null) {
                copyCmdAnswer = new CopyCmdAnswer(errMsg);
            }

            CopyCommandResult result = new CopyCommandResult(null, copyCmdAnswer);

            result.setResult(errMsg);

            callback.complete(result);
        }
    }

    private CopyCmdAnswer copyImageToVolume(DataObject srcDataObject, VolumeInfo destVolumeInfo, HostVO hostVO) {
        int primaryStorageDownloadWait = StorageManager.PRIMARY_STORAGE_DOWNLOAD_WAIT.value();

        CopyCmdAnswer copyCmdAnswer;

        try {
            _volumeService.grantAccess(destVolumeInfo, hostVO, destVolumeInfo.getDataStore());

            CopyCommand copyCommand = new CopyCommand(srcDataObject.getTO(), destVolumeInfo.getTO(), primaryStorageDownloadWait,
            VirtualMachineManager.ExecuteInSequence.value());
            Map<String, String> destDetails = getVolumeDetails(destVolumeInfo);

            copyCommand.setOptions2(destDetails);

            copyCmdAnswer = (CopyCmdAnswer)agentManager.send(hostVO.getId(), copyCommand);
        }
        catch (CloudRuntimeException | AgentUnavailableException | OperationTimedoutException ex) {
            String msg = "Failed to copy image : ";

            logger.warn(msg, ex);

            throw new CloudRuntimeException(msg + ex.getMessage(), ex);
        }
        finally {
            _volumeService.revokeAccess(destVolumeInfo, hostVO, destVolumeInfo.getDataStore());
        }

        VolumeObjectTO volumeObjectTO = (VolumeObjectTO)copyCmdAnswer.getNewData();

        volumeObjectTO.setFormat(ImageFormat.QCOW2);

        return copyCmdAnswer;
    }

    /**
     * If the underlying storage system is making use of read-only snapshots, this gives the storage system the opportunity to
     * create a volume from the snapshot so that we can copy the VHD file that should be inside of the snapshot to secondary storage.
     *
     * The resultant volume must be writable because we need to resign the SR and the VDI that should be inside of it before we copy
     * the VHD file to secondary storage.
     *
     * If the storage system is using writable snapshots, then nothing need be done by that storage system here because we can just
     * resign the SR and the VDI that should be inside of the snapshot before copying the VHD file to secondary storage.
     */
    private void createVolumeFromSnapshot(SnapshotInfo snapshotInfo) {
        SnapshotDetailsVO snapshotDetails = handleSnapshotDetails(snapshotInfo.getId(), "create");

        try {
            snapshotInfo.getDataStore().getDriver().createAsync(snapshotInfo.getDataStore(), snapshotInfo, null);
        }
        finally {
            _snapshotDetailsDao.remove(snapshotDetails.getId());
        }
    }

    /**
     * If the underlying storage system needed to create a volume from a snapshot for createVolumeFromSnapshot(SnapshotInfo), then
     * this is its opportunity to delete that temporary volume and restore properties in snapshot_details to the way they were before the
     * invocation of createVolumeFromSnapshot(SnapshotInfo).
     */
    private void deleteVolumeFromSnapshot(SnapshotInfo snapshotInfo) {
        try {
            LOGGER.debug("Cleaning up temporary volume created for copy from a snapshot");

            SnapshotDetailsVO snapshotDetails = handleSnapshotDetails(snapshotInfo.getId(), "delete");

            try {
                snapshotInfo.getDataStore().getDriver().createAsync(snapshotInfo.getDataStore(), snapshotInfo, null);
            }
            finally {
                _snapshotDetailsDao.remove(snapshotDetails.getId());
            }

        } catch (Throwable e) {
            LOGGER.warn("Failed to clean up temporary volume created for copy from a snapshot, transction will not be failed but an adminstrator should clean this up: " + snapshotInfo.getUuid() + " - " + snapshotInfo.getPath(), e);
        }
    }

    private void handleQualityOfServiceForVolumeMigration(VolumeInfo volumeInfo, PrimaryDataStoreDriver.QualityOfServiceState qualityOfServiceState) {
        try {
            ((PrimaryDataStoreDriver)volumeInfo.getDataStore().getDriver()).handleQualityOfServiceForVolumeMigration(volumeInfo, qualityOfServiceState);
        }
        catch (Exception ex) {
            logger.warn(ex);
        }
    }

    private SnapshotDetailsVO handleSnapshotDetails(long csSnapshotId, String value) {
        String name = "tempVolume";

        _snapshotDetailsDao.removeDetail(csSnapshotId, name);

        SnapshotDetailsVO snapshotDetails = new SnapshotDetailsVO(csSnapshotId, name, value, false);

        return _snapshotDetailsDao.persist(snapshotDetails);
    }

    /**
     * Return expected MigrationOptions for a linked clone volume live storage migration
     */
    protected MigrationOptions createLinkedCloneMigrationOptions(VolumeInfo srcVolumeInfo, VolumeInfo destVolumeInfo, String srcVolumeBackingFile, String srcPoolUuid, Storage.StoragePoolType srcPoolType) {
        VMTemplateStoragePoolVO ref = templatePoolDao.findByPoolTemplate(destVolumeInfo.getPoolId(), srcVolumeInfo.getTemplateId(), null);
        boolean updateBackingFileReference = ref == null;
        String backingFile = !updateBackingFileReference ? ref.getInstallPath() : srcVolumeBackingFile;
        return new MigrationOptions(srcPoolUuid, srcPoolType, backingFile, updateBackingFileReference, srcVolumeInfo.getDataStore().getScope().getScopeType());
    }

    /**
     * Return expected MigrationOptions for a full clone volume live storage migration
     */
    protected MigrationOptions createFullCloneMigrationOptions(VolumeInfo srcVolumeInfo, VirtualMachineTO vmTO, Host srcHost, String srcPoolUuid, Storage.StoragePoolType srcPoolType) {
        return new MigrationOptions(srcPoolUuid, srcPoolType, srcVolumeInfo.getPath(), srcVolumeInfo.getDataStore().getScope().getScopeType());
    }

    /**
     * Prepare hosts for KVM live storage migration depending on volume type by setting MigrationOptions on destination volume:
     * - Linked clones (backing file on disk): Decide if template (backing file) should be copied to destination storage prior disk creation
     * - Full clones (no backing file): Take snapshot of the VM prior disk creation
     * Return this information
     */
    protected void setVolumeMigrationOptions(VolumeInfo srcVolumeInfo, VolumeInfo destVolumeInfo,
                                             VirtualMachineTO vmTO, Host srcHost, StoragePoolVO destStoragePool) {
        if (!destStoragePool.isManaged()) {
            String srcVolumeBackingFile = getVolumeBackingFile(srcVolumeInfo);

            String srcPoolUuid = srcVolumeInfo.getDataStore().getUuid();
            StoragePoolVO srcPool = _storagePoolDao.findById(srcVolumeInfo.getPoolId());
            Storage.StoragePoolType srcPoolType = srcPool.getPoolType();

            MigrationOptions migrationOptions;
            if (StringUtils.isNotBlank(srcVolumeBackingFile)) {
                migrationOptions = createLinkedCloneMigrationOptions(srcVolumeInfo, destVolumeInfo,
                        srcVolumeBackingFile, srcPoolUuid, srcPoolType);
            } else {
                migrationOptions = createFullCloneMigrationOptions(srcVolumeInfo, vmTO, srcHost, srcPoolUuid, srcPoolType);
            }
            migrationOptions.setTimeout(StorageManager.KvmStorageOnlineMigrationWait.value());
            destVolumeInfo.setMigrationOptions(migrationOptions);
        }
    }

    /**
     * For each disk to migrate:
     * <ul>
     *  <li>Create a volume on the target storage system.</li>
     *  <li>Make the newly created volume accessible to the target KVM host.</li>
     *  <li>Send a command to the target KVM host to connect to the newly created volume.</li>
     *  <li>Send a command to the source KVM host to migrate the VM and its storage.</li>
     * </ul>
     */
    @Override
    public void copyAsync(Map<VolumeInfo, DataStore> volumeDataStoreMap, VirtualMachineTO vmTO, Host srcHost, Host destHost, AsyncCompletionCallback<CopyCommandResult> callback) {
        String errMsg = null;

        try {
            if (srcHost.getHypervisorType() != HypervisorType.KVM) {
                throw new CloudRuntimeException("Invalid hypervisor type (only KVM supported for this operation at the time being)");
            }

            verifyLiveMigrationForKVM(volumeDataStoreMap);

            VMInstanceVO vmInstance = _vmDao.findById(vmTO.getId());
            vmTO.setState(vmInstance.getState());
            List<MigrateDiskInfo> migrateDiskInfoList = new ArrayList<MigrateDiskInfo>();

            Map<String, MigrateCommand.MigrateDiskInfo> migrateStorage = new HashMap<>();
            Map<VolumeInfo, VolumeInfo> srcVolumeInfoToDestVolumeInfo = new HashMap<>();

            boolean managedStorageDestination = false;
            for (Map.Entry<VolumeInfo, DataStore> entry : volumeDataStoreMap.entrySet()) {
                VolumeInfo srcVolumeInfo = entry.getKey();
                DataStore destDataStore = entry.getValue();

                VolumeVO srcVolume = _volumeDao.findById(srcVolumeInfo.getId());
                StoragePoolVO destStoragePool = _storagePoolDao.findById(destDataStore.getId());
                StoragePoolVO sourceStoragePool = _storagePoolDao.findById(srcVolumeInfo.getPoolId());

                // do not initiate migration for the same PowerFlex/ScaleIO pool
                if (sourceStoragePool.getId() == destStoragePool.getId() && sourceStoragePool.getPoolType() == Storage.StoragePoolType.PowerFlex) {
                    continue;
                }

                if (!shouldMigrateVolume(sourceStoragePool, destHost, destStoragePool)) {
                    continue;
                }

<<<<<<< HEAD
                if (srcVolumeInfo.getTemplateId() != null) {
                    logger.debug(String.format("Copying template [%s] of volume [%s] from source storage pool [%s] to target storage pool [%s].", srcVolumeInfo.getTemplateId(), srcVolumeInfo.getId(), sourceStoragePool.getId(), destStoragePool.getId()));
=======
                VMTemplateVO vmTemplate = _vmTemplateDao.findById(vmInstance.getTemplateId());
                if (srcVolumeInfo.getTemplateId() != null &&
                        Objects.nonNull(vmTemplate) &&
                        !Arrays.asList(KVM_VM_IMPORT_DEFAULT_TEMPLATE_NAME, VM_IMPORT_DEFAULT_TEMPLATE_NAME).contains(vmTemplate.getName())) {
                    LOGGER.debug(String.format("Copying template [%s] of volume [%s] from source storage pool [%s] to target storage pool [%s].", srcVolumeInfo.getTemplateId(), srcVolumeInfo.getId(), sourceStoragePool.getId(), destStoragePool.getId()));
>>>>>>> 620ed164
                    copyTemplateToTargetFilesystemStorageIfNeeded(srcVolumeInfo, sourceStoragePool, destDataStore, destStoragePool, destHost);
                } else {
                    logger.debug(String.format("Skipping copy template from source storage pool [%s] to target storage pool [%s] before migration due to volume [%s] does not have a template.", sourceStoragePool.getId(), destStoragePool.getId(), srcVolumeInfo.getId()));
                }

                VolumeVO destVolume = duplicateVolumeOnAnotherStorage(srcVolume, destStoragePool);
                VolumeInfo destVolumeInfo = _volumeDataFactory.getVolume(destVolume.getId(), destDataStore);

                // move the volume from Allocated to Creating
                destVolumeInfo.processEvent(Event.MigrationCopyRequested);
                // move the volume from Creating to Ready
                destVolumeInfo.processEvent(Event.MigrationCopySucceeded);
                // move the volume from Ready to Migrating
                destVolumeInfo.processEvent(Event.MigrationRequested);

                setVolumeMigrationOptions(srcVolumeInfo, destVolumeInfo, vmTO, srcHost, destStoragePool);

                // create a volume on the destination storage
                destDataStore.getDriver().createAsync(destDataStore, destVolumeInfo, null);

                managedStorageDestination = destStoragePool.isManaged();
                String volumeIdentifier = managedStorageDestination ? destVolumeInfo.get_iScsiName() : destVolumeInfo.getUuid();

                destVolume = _volumeDao.findById(destVolume.getId());
                destVolume.setPath(volumeIdentifier);

                setVolumePath(destVolume);

                _volumeDao.update(destVolume.getId(), destVolume);

                postVolumeCreationActions(srcVolumeInfo, destVolumeInfo, vmTO, srcHost);

                destVolumeInfo = _volumeDataFactory.getVolume(destVolume.getId(), destDataStore);

                handleQualityOfServiceForVolumeMigration(destVolumeInfo, PrimaryDataStoreDriver.QualityOfServiceState.MIGRATION);

                _volumeService.grantAccess(destVolumeInfo, destHost, destDataStore);

                String destPath = generateDestPath(destHost, destStoragePool, destVolumeInfo);

                MigrateCommand.MigrateDiskInfo migrateDiskInfo;

                boolean isNonManagedToNfs = supportStoragePoolType(sourceStoragePool.getPoolType(), StoragePoolType.Filesystem) && destStoragePool.getPoolType() == StoragePoolType.NetworkFilesystem && !managedStorageDestination;
                if (isNonManagedToNfs) {
                    migrateDiskInfo = new MigrateCommand.MigrateDiskInfo(srcVolumeInfo.getPath(),
                            MigrateCommand.MigrateDiskInfo.DiskType.FILE,
                            MigrateCommand.MigrateDiskInfo.DriverType.QCOW2,
                            MigrateCommand.MigrateDiskInfo.Source.FILE,
                            connectHostToVolume(destHost, destVolumeInfo.getPoolId(), volumeIdentifier));
                } else {
                    String backingPath = generateBackingPath(destStoragePool, destVolumeInfo);
                    migrateDiskInfo = configureMigrateDiskInfo(srcVolumeInfo, destPath, backingPath);
                    migrateDiskInfo.setSourceDiskOnStorageFileSystem(isStoragePoolTypeOfFile(sourceStoragePool));
                    migrateDiskInfoList.add(migrateDiskInfo);
                    prepareDiskWithSecretConsumerDetail(vmTO, srcVolumeInfo, destVolumeInfo.getPath());
                }

                migrateStorage.put(srcVolumeInfo.getPath(), migrateDiskInfo);

                srcVolumeInfoToDestVolumeInfo.put(srcVolumeInfo, destVolumeInfo);
            }

            PrepareForMigrationCommand pfmc = new PrepareForMigrationCommand(vmTO);
            Answer pfma;

            try {
                pfma = agentManager.send(destHost.getId(), pfmc);

                if (pfma == null || !pfma.getResult()) {
                    String details = pfma != null ? pfma.getDetails() : "null answer returned";
                    String msg = "Unable to prepare for migration due to the following: " + details;

                    throw new AgentUnavailableException(msg, destHost.getId());
                }
            } catch (final OperationTimedoutException e) {
                throw new AgentUnavailableException("Operation timed out", destHost.getId());
            }

            VMInstanceVO vm = _vmDao.findById(vmTO.getId());
            boolean isWindows = _guestOsCategoryDao.findById(_guestOsDao.findById(vm.getGuestOSId()).getCategoryId()).getName().equalsIgnoreCase("Windows");

            boolean migrateNonSharedInc = isSourceAndDestinationPoolTypeOfNfs(volumeDataStoreMap);

            MigrateCommand migrateCommand = new MigrateCommand(vmTO.getName(), destHost.getPrivateIpAddress(), isWindows, vmTO, true);
            migrateCommand.setWait(StorageManager.KvmStorageOnlineMigrationWait.value());
            migrateCommand.setMigrateStorage(migrateStorage);
            migrateCommand.setMigrateDiskInfoList(migrateDiskInfoList);
            migrateCommand.setMigrateStorageManaged(managedStorageDestination);
            migrateCommand.setMigrateNonSharedInc(migrateNonSharedInc);

            Integer newVmCpuShares = ((PrepareForMigrationAnswer) pfma).getNewVmCpuShares();
            if (newVmCpuShares != null) {
                logger.debug(String.format("Setting CPU shares to [%d] as part of migrate VM with volumes command for VM [%s].", newVmCpuShares, vmTO));
                migrateCommand.setNewVmCpuShares(newVmCpuShares);
            }

            boolean kvmAutoConvergence = StorageManager.KvmAutoConvergence.value();
            migrateCommand.setAutoConvergence(kvmAutoConvergence);

            MigrateAnswer migrateAnswer = (MigrateAnswer)agentManager.send(srcHost.getId(), migrateCommand);

            boolean success = migrateAnswer != null && migrateAnswer.getResult();

            handlePostMigration(success, srcVolumeInfoToDestVolumeInfo, vmTO, destHost);

            if (migrateAnswer == null) {
                throw new CloudRuntimeException("Unable to get an answer to the migrate command");
            }

            if (!migrateAnswer.getResult()) {
                errMsg = migrateAnswer.getDetails();

                throw new CloudRuntimeException(errMsg);
            }
        } catch (AgentUnavailableException | OperationTimedoutException | CloudRuntimeException ex) {
            String volumesAndStorages = volumeDataStoreMap.entrySet().stream().map(entry -> formatEntryOfVolumesAndStoragesAsJsonToDisplayOnLog(entry)).collect(Collectors.joining(","));

            errMsg = String.format("Copy volume(s) to storage(s) [%s] and VM to host [%s] failed in StorageSystemDataMotionStrategy.copyAsync. Error message: [%s].", volumesAndStorages, formatMigrationElementsAsJsonToDisplayOnLog("vm", vmTO.getId(), srcHost.getId(), destHost.getId()), ex.getMessage());
            logger.error(errMsg, ex);

            throw new CloudRuntimeException(errMsg);
        } finally {
            CopyCmdAnswer copyCmdAnswer = new CopyCmdAnswer(errMsg);

            CopyCommandResult result = new CopyCommandResult(null, copyCmdAnswer);

            result.setResult(errMsg);

            callback.complete(result);
        }
    }

    protected String formatMigrationElementsAsJsonToDisplayOnLog(String objectName, Object object, Object from, Object to){
        return String.format("{%s: \"%s\", from: \"%s\", to:\"%s\"}", objectName, object, from, to);
    }

    protected String formatEntryOfVolumesAndStoragesAsJsonToDisplayOnLog(Map.Entry<VolumeInfo, DataStore> entry ){
        VolumeInfo srcVolumeInfo = entry.getKey();
        DataStore destDataStore = entry.getValue();
        return formatMigrationElementsAsJsonToDisplayOnLog("volume", srcVolumeInfo.getId(), srcVolumeInfo.getPoolId(), destDataStore.getId());
    }

    /**
     * Returns true if at least one of the entries on the map 'volumeDataStoreMap' has both source and destination storage pools of Network Filesystem (NFS).
     */
    protected boolean isSourceAndDestinationPoolTypeOfNfs(Map<VolumeInfo, DataStore> volumeDataStoreMap) {
        for (Map.Entry<VolumeInfo, DataStore> entry : volumeDataStoreMap.entrySet()) {
            VolumeInfo srcVolumeInfo = entry.getKey();
            DataStore destDataStore = entry.getValue();

            StoragePoolVO destStoragePool = _storagePoolDao.findById(destDataStore.getId());
            StoragePoolVO sourceStoragePool = _storagePoolDao.findById(srcVolumeInfo.getPoolId());
            if (sourceStoragePool.getPoolType() == StoragePoolType.NetworkFilesystem && destStoragePool.getPoolType() == StoragePoolType.NetworkFilesystem) {
                return true;
            }
        }
        return false;
    }

    /**
     * Returns true. This method was implemented considering the classes that extend this {@link StorageSystemDataMotionStrategy} and cannot migrate volumes from certain types of source storage pools and/or to a different kind of destiny storage pool.
     */
    protected boolean shouldMigrateVolume(StoragePoolVO sourceStoragePool, Host destHost, StoragePoolVO destStoragePool) {
        return true;
    }

    /**
     * Returns true if the storage pool type is {@link StoragePoolType.Filesystem}.
     */
    protected boolean isStoragePoolTypeOfFile(StoragePoolVO sourceStoragePool) {
        return sourceStoragePool.getPoolType() == StoragePoolType.Filesystem;
    }

    /**
     * Returns the iScsi connection path.
     */
    protected String generateDestPath(Host destHost, StoragePoolVO destStoragePool, VolumeInfo destVolumeInfo) {
        return connectHostToVolume(destHost, destVolumeInfo.getPoolId(), destVolumeInfo.get_iScsiName());
    }

    protected String generateBackingPath(StoragePoolVO destStoragePool, VolumeInfo destVolumeInfo) {
        return null;
    }

    /**
     * Configures a {@link MigrateDiskInfo} object with disk type of BLOCK, Driver type RAW and Source DEV
     */
    protected MigrateCommand.MigrateDiskInfo configureMigrateDiskInfo(VolumeInfo srcVolumeInfo, String destPath, String backingPath) {
        return new MigrateCommand.MigrateDiskInfo(srcVolumeInfo.getPath(),
                MigrateCommand.MigrateDiskInfo.DiskType.BLOCK,
                MigrateCommand.MigrateDiskInfo.DriverType.RAW,
                MigrateCommand.MigrateDiskInfo.Source.DEV, destPath, backingPath);
    }

    /**
     * Sets the volume path as the iScsi name in case of a configured iScsi.
     */
    protected void setVolumePath(VolumeVO volume) {
        volume.setPath(volume.get_iScsiName());
    }

    /**
     * For this strategy it is not necessary to copy the template before migrating the VM.
     * However, classes that extend this one may need to copy the template to the target storage pool before migrating the VM.
     */
    protected void copyTemplateToTargetFilesystemStorageIfNeeded(VolumeInfo srcVolumeInfo, StoragePool srcStoragePool, DataStore destDataStore, StoragePool destStoragePool,
            Host destHost) {
        // This method is used by classes that extend this one
    }

    /*
     * Return backing file for volume (if any), only for KVM volumes
     */
    String getVolumeBackingFile(VolumeInfo srcVolumeInfo) {
        if (srcVolumeInfo.getHypervisorType() == HypervisorType.KVM &&
                srcVolumeInfo.getTemplateId() != null && srcVolumeInfo.getPoolId() != null) {
            VMTemplateVO template = _vmTemplateDao.findById(srcVolumeInfo.getTemplateId());
            if (Objects.nonNull(template) && template.getFormat() != null && template.getFormat() != Storage.ImageFormat.ISO) {
                VMTemplateStoragePoolVO ref = templatePoolDao.findByPoolTemplate(srcVolumeInfo.getPoolId(), srcVolumeInfo.getTemplateId(), null);
                return ref != null ? ref.getInstallPath() : null;
            }
        }
        return null;
    }

    private void handlePostMigration(boolean success, Map<VolumeInfo, VolumeInfo> srcVolumeInfoToDestVolumeInfo, VirtualMachineTO vmTO, Host destHost) {
        if (!success) {
            try {
                PrepareForMigrationCommand pfmc = new PrepareForMigrationCommand(vmTO);

                pfmc.setRollback(true);

                Answer pfma = agentManager.send(destHost.getId(), pfmc);

                if (pfma == null || !pfma.getResult()) {
                    String details = pfma != null ? pfma.getDetails() : "null answer returned";
                    String msg = "Unable to rollback prepare for migration due to the following: " + details;

                    throw new AgentUnavailableException(msg, destHost.getId());
                }
            }
            catch (Exception e) {
                logger.debug("Failed to disconnect one or more (original) dest volumes", e);
            }
        }

        for (Map.Entry<VolumeInfo, VolumeInfo> entry : srcVolumeInfoToDestVolumeInfo.entrySet()) {
            VolumeInfo srcVolumeInfo = entry.getKey();
            VolumeInfo destVolumeInfo = entry.getValue();

            handleQualityOfServiceForVolumeMigration(destVolumeInfo, PrimaryDataStoreDriver.QualityOfServiceState.NO_MIGRATION);

            if (success) {
                VolumeVO volumeVO = _volumeDao.findById(destVolumeInfo.getId());
                volumeVO.setFormat(ImageFormat.QCOW2);
                _volumeDao.update(volumeVO.getId(), volumeVO);

                _volumeService.copyPoliciesBetweenVolumesAndDestroySourceVolumeAfterMigration(Event.OperationSuccessed, null, srcVolumeInfo, destVolumeInfo, false);


                // Update the volume ID for snapshots on secondary storage
                if (!_snapshotDao.listByVolumeId(srcVolumeInfo.getId()).isEmpty()) {
                    _snapshotDao.updateVolumeIds(srcVolumeInfo.getId(), destVolumeInfo.getId());
                    _snapshotDataStoreDao.updateVolumeIds(srcVolumeInfo.getId(), destVolumeInfo.getId());
                }
            }
            else {
                try {
                    disconnectHostFromVolume(destHost, destVolumeInfo.getPoolId(), destVolumeInfo.get_iScsiName());
                }
                catch (Exception e) {
                    logger.debug("Failed to disconnect (new) dest volume", e);
                }

                try {
                    _volumeService.revokeAccess(destVolumeInfo, destHost, destVolumeInfo.getDataStore());
                }
                catch (Exception e) {
                    logger.debug("Failed to revoke access from dest volume", e);
                }

                destVolumeInfo.processEvent(Event.OperationFailed);
                srcVolumeInfo.processEvent(Event.OperationFailed);

                try {
                    _volumeService.destroyVolume(destVolumeInfo.getId());

                    destVolumeInfo = _volumeDataFactory.getVolume(destVolumeInfo.getId());

                    AsyncCallFuture<VolumeApiResult> destroyFuture = _volumeService.expungeVolumeAsync(destVolumeInfo);

                    if (destroyFuture.get().isFailed()) {
                        logger.debug("Failed to clean up dest volume on storage");
                    }
                } catch (Exception e) {
                    logger.debug("Failed to clean up dest volume on storage", e);
                }
            }
        }
    }

    private VolumeVO duplicateVolumeOnAnotherStorage(Volume volume, StoragePoolVO storagePoolVO) {
        Long lastPoolId = volume.getPoolId();

        VolumeVO newVol = new VolumeVO(volume);

        newVol.setInstanceId(null);
        newVol.setChainInfo(null);
        newVol.setPath(null);
        newVol.setFolder(null);
        newVol.setPodId(storagePoolVO.getPodId());
        newVol.setPoolId(storagePoolVO.getId());
        newVol.setLastPoolId(lastPoolId);

        if (volume.getPassphraseId() != null) {
            newVol.setPassphraseId(volume.getPassphraseId());
            newVol.setEncryptFormat(volume.getEncryptFormat());
        }

        return _volumeDao.persist(newVol);
    }

    protected String connectHostToVolume(Host host, long storagePoolId, String iqn) {
        ModifyTargetsCommand modifyTargetsCommand = getModifyTargetsCommand(storagePoolId, iqn, true);

        return sendModifyTargetsCommand(modifyTargetsCommand, host.getId()).get(0);
    }

    private void disconnectHostFromVolume(Host host, long storagePoolId, String iqn) {
        ModifyTargetsCommand modifyTargetsCommand = getModifyTargetsCommand(storagePoolId, iqn, false);

        sendModifyTargetsCommand(modifyTargetsCommand, host.getId());
    }

    private ModifyTargetsCommand getModifyTargetsCommand(long storagePoolId, String iqn, boolean add) {
        StoragePoolVO storagePool = _storagePoolDao.findById(storagePoolId);

        Map<String, String> details = new HashMap<>();

        details.put(ModifyTargetsCommand.IQN, iqn);
        details.put(ModifyTargetsCommand.STORAGE_TYPE, storagePool.getPoolType().name());
        details.put(ModifyTargetsCommand.STORAGE_UUID, storagePool.getUuid());
        details.put(ModifyTargetsCommand.STORAGE_HOST, storagePool.getHostAddress());
        details.put(ModifyTargetsCommand.STORAGE_PORT, String.valueOf(storagePool.getPort()));

        ModifyTargetsCommand cmd = new ModifyTargetsCommand();

        List<Map<String, String>> targets = new ArrayList<>();

        targets.add(details);

        cmd.setTargets(targets);
        cmd.setApplyToAllHostsInCluster(true);
        cmd.setAdd(add);
        cmd.setTargetTypeToRemove(ModifyTargetsCommand.TargetTypeToRemove.DYNAMIC);

        return cmd;
    }

    private List<String> sendModifyTargetsCommand(ModifyTargetsCommand cmd, long hostId) {
        ModifyTargetsAnswer modifyTargetsAnswer = (ModifyTargetsAnswer)agentManager.easySend(hostId, cmd);

        if (modifyTargetsAnswer == null) {
            throw new CloudRuntimeException("Unable to get an answer to the modify targets command");
        }

        if (!modifyTargetsAnswer.getResult()) {
            String msg = "Unable to modify targets on the following host: " + hostId;

            throw new CloudRuntimeException(msg);
        }

        return modifyTargetsAnswer.getConnectedPaths();
    }

    /**
     * Update reference on template_spool_ref table of copied template to destination storage
     */
    protected void updateCopiedTemplateReference(VolumeInfo srcVolumeInfo, VolumeInfo destVolumeInfo) {
        VMTemplateStoragePoolVO ref = templatePoolDao.findByPoolTemplate(srcVolumeInfo.getPoolId(), srcVolumeInfo.getTemplateId(), null);
        VMTemplateStoragePoolVO newRef = new VMTemplateStoragePoolVO(destVolumeInfo.getPoolId(), ref.getTemplateId(), null);
        newRef.setDownloadPercent(100);
        newRef.setDownloadState(VMTemplateStorageResourceAssoc.Status.DOWNLOADED);
        newRef.setState(ObjectInDataStoreStateMachine.State.Ready);
        newRef.setTemplateSize(ref.getTemplateSize());
        newRef.setLocalDownloadPath(ref.getLocalDownloadPath());
        newRef.setInstallPath(ref.getInstallPath());
        templatePoolDao.persist(newRef);
    }

    /**
     * Handle post destination volume creation actions depending on the migrating volume type: full clone or linked clone
     */
    protected void postVolumeCreationActions(VolumeInfo srcVolumeInfo, VolumeInfo destVolumeInfo, VirtualMachineTO vmTO, Host srcHost) {
        MigrationOptions migrationOptions = destVolumeInfo.getMigrationOptions();
        if (migrationOptions != null) {
            if (migrationOptions.getType() == MigrationOptions.Type.LinkedClone && migrationOptions.isCopySrcTemplate()) {
                updateCopiedTemplateReference(srcVolumeInfo, destVolumeInfo);
            }
        }
    }

    /**
     * Include some destination volume info in vmTO, required for some PrepareForMigrationCommand processing
     *
     */
    protected void prepareDiskWithSecretConsumerDetail(VirtualMachineTO vmTO, VolumeInfo srcVolume, String destPath) {
        if (vmTO.getDisks() != null) {
            logger.debug(String.format("Preparing VM TO '%s' disks with migration data", vmTO));
            Arrays.stream(vmTO.getDisks()).filter(diskTO -> diskTO.getData().getId() == srcVolume.getId()).forEach( diskTO -> {
                if (diskTO.getDetails() == null) {
                    diskTO.setDetails(new HashMap<>());
                }
                diskTO.getDetails().put(DiskTO.SECRET_CONSUMER_DETAIL, destPath);
            });
        }
    }

    /**
    * At a high level: The source storage cannot be managed and
    *                  the destination storages can be all managed or all not managed, not mixed.
    */
    protected void verifyLiveMigrationForKVM(Map<VolumeInfo, DataStore> volumeDataStoreMap) {
        Boolean storageTypeConsistency = null;
        for (Map.Entry<VolumeInfo, DataStore> entry : volumeDataStoreMap.entrySet()) {
            VolumeInfo volumeInfo = entry.getKey();

            Long storagePoolId = volumeInfo.getPoolId();
            StoragePoolVO srcStoragePoolVO = _storagePoolDao.findById(storagePoolId);

            if (srcStoragePoolVO == null) {
                throw new CloudRuntimeException("Volume with ID " + volumeInfo.getId() + " is not associated with a storage pool.");
            }

            DataStore dataStore = entry.getValue();
            StoragePoolVO destStoragePoolVO = _storagePoolDao.findById(dataStore.getId());

            if (destStoragePoolVO == null) {
                throw new CloudRuntimeException("Destination storage pool with ID " + dataStore.getId() + " was not located.");
            }

            if (srcStoragePoolVO.isManaged() && srcStoragePoolVO.getId() != destStoragePoolVO.getId()) {
                throw new CloudRuntimeException("Migrating a volume online with KVM from managed storage is not currently supported.");
            }

            if (storageTypeConsistency == null) {
                storageTypeConsistency = destStoragePoolVO.isManaged();
            } else if (storageTypeConsistency != destStoragePoolVO.isManaged()) {
                throw new CloudRuntimeException("Destination storage pools must be either all managed or all not managed");
            }
<<<<<<< HEAD

            addSourcePoolToPoolsMap(sourcePools, srcStoragePoolVO, destStoragePoolVO);
        }
        verifyDestinationStorage(sourcePools, destHost);
    }

    /**
     * Adds source storage pool to the migration map if the destination pool is not managed and it is NFS.
     */
    protected void addSourcePoolToPoolsMap(Map<String, Storage.StoragePoolType> sourcePools, StoragePoolVO srcStoragePoolVO, StoragePoolVO destStoragePoolVO) {
        if (destStoragePoolVO.isManaged() || !StoragePoolType.NetworkFilesystem.equals(destStoragePoolVO.getPoolType())) {
            logger.trace(String.format("Skipping adding source pool [%s] to map due to destination pool [%s] is managed or not NFS.", srcStoragePoolVO, destStoragePoolVO));
            return;
        }

        String sourceStoragePoolUuid = srcStoragePoolVO.getUuid();
        if (!sourcePools.containsKey(sourceStoragePoolUuid)) {
            sourcePools.put(sourceStoragePoolUuid, srcStoragePoolVO.getPoolType());
        }
    }

    /**
     * Perform storage validation on destination host for KVM live storage migrations.
     * Validate that volume source storage pools are mounted on the destination host prior the migration
     * @throws CloudRuntimeException if any source storage pool is not mounted on the destination host
     */
    private void verifyDestinationStorage(Map<String, Storage.StoragePoolType> sourcePools, Host destHost) {
        if (MapUtils.isNotEmpty(sourcePools)) {
            logger.debug("Verifying source pools are already available on destination host " + destHost.getUuid());
            CheckStorageAvailabilityCommand cmd = new CheckStorageAvailabilityCommand(sourcePools);
            try {
                Answer answer = agentManager.send(destHost.getId(), cmd);
                if (answer == null || !answer.getResult()) {
                    throw new CloudRuntimeException("Storage verification failed on host "
                            + destHost.getUuid() +": " + answer.getDetails());
                }
            } catch (AgentUnavailableException | OperationTimedoutException e) {
                e.printStackTrace();
                throw new CloudRuntimeException("Cannot perform storage verification on host " + destHost.getUuid() +
                        "due to: " + e.getMessage());
            }
=======
>>>>>>> 620ed164
        }
    }

    private boolean canStorageSystemCreateVolumeFromVolume(long storagePoolId) {
        return storageSystemSupportsCapability(storagePoolId, DataStoreCapabilities.CAN_CREATE_VOLUME_FROM_VOLUME.toString());
    }

    private boolean canStorageSystemCreateVolumeFromSnapshot(long storagePoolId) {
        return storageSystemSupportsCapability(storagePoolId, DataStoreCapabilities.CAN_CREATE_VOLUME_FROM_SNAPSHOT.toString());
    }

    private boolean storageSystemSupportsCapability(long storagePoolId, String capability) {
        boolean supportsCapability = false;

        DataStore dataStore = dataStoreMgr.getDataStore(storagePoolId, DataStoreRole.Primary);

        Map<String, String> mapCapabilities = dataStore.getDriver().getCapabilities();

        if (mapCapabilities != null) {
            String value = mapCapabilities.get(capability);

            supportsCapability = Boolean.valueOf(value);
        }

        return supportsCapability;
    }

    private String getVolumeProperty(long volumeId, String property) {
        VolumeDetailVO volumeDetails = volumeDetailsDao.findDetail(volumeId, property);

        if (volumeDetails != null) {
            return volumeDetails.getValue();
        }

        return null;
    }

    private String getSnapshotProperty(long snapshotId, String property) {
        SnapshotDetailsVO snapshotDetails = _snapshotDetailsDao.findDetail(snapshotId, property);

        if (snapshotDetails != null) {
            return snapshotDetails.getValue();
        }

        return null;
    }

    private void handleCreateTemplateFromManagedVolume(VolumeInfo volumeInfo, TemplateInfo templateInfo, AsyncCompletionCallback<CopyCommandResult> callback) {
        boolean srcVolumeDetached = volumeInfo.getAttachedVM() == null;

        String errMsg = null;
        CopyCmdAnswer copyCmdAnswer = null;

        try {
            StoragePoolVO storagePoolVO = _storagePoolDao.findById(volumeInfo.getPoolId());

            if (!ImageFormat.QCOW2.equals(volumeInfo.getFormat()) &&
                !(ImageFormat.RAW.equals(volumeInfo.getFormat()) && (
                    StoragePoolType.PowerFlex == storagePoolVO.getPoolType() ||
                    StoragePoolType.FiberChannel == storagePoolVO.getPoolType()))) {
                throw new CloudRuntimeException("When using managed storage, you can only create a template from a volume on KVM currently.");
            }

            volumeInfo.processEvent(Event.MigrationRequested);

            HostVO hostVO = getHost(volumeInfo.getDataCenterId(), HypervisorType.KVM, false);
            DataStore srcDataStore = volumeInfo.getDataStore();

            int primaryStorageDownloadWait = StorageManager.PRIMARY_STORAGE_DOWNLOAD_WAIT.value();

            try {
                handleQualityOfServiceForVolumeMigration(volumeInfo, PrimaryDataStoreDriver.QualityOfServiceState.MIGRATION);

                if (srcVolumeDetached || StoragePoolType.PowerFlex == storagePoolVO.getPoolType() || StoragePoolType.FiberChannel == storagePoolVO.getPoolType()) {
                    _volumeService.grantAccess(volumeInfo, hostVO, srcDataStore);
                }

                CopyCommand copyCommand = new CopyCommand(volumeInfo.getTO(), templateInfo.getTO(), primaryStorageDownloadWait, VirtualMachineManager.ExecuteInSequence.value());

                Map<String, String> srcDetails = getVolumeDetails(volumeInfo);

                copyCommand.setOptions(srcDetails);

                copyCmdAnswer = (CopyCmdAnswer)agentManager.send(hostVO.getId(), copyCommand);

                if (!copyCmdAnswer.getResult()) {
                    errMsg = copyCmdAnswer.getDetails();

                    logger.warn(errMsg);

                    throw new CloudRuntimeException(errMsg);
                }

                VMTemplateVO vmTemplateVO = _vmTemplateDao.findById(templateInfo.getId());

                vmTemplateVO.setHypervisorType(HypervisorType.KVM);

                _vmTemplateDao.update(vmTemplateVO.getId(), vmTemplateVO);
            }
            catch (CloudRuntimeException | AgentUnavailableException | OperationTimedoutException ex) {
                String msg = "Failed to create template from volume (Volume ID = " + volumeInfo.getId() + ") : ";

                logger.warn(msg, ex);

                throw new CloudRuntimeException(msg + ex.getMessage(), ex);
            }
            finally {
                if (srcVolumeDetached || StoragePoolType.PowerFlex == storagePoolVO.getPoolType() || StoragePoolType.FiberChannel == storagePoolVO.getPoolType()) {
                    try {
                        _volumeService.revokeAccess(volumeInfo, hostVO, srcDataStore);
                    }
                    catch (Exception ex) {
                        logger.warn("Error revoking access to volume (Volume ID = " + volumeInfo.getId() + "): " + ex.getMessage(), ex);
                    }
                }

                handleQualityOfServiceForVolumeMigration(volumeInfo, PrimaryDataStoreDriver.QualityOfServiceState.NO_MIGRATION);

                if (copyCmdAnswer == null || !copyCmdAnswer.getResult()) {
                    if (copyCmdAnswer != null && StringUtils.isNotEmpty(copyCmdAnswer.getDetails())) {
                        errMsg = copyCmdAnswer.getDetails();
                    }
                    else {
                        errMsg = "Unable to create template from volume";
                    }
                }

                try {
                    if (StringUtils.isEmpty(errMsg)) {
                        volumeInfo.processEvent(Event.OperationSuccessed);
                    }
                    else {
                        volumeInfo.processEvent(Event.OperationFailed);
                    }
                }
                catch (Exception ex) {
                    logger.warn("Error processing snapshot event: " + ex.getMessage(), ex);
                }
            }
        }
        catch (Exception ex) {
            errMsg = ex.getMessage();

            throw new CloudRuntimeException(errMsg);
        }
        finally {
            if (copyCmdAnswer == null) {
                copyCmdAnswer = new CopyCmdAnswer(errMsg);
            }

            CopyCommandResult result = new CopyCommandResult(null, copyCmdAnswer);

            result.setResult(errMsg);

            callback.complete(result);
        }
    }

    private Map<String, String> getVolumeDetails(VolumeInfo volumeInfo) {
        long storagePoolId = volumeInfo.getPoolId();
        StoragePoolVO storagePoolVO = _storagePoolDao.findById(storagePoolId);

        if (!storagePoolVO.isManaged()) {
            return null;
        }

        Map<String, String> volumeDetails = new HashMap<>();

        VolumeVO volumeVO = _volumeDao.findById(volumeInfo.getId());

        volumeDetails.put(DiskTO.STORAGE_HOST, storagePoolVO.getHostAddress());
        volumeDetails.put(DiskTO.STORAGE_PORT, String.valueOf(storagePoolVO.getPort()));
        volumeDetails.put(DiskTO.IQN, volumeVO.get_iScsiName());
        volumeDetails.put(DiskTO.PROTOCOL_TYPE, (volumeVO.getPoolType() != null) ? volumeVO.getPoolType().toString() : null);
        volumeDetails.put(StorageManager.STORAGE_POOL_DISK_WAIT.toString(), String.valueOf(StorageManager.STORAGE_POOL_DISK_WAIT.valueIn(storagePoolVO.getId())));

        volumeDetails.put(DiskTO.VOLUME_SIZE, String.valueOf(volumeVO.getSize()));
        volumeDetails.put(DiskTO.SCSI_NAA_DEVICE_ID, getVolumeProperty(volumeInfo.getId(), DiskTO.SCSI_NAA_DEVICE_ID));

        ChapInfo chapInfo = _volumeService.getChapInfo(volumeInfo, volumeInfo.getDataStore());

        if (chapInfo != null) {
            volumeDetails.put(DiskTO.CHAP_INITIATOR_USERNAME, chapInfo.getInitiatorUsername());
            volumeDetails.put(DiskTO.CHAP_INITIATOR_SECRET, chapInfo.getInitiatorSecret());
            volumeDetails.put(DiskTO.CHAP_TARGET_USERNAME, chapInfo.getTargetUsername());
            volumeDetails.put(DiskTO.CHAP_TARGET_SECRET, chapInfo.getTargetSecret());
        }

        return volumeDetails;
    }

    private Map<String, String> getSnapshotDetails(SnapshotInfo snapshotInfo) {
        Map<String, String> snapshotDetails = new HashMap<>();

        long storagePoolId = snapshotInfo.getDataStore().getId();
        StoragePoolVO storagePoolVO = _storagePoolDao.findById(storagePoolId);

        snapshotDetails.put(DiskTO.STORAGE_HOST, storagePoolVO.getHostAddress());
        snapshotDetails.put(DiskTO.STORAGE_PORT, String.valueOf(storagePoolVO.getPort()));

        long snapshotId = snapshotInfo.getId();

        if (storagePoolVO.getPoolType() == StoragePoolType.PowerFlex || storagePoolVO.getPoolType() == StoragePoolType.FiberChannel) {
            snapshotDetails.put(DiskTO.IQN, snapshotInfo.getPath());
        } else {
            snapshotDetails.put(DiskTO.IQN, getSnapshotProperty(snapshotId, DiskTO.IQN));
        }

        snapshotDetails.put(DiskTO.VOLUME_SIZE, String.valueOf(snapshotInfo.getSize()));
        snapshotDetails.put(DiskTO.SCSI_NAA_DEVICE_ID, getSnapshotProperty(snapshotId, DiskTO.SCSI_NAA_DEVICE_ID));

        snapshotDetails.put(DiskTO.CHAP_INITIATOR_USERNAME, getSnapshotProperty(snapshotId, DiskTO.CHAP_INITIATOR_USERNAME));
        snapshotDetails.put(DiskTO.CHAP_INITIATOR_SECRET, getSnapshotProperty(snapshotId, DiskTO.CHAP_INITIATOR_SECRET));
        snapshotDetails.put(DiskTO.CHAP_TARGET_USERNAME, getSnapshotProperty(snapshotId, DiskTO.CHAP_TARGET_USERNAME));
        snapshotDetails.put(DiskTO.CHAP_TARGET_SECRET, getSnapshotProperty(snapshotId, DiskTO.CHAP_TARGET_SECRET));

        return snapshotDetails;
    }

    private HostVO getHost(SnapshotInfo snapshotInfo) {
        HypervisorType hypervisorType = snapshotInfo.getHypervisorType();

        if (HypervisorType.XenServer.equals(hypervisorType)) {
            HostVO hostVO = getHost(snapshotInfo.getDataCenterId(), hypervisorType, true);

            if (hostVO == null) {
                hostVO = getHost(snapshotInfo.getDataCenterId(), hypervisorType, false);

                if (hostVO == null) {
                    throw new CloudRuntimeException("Unable to locate an applicable host in data center with ID = " + snapshotInfo.getDataCenterId());
                }
            }

            return hostVO;
        }

        if (HypervisorType.VMware.equals(hypervisorType) || HypervisorType.KVM.equals(hypervisorType)) {
            return getHost(snapshotInfo.getDataCenterId(), hypervisorType, false);
        }

        throw new CloudRuntimeException("Unsupported hypervisor type");
    }

    private HostVO getHostInCluster(long clusterId) {
        List<HostVO> hosts = _hostDao.findByClusterId(clusterId);

        if (hosts != null && hosts.size() > 0) {
            Collections.shuffle(hosts, RANDOM);

            for (HostVO host : hosts) {
                if (ResourceState.Enabled.equals(host.getResourceState())) {
                    return host;
                }
            }
        }

        throw new CloudRuntimeException("Unable to locate a host");
    }

    private HostVO getHost(Long zoneId, HypervisorType hypervisorType, boolean computeClusterMustSupportResign) {
        Preconditions.checkArgument(zoneId != null, "Zone ID cannot be null.");
        Preconditions.checkArgument(hypervisorType != null, "Hypervisor type cannot be null.");

        List<HostVO> hosts = _hostDao.listByDataCenterIdAndHypervisorType(zoneId, hypervisorType);

        if (hosts == null) {
            return null;
        }

        List<Long> clustersToSkip = new ArrayList<>();

        Collections.shuffle(hosts, RANDOM);

        for (HostVO host : hosts) {
            if (!ResourceState.Enabled.equals(host.getResourceState())) {
                continue;
            }

            if (computeClusterMustSupportResign) {
                long clusterId = host.getClusterId();

                if (clustersToSkip.contains(clusterId)) {
                    continue;
                }

                if (clusterDao.getSupportsResigning(clusterId)) {
                    return host;
                }
                else {
                    clustersToSkip.add(clusterId);
                }
            }
            else {
                return host;
            }
        }

        return null;
    }

    private Map<String, String> getDetails(DataObject dataObj) {
        if (dataObj instanceof VolumeInfo) {
            return getVolumeDetails((VolumeInfo)dataObj);
        }
        else if (dataObj instanceof SnapshotInfo) {
            return getSnapshotDetails((SnapshotInfo)dataObj);
        }

        throw new CloudRuntimeException("'dataObj' must be of type 'VolumeInfo' or 'SnapshotInfo'.");
    }

    private boolean isForVMware(DataObject dataObj) {
        if (dataObj instanceof VolumeInfo) {
            return ImageFormat.OVA.equals(((VolumeInfo)dataObj).getFormat());
        }

        if (dataObj instanceof SnapshotInfo) {
            return ImageFormat.OVA.equals(((SnapshotInfo)dataObj).getBaseVolume().getFormat());
        }

        return dataObj instanceof TemplateInfo && HypervisorType.VMware.equals(((TemplateInfo)dataObj).getHypervisorType());
    }

    private CopyCmdAnswer performResignature(DataObject dataObj, HostVO hostVO, Map<String, String> extraDetails) {
        return performResignature(dataObj, hostVO, extraDetails, false);
    }

    private CopyCmdAnswer performResignature(DataObject dataObj, HostVO hostVO, Map<String, String> extraDetails, boolean keepGrantedAccess) {
        long storagePoolId = dataObj.getDataStore().getId();
        DataStore dataStore = dataStoreMgr.getDataStore(storagePoolId, DataStoreRole.Primary);

        Map<String, String> details = getDetails(dataObj);

        if (extraDetails != null) {
            details.putAll(extraDetails);
        }

        ResignatureCommand command = new ResignatureCommand(details);

        ResignatureAnswer answer;

        GlobalLock lock = GlobalLock.getInternLock(dataStore.getUuid());

        if (!lock.lock(LOCK_TIME_IN_SECONDS)) {
            String errMsg = "Couldn't lock the DB (in performResignature) on the following string: " + dataStore.getUuid();

            logger.warn(errMsg);

            throw new CloudRuntimeException(errMsg);
        }

        try {
            _volumeService.grantAccess(dataObj, hostVO, dataStore);

            answer = (ResignatureAnswer)agentManager.send(hostVO.getId(), command);
        }
        catch (CloudRuntimeException | AgentUnavailableException | OperationTimedoutException ex) {
            keepGrantedAccess = false;

            String msg = "Failed to resign the DataObject with the following ID: " + dataObj.getId();

            logger.warn(msg, ex);

            throw new CloudRuntimeException(msg + ex.getMessage());
        }
        finally {
            lock.unlock();
            lock.releaseRef();

            if (!keepGrantedAccess) {
                _volumeService.revokeAccess(dataObj, hostVO, dataStore);
            }
        }

        if (answer == null || !answer.getResult()) {
            final String errMsg;

            if (answer != null && answer.getDetails() != null && !answer.getDetails().isEmpty()) {
                errMsg = answer.getDetails();
            }
            else {
                errMsg = "Unable to perform resignature operation in 'StorageSystemDataMotionStrategy.performResignature'";
            }

            throw new CloudRuntimeException(errMsg);
        }

        VolumeObjectTO newVolume = new VolumeObjectTO();

        newVolume.setSize(answer.getSize());
        newVolume.setPath(answer.getPath());
        newVolume.setFormat(answer.getFormat());

        return new CopyCmdAnswer(newVolume);
    }

    private DataObject cacheSnapshotChain(SnapshotInfo snapshot, Scope scope) {
        DataObject leafData = null;
        DataStore store = cacheMgr.getCacheStorage(snapshot, scope);

        while (snapshot != null) {
            DataObject cacheData = cacheMgr.createCacheObject(snapshot, store);

            if (leafData == null) {
                leafData = cacheData;
            }

            snapshot = snapshot.getParent();
        }

        return leafData;
    }

    private String migrateVolumeForKVM(VolumeInfo srcVolumeInfo, VolumeInfo destVolumeInfo, HostVO hostVO, String errMsg) {
        try {
            Map<String, String> srcDetails = getVolumeDetails(srcVolumeInfo);
            Map<String, String> destDetails = getVolumeDetails(destVolumeInfo);

            _volumeService.grantAccess(srcVolumeInfo, hostVO, srcVolumeInfo.getDataStore());

            MigrateVolumeCommand migrateVolumeCommand = new MigrateVolumeCommand(srcVolumeInfo.getTO(), destVolumeInfo.getTO(),
                    srcDetails, destDetails, StorageManager.KvmStorageOfflineMigrationWait.value());

            _volumeService.grantAccess(srcVolumeInfo, hostVO, srcVolumeInfo.getDataStore());
            handleQualityOfServiceForVolumeMigration(destVolumeInfo, PrimaryDataStoreDriver.QualityOfServiceState.MIGRATION);
            _volumeService.grantAccess(destVolumeInfo, hostVO, destVolumeInfo.getDataStore());

            MigrateVolumeAnswer migrateVolumeAnswer = (MigrateVolumeAnswer)agentManager.send(hostVO.getId(), migrateVolumeCommand);
            if (migrateVolumeAnswer == null || !migrateVolumeAnswer.getResult()) {
                if (migrateVolumeAnswer != null && StringUtils.isNotEmpty(migrateVolumeAnswer.getDetails())) {
                    throw new CloudRuntimeException(migrateVolumeAnswer.getDetails());
                }
                else {
                    throw new CloudRuntimeException(errMsg);
                }
            }
            return migrateVolumeAnswer.getVolumePath();
        } catch (CloudRuntimeException ex) {
            throw ex;
        } catch (Exception ex) {
            throw new CloudRuntimeException("Unexpected error during volume migration: " + ex.getMessage(), ex);
        } finally {
            try {
                _volumeService.revokeAccess(srcVolumeInfo, hostVO, srcVolumeInfo.getDataStore());
                _volumeService.revokeAccess(destVolumeInfo, hostVO, destVolumeInfo.getDataStore());
                handleQualityOfServiceForVolumeMigration(destVolumeInfo, PrimaryDataStoreDriver.QualityOfServiceState.NO_MIGRATION);
            } catch (Throwable e) {
                logger.warn("During cleanup post-migration and exception occured: " + e);
                if (logger.isDebugEnabled()) {
                    logger.debug("Exception during post-migration cleanup.", e);
                }
            }
        }
    }

    private String copyManagedVolumeToSecondaryStorage(VolumeInfo srcVolumeInfo, VolumeInfo destVolumeInfo, HostVO hostVO, String errMsg) {
        boolean srcVolumeDetached = srcVolumeInfo.getAttachedVM() == null;

        try {
            StoragePoolVO storagePoolVO = _storagePoolDao.findById(srcVolumeInfo.getPoolId());
            Map<String, String> srcDetails = getVolumeDetails(srcVolumeInfo);

            handleQualityOfServiceForVolumeMigration(srcVolumeInfo, PrimaryDataStoreDriver.QualityOfServiceState.MIGRATION);

            if (srcVolumeDetached) {
                _volumeService.grantAccess(srcVolumeInfo, hostVO, srcVolumeInfo.getDataStore());
            }

            CopyVolumeCommand copyVolumeCommand = new CopyVolumeCommand(srcVolumeInfo.getId(), destVolumeInfo.getPath(), storagePoolVO,
            destVolumeInfo.getDataStore().getUri(), true, StorageManager.KvmStorageOfflineMigrationWait.value(), true);

            copyVolumeCommand.setSrcData(srcVolumeInfo.getTO());
            copyVolumeCommand.setSrcDetails(srcDetails);

            CopyVolumeAnswer copyVolumeAnswer = (CopyVolumeAnswer)agentManager.send(hostVO.getId(), copyVolumeCommand);

            if (copyVolumeAnswer == null || !copyVolumeAnswer.getResult()) {
                if (copyVolumeAnswer != null && StringUtils.isNotEmpty(copyVolumeAnswer.getDetails())) {
                    throw new CloudRuntimeException(copyVolumeAnswer.getDetails());
                }
                else {
                    throw new CloudRuntimeException(errMsg);
                }
            }

            return copyVolumeAnswer.getVolumePath();
        }
        catch (Exception ex) {
            String msg = "Failed to perform volume copy to secondary storage : ";

            logger.warn(msg, ex);

            throw new CloudRuntimeException(msg + ex.getMessage());
        }
        finally {
            if (srcVolumeDetached) {
                _volumeService.revokeAccess(srcVolumeInfo, hostVO, srcVolumeInfo.getDataStore());
            }

            handleQualityOfServiceForVolumeMigration(srcVolumeInfo, PrimaryDataStoreDriver.QualityOfServiceState.NO_MIGRATION);
        }
    }

    private void setCertainVolumeValuesNull(long volumeId) {
        VolumeVO volumeVO = _volumeDao.findById(volumeId);

        volumeVO.set_iScsiName(null);
        volumeVO.setMinIops(null);
        volumeVO.setMaxIops(null);
        volumeVO.setHypervisorSnapshotReserve(null);

        _volumeDao.update(volumeId, volumeVO);
    }

    private void updateVolumePath(long volumeId, String path) {
        VolumeVO volumeVO = _volumeDao.findById(volumeId);

        volumeVO.setPath(path);

        _volumeDao.update(volumeId, volumeVO);
    }

    /**
     * Copies data from secondary storage to a primary volume
     * @param volumeInfo The primary volume
     * @param snapshotInfo  destination of the copy
     * @param hostVO the host used to copy the data
     * @return result of the copy
     */
    private CopyCmdAnswer performCopyOfVdi(VolumeInfo volumeInfo, SnapshotInfo snapshotInfo, HostVO hostVO) {
        Snapshot.LocationType locationType = snapshotInfo.getLocationType();

        int primaryStorageDownloadWait = StorageManager.PRIMARY_STORAGE_DOWNLOAD_WAIT.value();

        DataObject srcData = snapshotInfo;
        CopyCmdAnswer copyCmdAnswer = null;
        DataObject cacheData = null;

        boolean needCacheStorage = needCacheStorage(snapshotInfo, volumeInfo);

        if (needCacheStorage) {
            cacheData = cacheSnapshotChain(snapshotInfo, new ZoneScope(volumeInfo.getDataCenterId()));
            srcData = cacheData;
        }

        try {
            CopyCommand copyCommand = null;
            if (Snapshot.LocationType.PRIMARY.equals(locationType)) {
                _volumeService.grantAccess(snapshotInfo, hostVO, snapshotInfo.getDataStore());

                Map<String, String> srcDetails = getSnapshotDetails(snapshotInfo);

                copyCommand = new CopyCommand(srcData.getTO(), volumeInfo.getTO(), primaryStorageDownloadWait, VirtualMachineManager.ExecuteInSequence.value());
                copyCommand.setOptions(srcDetails);
            } else {
                _volumeService.grantAccess(volumeInfo, hostVO, volumeInfo.getDataStore());
                copyCommand = new CopyCommand(srcData.getTO(), volumeInfo.getTO(), primaryStorageDownloadWait, VirtualMachineManager.ExecuteInSequence.value());
            }

            Map<String, String> destDetails = getVolumeDetails(volumeInfo);

            copyCommand.setOptions2(destDetails);

            copyCmdAnswer = (CopyCmdAnswer)agentManager.send(hostVO.getId(), copyCommand);
        }
        catch (CloudRuntimeException | AgentUnavailableException | OperationTimedoutException ex) {
            String msg = "Failed to perform VDI copy : ";

            logger.warn(msg, ex);

            throw new CloudRuntimeException(msg + ex.getMessage(), ex);
        }
        finally {
            if (Snapshot.LocationType.PRIMARY.equals(locationType)) {
                _volumeService.revokeAccess(snapshotInfo, hostVO, snapshotInfo.getDataStore());
            }

            _volumeService.revokeAccess(volumeInfo, hostVO, volumeInfo.getDataStore());

            if (needCacheStorage && copyCmdAnswer != null && copyCmdAnswer.getResult()) {
                cacheMgr.deleteCacheObject(cacheData);
            }
        }

        return copyCmdAnswer;
    }

    protected Boolean supportStoragePoolType(StoragePoolType storagePoolTypeToValidate, StoragePoolType... extraAcceptedValues) {
        List<StoragePoolType> values = new ArrayList<>();

        values.add(StoragePoolType.NetworkFilesystem);
        values.add(StoragePoolType.SharedMountPoint);

        if (extraAcceptedValues != null) {
            CollectionUtils.addAll(values, extraAcceptedValues);
        }

        return isStoragePoolTypeInList(storagePoolTypeToValidate, values.toArray(new StoragePoolType[values.size()]));
    }

    protected Boolean isStoragePoolTypeInList(StoragePoolType storagePoolTypeToValidate, StoragePoolType... acceptedValues){
        Set<StoragePoolType> supportedTypes = new HashSet<>();

        if (acceptedValues != null) {
            supportedTypes.addAll(Arrays.asList(acceptedValues));
        }

        return supportedTypes.contains(storagePoolTypeToValidate);
    };
}<|MERGE_RESOLUTION|>--- conflicted
+++ resolved
@@ -875,7 +875,7 @@
                 try {
                     _volumeService.revokeAccess(destVolumeInfo, hostVO, destVolumeInfo.getDataStore());
                 } catch (Exception e) {
-                    LOGGER.warn(String.format("Failed to revoke access for volume 'name=%s,uuid=%s' after a migration attempt", destVolumeInfo.getVolume(), destVolumeInfo.getUuid()), e);
+                    logger.warn(String.format("Failed to revoke access for volume 'name=%s,uuid=%s' after a migration attempt", destVolumeInfo.getVolume(), destVolumeInfo.getUuid()), e);
                 }
             }
 
@@ -961,7 +961,7 @@
                     _volumeDao.remove(tempVolumeVO.getId());
                 }
             } catch (Throwable e2) {
-                LOGGER.warn("Failed to delete temporary volume created for copy", e2);
+                logger.warn("Failed to delete temporary volume created for copy", e2);
             }
 
             throw e;
@@ -1009,7 +1009,7 @@
             copyCmdAnswer = (CopyCmdAnswer)agentManager.send(hostVO.getId(), copyCommand);
         } catch (Exception ex) {
             String msg = "Failed to create template from snapshot (Snapshot ID = " + snapshotInfo.getId() + ") : ";
-            LOGGER.warn(msg, ex);
+            logger.warn(msg, ex);
             throw new CloudRuntimeException(msg + ex.getMessage(), ex);
         }
         finally {
@@ -1023,7 +1023,7 @@
                 try {
                     srcFinal.getDataStore().getDriver().deleteAsync(srcFinal.getDataStore(), srcFinal, null);
                 } catch (Throwable e) {
-                    LOGGER.warn("Failed to delete temporary volume created for copy", e);
+                    logger.warn("Failed to delete temporary volume created for copy", e);
                 }
             }
 
@@ -1893,7 +1893,7 @@
      */
     private void deleteVolumeFromSnapshot(SnapshotInfo snapshotInfo) {
         try {
-            LOGGER.debug("Cleaning up temporary volume created for copy from a snapshot");
+            logger.debug("Cleaning up temporary volume created for copy from a snapshot");
 
             SnapshotDetailsVO snapshotDetails = handleSnapshotDetails(snapshotInfo.getId(), "delete");
 
@@ -1905,7 +1905,7 @@
             }
 
         } catch (Throwable e) {
-            LOGGER.warn("Failed to clean up temporary volume created for copy from a snapshot, transction will not be failed but an adminstrator should clean this up: " + snapshotInfo.getUuid() + " - " + snapshotInfo.getPath(), e);
+            logger.warn("Failed to clean up temporary volume created for copy from a snapshot, transction will not be failed but an adminstrator should clean this up: " + snapshotInfo.getUuid() + " - " + snapshotInfo.getPath(), e);
         }
     }
 
@@ -2017,16 +2017,11 @@
                     continue;
                 }
 
-<<<<<<< HEAD
-                if (srcVolumeInfo.getTemplateId() != null) {
-                    logger.debug(String.format("Copying template [%s] of volume [%s] from source storage pool [%s] to target storage pool [%s].", srcVolumeInfo.getTemplateId(), srcVolumeInfo.getId(), sourceStoragePool.getId(), destStoragePool.getId()));
-=======
                 VMTemplateVO vmTemplate = _vmTemplateDao.findById(vmInstance.getTemplateId());
                 if (srcVolumeInfo.getTemplateId() != null &&
                         Objects.nonNull(vmTemplate) &&
                         !Arrays.asList(KVM_VM_IMPORT_DEFAULT_TEMPLATE_NAME, VM_IMPORT_DEFAULT_TEMPLATE_NAME).contains(vmTemplate.getName())) {
-                    LOGGER.debug(String.format("Copying template [%s] of volume [%s] from source storage pool [%s] to target storage pool [%s].", srcVolumeInfo.getTemplateId(), srcVolumeInfo.getId(), sourceStoragePool.getId(), destStoragePool.getId()));
->>>>>>> 620ed164
+                    logger.debug(String.format("Copying template [%s] of volume [%s] from source storage pool [%s] to target storage pool [%s].", srcVolumeInfo.getTemplateId(), srcVolumeInfo.getId(), sourceStoragePool.getId(), destStoragePool.getId()));
                     copyTemplateToTargetFilesystemStorageIfNeeded(srcVolumeInfo, sourceStoragePool, destDataStore, destStoragePool, destHost);
                 } else {
                     logger.debug(String.format("Skipping copy template from source storage pool [%s] to target storage pool [%s] before migration due to volume [%s] does not have a template.", sourceStoragePool.getId(), destStoragePool.getId(), srcVolumeInfo.getId()));
@@ -2477,50 +2472,6 @@
             } else if (storageTypeConsistency != destStoragePoolVO.isManaged()) {
                 throw new CloudRuntimeException("Destination storage pools must be either all managed or all not managed");
             }
-<<<<<<< HEAD
-
-            addSourcePoolToPoolsMap(sourcePools, srcStoragePoolVO, destStoragePoolVO);
-        }
-        verifyDestinationStorage(sourcePools, destHost);
-    }
-
-    /**
-     * Adds source storage pool to the migration map if the destination pool is not managed and it is NFS.
-     */
-    protected void addSourcePoolToPoolsMap(Map<String, Storage.StoragePoolType> sourcePools, StoragePoolVO srcStoragePoolVO, StoragePoolVO destStoragePoolVO) {
-        if (destStoragePoolVO.isManaged() || !StoragePoolType.NetworkFilesystem.equals(destStoragePoolVO.getPoolType())) {
-            logger.trace(String.format("Skipping adding source pool [%s] to map due to destination pool [%s] is managed or not NFS.", srcStoragePoolVO, destStoragePoolVO));
-            return;
-        }
-
-        String sourceStoragePoolUuid = srcStoragePoolVO.getUuid();
-        if (!sourcePools.containsKey(sourceStoragePoolUuid)) {
-            sourcePools.put(sourceStoragePoolUuid, srcStoragePoolVO.getPoolType());
-        }
-    }
-
-    /**
-     * Perform storage validation on destination host for KVM live storage migrations.
-     * Validate that volume source storage pools are mounted on the destination host prior the migration
-     * @throws CloudRuntimeException if any source storage pool is not mounted on the destination host
-     */
-    private void verifyDestinationStorage(Map<String, Storage.StoragePoolType> sourcePools, Host destHost) {
-        if (MapUtils.isNotEmpty(sourcePools)) {
-            logger.debug("Verifying source pools are already available on destination host " + destHost.getUuid());
-            CheckStorageAvailabilityCommand cmd = new CheckStorageAvailabilityCommand(sourcePools);
-            try {
-                Answer answer = agentManager.send(destHost.getId(), cmd);
-                if (answer == null || !answer.getResult()) {
-                    throw new CloudRuntimeException("Storage verification failed on host "
-                            + destHost.getUuid() +": " + answer.getDetails());
-                }
-            } catch (AgentUnavailableException | OperationTimedoutException e) {
-                e.printStackTrace();
-                throw new CloudRuntimeException("Cannot perform storage verification on host " + destHost.getUuid() +
-                        "due to: " + e.getMessage());
-            }
-=======
->>>>>>> 620ed164
         }
     }
 
