/*
 * Licensed to the Apache Software Foundation (ASF) under one
 * or more contributor license agreements.  See the NOTICE file
 * distributed with this work for additional information
 * regarding copyright ownership.  The ASF licenses this file
 * to you under the Apache License, Version 2.0 (the
 * "License"); you may not use this file except in compliance
 * with the License.  You may obtain a copy of the License at
 *
 *   http://www.apache.org/licenses/LICENSE-2.0
 *
 * Unless required by applicable law or agreed to in writing,
 * software distributed under the License is distributed on an
 * "AS IS" BASIS, WITHOUT WARRANTIES OR CONDITIONS OF ANY
 * KIND, either express or implied.  See the License for the
 * specific language governing permissions and limitations
 * under the License.
 */
package org.apache.cloudstack.storage.volume;


import java.nio.file.Path;
import java.nio.file.Paths;
import java.util.ArrayList;
import java.util.Collections;
import java.util.Date;
import java.util.HashMap;
import java.util.List;
import java.util.Map;
import java.util.Random;
import java.util.concurrent.ExecutionException;

import javax.inject.Inject;

import com.cloud.vm.dao.VMInstanceDao;
import org.apache.cloudstack.annotation.AnnotationService;
import org.apache.cloudstack.annotation.dao.AnnotationDao;
import org.apache.cloudstack.api.command.user.volume.CheckAndRepairVolumeCmd;
import org.apache.cloudstack.engine.cloud.entity.api.VolumeEntity;
import org.apache.cloudstack.engine.orchestration.service.VolumeOrchestrationService;
import org.apache.cloudstack.engine.subsystem.api.storage.ChapInfo;
import org.apache.cloudstack.engine.subsystem.api.storage.CopyCommandResult;
import org.apache.cloudstack.engine.subsystem.api.storage.CreateCmdResult;
import org.apache.cloudstack.engine.subsystem.api.storage.DataMotionService;
import org.apache.cloudstack.engine.subsystem.api.storage.DataObject;
import org.apache.cloudstack.engine.subsystem.api.storage.DataStore;
import org.apache.cloudstack.engine.subsystem.api.storage.DataStoreCapabilities;
import org.apache.cloudstack.engine.subsystem.api.storage.DataStoreDriver;
import org.apache.cloudstack.engine.subsystem.api.storage.EndPoint;
import org.apache.cloudstack.engine.subsystem.api.storage.EndPointSelector;
import org.apache.cloudstack.engine.subsystem.api.storage.ObjectInDataStoreStateMachine;
import org.apache.cloudstack.engine.subsystem.api.storage.ObjectInDataStoreStateMachine.Event;
import org.apache.cloudstack.engine.subsystem.api.storage.PrimaryDataStore;
import org.apache.cloudstack.engine.subsystem.api.storage.PrimaryDataStoreDriver;
import org.apache.cloudstack.engine.subsystem.api.storage.Scope;
import org.apache.cloudstack.engine.subsystem.api.storage.SnapshotInfo;
import org.apache.cloudstack.engine.subsystem.api.storage.TemplateDataFactory;
import org.apache.cloudstack.engine.subsystem.api.storage.TemplateInfo;
import org.apache.cloudstack.engine.subsystem.api.storage.VolumeDataFactory;
import org.apache.cloudstack.engine.subsystem.api.storage.VolumeInfo;
import org.apache.cloudstack.engine.subsystem.api.storage.VolumeService;
import org.apache.cloudstack.framework.async.AsyncCallFuture;
import org.apache.cloudstack.framework.async.AsyncCallbackDispatcher;
import org.apache.cloudstack.framework.async.AsyncCompletionCallback;
import org.apache.cloudstack.framework.async.AsyncRpcContext;
import org.apache.cloudstack.framework.config.dao.ConfigurationDao;
import org.apache.cloudstack.secret.dao.PassphraseDao;
import org.apache.cloudstack.storage.RemoteHostEndPoint;
import org.apache.cloudstack.storage.command.CommandResult;
import org.apache.cloudstack.storage.command.CopyCmdAnswer;
import org.apache.cloudstack.storage.command.DeleteCommand;
import org.apache.cloudstack.storage.command.MoveVolumeCommand;
import org.apache.cloudstack.storage.datastore.PrimaryDataStoreProviderManager;
import org.apache.cloudstack.storage.datastore.db.PrimaryDataStoreDao;
import org.apache.cloudstack.storage.datastore.db.SnapshotDataStoreDao;
import org.apache.cloudstack.storage.datastore.db.SnapshotDataStoreVO;
import org.apache.cloudstack.storage.datastore.db.StoragePoolDetailVO;
import org.apache.cloudstack.storage.datastore.db.StoragePoolDetailsDao;
import org.apache.cloudstack.storage.datastore.db.StoragePoolVO;
import org.apache.cloudstack.storage.datastore.db.VolumeDataStoreDao;
import org.apache.cloudstack.storage.datastore.db.VolumeDataStoreVO;
import org.apache.cloudstack.storage.image.store.TemplateObject;
import org.apache.cloudstack.storage.to.TemplateObjectTO;
import org.apache.cloudstack.storage.to.VolumeObjectTO;
import org.apache.commons.collections.CollectionUtils;
import org.apache.commons.lang3.StringUtils;
import org.apache.logging.log4j.Logger;
import org.apache.logging.log4j.LogManager;
import org.springframework.stereotype.Component;

import com.cloud.agent.AgentManager;
import com.cloud.agent.api.Answer;
import com.cloud.agent.api.ModifyTargetsCommand;
import com.cloud.agent.api.storage.CheckAndRepairVolumeAnswer;
import com.cloud.agent.api.storage.CheckAndRepairVolumeCommand;
import com.cloud.agent.api.storage.ListVolumeAnswer;
import com.cloud.agent.api.storage.ListVolumeCommand;
import com.cloud.agent.api.storage.ResizeVolumeCommand;
import com.cloud.agent.api.to.DataObjectType;
import com.cloud.agent.api.to.StorageFilerTO;
import com.cloud.agent.api.to.VirtualMachineTO;
import com.cloud.alert.AlertManager;
import com.cloud.configuration.Config;
import com.cloud.configuration.Resource.ResourceType;
import com.cloud.dc.dao.ClusterDao;
import com.cloud.event.EventTypes;
import com.cloud.event.UsageEventUtils;
import com.cloud.exception.InvalidParameterValueException;
import com.cloud.exception.ResourceAllocationException;
import com.cloud.exception.StorageAccessException;
import com.cloud.host.Host;
import com.cloud.host.HostVO;
import com.cloud.host.dao.HostDao;
import com.cloud.host.dao.HostDetailsDao;
import com.cloud.hypervisor.Hypervisor.HypervisorType;
import com.cloud.offering.DiskOffering;
import com.cloud.org.Cluster;
import com.cloud.org.Grouping.AllocationState;
import com.cloud.resource.ResourceState;
import com.cloud.server.ManagementService;
import com.cloud.storage.CheckAndRepairVolumePayload;
import com.cloud.storage.DiskOfferingVO;
import com.cloud.storage.DataStoreRole;
import com.cloud.storage.RegisterVolumePayload;
import com.cloud.storage.ScopeType;
import com.cloud.storage.Storage;
import com.cloud.storage.Storage.StoragePoolType;
import com.cloud.storage.StorageManager;
import com.cloud.storage.StoragePool;
import com.cloud.storage.VMTemplateStoragePoolVO;
import com.cloud.storage.VMTemplateStorageResourceAssoc;
import com.cloud.storage.VMTemplateStorageResourceAssoc.Status;
import com.cloud.storage.VMTemplateVO;
import com.cloud.storage.Volume;
import com.cloud.storage.VolumeApiServiceImpl;
import com.cloud.storage.Volume.State;
import com.cloud.storage.VolumeDetailVO;
import com.cloud.storage.VolumeVO;
import com.cloud.storage.dao.DiskOfferingDao;
import com.cloud.storage.dao.VMTemplateDao;
import com.cloud.storage.dao.VMTemplatePoolDao;
import com.cloud.storage.dao.VolumeDao;
import com.cloud.storage.dao.VolumeDetailsDao;
import com.cloud.storage.resource.StorageProcessor;
import com.cloud.storage.snapshot.SnapshotApiService;
import com.cloud.storage.snapshot.SnapshotManager;
import com.cloud.storage.template.TemplateConstants;
import com.cloud.storage.template.TemplateProp;
import com.cloud.user.Account;
import com.cloud.user.AccountManager;
import com.cloud.user.ResourceLimitService;
import com.cloud.utils.NumbersUtil;
import com.cloud.utils.Pair;
import com.cloud.utils.db.DB;
import com.cloud.utils.db.GlobalLock;
import com.cloud.utils.exception.CloudRuntimeException;
import com.cloud.vm.VirtualMachine;

@Component
public class VolumeServiceImpl implements VolumeService {
    protected Logger logger = LogManager.getLogger(getClass());
    @Inject
    protected AgentManager agentMgr;
    @Inject
    VolumeDao volDao;
    @Inject
    VMInstanceDao vmDao;
    @Inject
    PrimaryDataStoreProviderManager dataStoreMgr;
    @Inject
    DataMotionService motionSrv;
    @Inject
    VolumeDataFactory volFactory;
    @Inject
    SnapshotManager snapshotMgr;
    @Inject
    ResourceLimitService _resourceLimitMgr;
    @Inject
    AccountManager _accountMgr;
    @Inject
    AlertManager _alertMgr;
    @Inject
    ConfigurationDao configDao;
    @Inject
    VolumeDataStoreDao _volumeStoreDao;
    @Inject
    VMTemplatePoolDao _tmpltPoolDao;
    @Inject
    SnapshotDataStoreDao _snapshotStoreDao;
    @Inject
    VolumeDao _volumeDao;
    @Inject
    EndPointSelector _epSelector;
    @Inject
    HostDao _hostDao;
    @Inject
    PrimaryDataStoreDao storagePoolDao;
    @Inject
    private StoragePoolDetailsDao _storagePoolDetailsDao;
    @Inject
    private HostDetailsDao hostDetailsDao;
    @Inject
    private ManagementService mgr;
    @Inject
    private ClusterDao clusterDao;
    @Inject
    private VolumeDetailsDao _volumeDetailsDao;
    @Inject
    private VMTemplateDao templateDao;
    @Inject
    private TemplateDataFactory tmplFactory;
    @Inject
    private VolumeOrchestrationService _volumeMgr;
    @Inject
    protected StorageManager _storageMgr;
    @Inject
    private AnnotationDao annotationDao;
    @Inject
    private SnapshotApiService snapshotApiService;
    @Inject
    private PassphraseDao passphraseDao;
    @Inject
    protected DiskOfferingDao diskOfferingDao;

    public VolumeServiceImpl() {
    }

    private class CreateVolumeContext<T> extends AsyncRpcContext<T> {

        private final DataObject volume;
        private final AsyncCallFuture<VolumeApiResult> future;

        public CreateVolumeContext(AsyncCompletionCallback<T> callback, DataObject volume, AsyncCallFuture<VolumeApiResult> future) {
            super(callback);
            this.volume = volume;
            this.future = future;
        }

        public DataObject getVolume() {
            return this.volume;
        }

        public AsyncCallFuture<VolumeApiResult> getFuture() {
            return this.future;
        }

    }

    @Override
    public ChapInfo getChapInfo(DataObject dataObject, DataStore dataStore) {
        DataStoreDriver dataStoreDriver = dataStore.getDriver();

        if (dataStoreDriver instanceof PrimaryDataStoreDriver) {
            return ((PrimaryDataStoreDriver)dataStoreDriver).getChapInfo(dataObject);
        }

        return null;
    }

    @Override
    public boolean grantAccess(DataObject dataObject, Host host, DataStore dataStore) {
        DataStoreDriver dataStoreDriver = dataStore != null ? dataStore.getDriver() : null;

        if (dataStoreDriver instanceof PrimaryDataStoreDriver) {
            return ((PrimaryDataStoreDriver)dataStoreDriver).grantAccess(dataObject, host, dataStore);
        }

        return false;
    }

    @Override
    public void revokeAccess(DataObject dataObject, Host host, DataStore dataStore) {
        DataStoreDriver dataStoreDriver = dataStore != null ? dataStore.getDriver() : null;
        if (dataStoreDriver == null) {
            return;
        }

        if (dataStoreDriver instanceof PrimaryDataStoreDriver) {
            ((PrimaryDataStoreDriver)dataStoreDriver).revokeAccess(dataObject, host, dataStore);
        }
    }

    @Override
    public boolean requiresAccessForMigration(DataObject dataObject, DataStore dataStore) {
        DataStoreDriver dataStoreDriver = dataStore != null ? dataStore.getDriver() : null;
        if (dataStoreDriver == null) {
            return false;
        }

        if (dataStoreDriver instanceof PrimaryDataStoreDriver) {
            return ((PrimaryDataStoreDriver)dataStoreDriver).requiresAccessForMigration(dataObject);
        }
        return false;
    }

    @Override
    public AsyncCallFuture<VolumeApiResult> createVolumeAsync(VolumeInfo volume, DataStore dataStore) {
        AsyncCallFuture<VolumeApiResult> future = new AsyncCallFuture<>();
        DataObject volumeOnStore = dataStore.create(volume);
        volumeOnStore.processEvent(Event.CreateOnlyRequested);

        try {
            CreateVolumeContext<VolumeApiResult> context = new CreateVolumeContext<>(null, volumeOnStore, future);
            AsyncCallbackDispatcher<VolumeServiceImpl, CreateCmdResult> caller = AsyncCallbackDispatcher.create(this);
            caller.setCallback(caller.getTarget().createVolumeCallback(null, null)).setContext(context);

            dataStore.getDriver().createAsync(dataStore, volumeOnStore, caller);
        } catch (CloudRuntimeException ex) {
            // clean up already persisted volume_store_ref entry in case of createVolumeCallback is never called
            VolumeDataStoreVO volStoreVO = _volumeStoreDao.findByStoreVolume(dataStore.getId(), volume.getId());
            if (volStoreVO != null) {
                VolumeInfo volObj = volFactory.getVolume(volume, dataStore);
                volObj.processEvent(ObjectInDataStoreStateMachine.Event.OperationFailed);
            }
            VolumeApiResult volResult = new VolumeApiResult((VolumeObject)volumeOnStore);
            volResult.setResult(ex.getMessage());
            future.complete(volResult);
        }
        return future;
    }

    protected Void createVolumeCallback(AsyncCallbackDispatcher<VolumeServiceImpl, CreateCmdResult> callback, CreateVolumeContext<VolumeApiResult> context) {
        CreateCmdResult result = callback.getResult();
        DataObject vo = context.getVolume();
        String errMsg = null;
        if (result.isSuccess()) {
            vo.processEvent(Event.OperationSuccessed, result.getAnswer());
        } else {
            vo.processEvent(Event.OperationFailed);
            errMsg = result.getResult();
        }
        VolumeApiResult volResult = new VolumeApiResult((VolumeObject)vo);
        if (errMsg != null) {
            volResult.setResult(errMsg);
        }
        context.getFuture().complete(volResult);
        return null;
    }

    private class DeleteVolumeContext<T> extends AsyncRpcContext<T> {
        private final VolumeObject volume;
        private final AsyncCallFuture<VolumeApiResult> future;

        public DeleteVolumeContext(AsyncCompletionCallback<T> callback, VolumeObject volume, AsyncCallFuture<VolumeApiResult> future) {
            super(callback);
            this.volume = volume;
            this.future = future;
        }

        public VolumeObject getVolume() {
            return this.volume;
        }

        public AsyncCallFuture<VolumeApiResult> getFuture() {
            return this.future;
        }
    }

    // check if a volume is expunged on both primary and secondary
    private boolean canVolumeBeRemoved(long volumeId) {
        VolumeVO vol = volDao.findById(volumeId);
        if (vol == null) {
            // already removed from volumes table
            return false;
        }
        VolumeDataStoreVO volumeStore = _volumeStoreDao.findByVolume(volumeId);
        if ((vol.getState() == State.Expunged || (vol.getPodId() == null && vol.getState() == State.Destroy)) && volumeStore == null) {
            // volume is expunged from primary, as well as on secondary
            return true;
        } else {
            return false;
        }

    }

    @DB
    @Override
    public AsyncCallFuture<VolumeApiResult> expungeVolumeAsync(VolumeInfo volume) {
        AsyncCallFuture<VolumeApiResult> future = new AsyncCallFuture<>();
        VolumeApiResult result = new VolumeApiResult(volume);
        if (volume.getDataStore() == null) {
            logger.info("Expunge volume with no data store specified");
            if (canVolumeBeRemoved(volume.getId())) {
                logger.info("Volume {} is not referred anywhere, remove it from volumes table", volume);
                volDao.remove(volume.getId());
            }
            future.complete(result);
            return future;
        }

        // Find out if the volume is at state of download_in_progress on secondary storage
        VolumeDataStoreVO volumeStore = _volumeStoreDao.findByVolume(volume.getId());
        if (volumeStore != null) {
            if (volumeStore.getDownloadState() == VMTemplateStorageResourceAssoc.Status.DOWNLOAD_IN_PROGRESS) {
                String msg = String.format("Volume: %s is currently being uploaded; can't delete it.", volume);
                logger.debug(msg);
                result.setSuccess(false);
                result.setResult(msg);
                future.complete(result);
                return future;
            }
        }

        VolumeVO vol = volDao.findById(volume.getId());
        if (vol == null) {
            logger.debug("Volume {} is not found", volume);
            future.complete(result);
            return future;
        }

        if (!volumeExistsOnPrimary(vol)) {
            // not created on primary store
            if (volumeStore == null) {
                // also not created on secondary store
                if (logger.isDebugEnabled()) {
                    logger.debug("Marking volume that was never created as destroyed: " + vol);
                }
                VMTemplateVO template = templateDao.findById(vol.getTemplateId());
                if (template != null && !template.isDeployAsIs()) {
                    volDao.remove(vol.getId());
                    future.complete(result);
                    return future;
                }
            }
        }
        VolumeObject vo = (VolumeObject)volume;

        if (volume.getDataStore().getRole() == DataStoreRole.Image) {
            // no need to change state in volumes table
            volume.processEventOnly(Event.DestroyRequested);
        } else if (volume.getDataStore().getRole() == DataStoreRole.Primary) {
            volume.processEvent(Event.ExpungeRequested);
        }

        DeleteVolumeContext<VolumeApiResult> context = new DeleteVolumeContext<>(null, vo, future);
        AsyncCallbackDispatcher<VolumeServiceImpl, CommandResult> caller = AsyncCallbackDispatcher.create(this);
        caller.setCallback(caller.getTarget().deleteVolumeCallback(null, null)).setContext(context);

        volume.getDataStore().getDriver().deleteAsync(volume.getDataStore(), volume, caller);
        return future;
    }

    public void ensureVolumeIsExpungeReady(long volumeId) {
        VolumeVO volume = volDao.findById(volumeId);
        if (volume != null && volume.getPodId() != null) {
            volume.setPodId(null);
            volDao.update(volumeId, volume);
        }
    }

    private boolean volumeExistsOnPrimary(VolumeVO vol) {
        Long poolId = vol.getPoolId();

        if (poolId == null) {
            return false;
        }

        PrimaryDataStore primaryStore = dataStoreMgr.getPrimaryDataStore(poolId);

        if (primaryStore == null) {
            return false;
        }

        if (primaryStore.isManaged()) {
            return true;
        }

        String volumePath = vol.getPath();

        if (volumePath == null || volumePath.trim().isEmpty()) {
            return false;
        }

        return true;
    }

    public Void deleteVolumeCallback(AsyncCallbackDispatcher<VolumeServiceImpl, CommandResult> callback, DeleteVolumeContext<VolumeApiResult> context) {
        CommandResult result = callback.getResult();
        VolumeObject vo = context.getVolume();
        VolumeApiResult apiResult = new VolumeApiResult(vo);
        try {
            if (result.isSuccess()) {
                vo.processEvent(Event.OperationSuccessed);

                if (vo.getPassphraseId() != null) {
                    vo.deletePassphrase();
                }

                if (canVolumeBeRemoved(vo.getId())) {
                    logger.info("Volume {} is not referred anywhere, remove it from volumes table", vo);
                    volDao.remove(vo.getId());
                }

                List<SnapshotDataStoreVO> snapStoreVOs = _snapshotStoreDao.listAllByVolumeAndDataStore(vo.getId(), DataStoreRole.Primary);

                for (SnapshotDataStoreVO snapStoreVo : snapStoreVOs) {
                    long storagePoolId = snapStoreVo.getDataStoreId();
                    StoragePoolVO storagePoolVO = storagePoolDao.findById(storagePoolId);

                    if (storagePoolVO.isManaged()) {
                        DataStore primaryDataStore = dataStoreMgr.getPrimaryDataStore(storagePoolId);
                        Map<String, String> mapCapabilities = primaryDataStore.getDriver().getCapabilities();

                        String value = mapCapabilities.get(DataStoreCapabilities.STORAGE_SYSTEM_SNAPSHOT.toString());
                        Boolean supportsStorageSystemSnapshots = new Boolean(value);

                        if (!supportsStorageSystemSnapshots) {
                            _snapshotStoreDao.remove(snapStoreVo.getId());
                        }
                    } else {
                        if (!StoragePoolType.StorPool.equals(storagePoolVO.getPoolType())) {
                            _snapshotStoreDao.remove(snapStoreVo.getId());
                        }
                    }
                }
                snapshotApiService.markVolumeSnapshotsAsDestroyed(vo);
            } else {
                vo.processEvent(Event.OperationFailed);
                apiResult.setResult(result.getResult());
            }
        } catch (Exception e) {
            logger.debug("ignore delete volume status update failure, it will be picked up by storage clean up thread later", e);
        }
        context.getFuture().complete(apiResult);
        return null;
    }

    @Override
    public boolean cloneVolume(long volumeId, long baseVolId) {
        // TODO Auto-generated method stub
        return false;
    }

    @Override
    public VolumeEntity getVolumeEntity(long volumeId) {
        return null;
    }

    private class ManagedCreateBaseImageContext<T> extends AsyncRpcContext<T> {
        private final VolumeInfo _volumeInfo;
        private final PrimaryDataStore _primaryDataStore;
        private final TemplateInfo _templateInfo;
        private final AsyncCallFuture<VolumeApiResult> _future;

        public ManagedCreateBaseImageContext(AsyncCompletionCallback<T> callback, VolumeInfo volumeInfo, PrimaryDataStore primaryDatastore, TemplateInfo templateInfo,
                                             AsyncCallFuture<VolumeApiResult> future) {
            super(callback);

            _volumeInfo = volumeInfo;
            _primaryDataStore = primaryDatastore;
            _templateInfo = templateInfo;
            _future = future;
        }

        public VolumeInfo getVolumeInfo() {
            return _volumeInfo;
        }

        public PrimaryDataStore getPrimaryDataStore() {
            return _primaryDataStore;
        }

        public TemplateInfo getTemplateInfo() {
            return _templateInfo;
        }

        public AsyncCallFuture<VolumeApiResult> getFuture() {
            return _future;
        }
    }

    class CreateBaseImageContext<T> extends AsyncRpcContext<T> {
        private final VolumeInfo volume;
        private final PrimaryDataStore dataStore;
        private final TemplateInfo srcTemplate;
        private final AsyncCallFuture<VolumeApiResult> future;
        final DataObject destObj;
        long templatePoolId;

        public CreateBaseImageContext(AsyncCompletionCallback<T> callback, VolumeInfo volume, PrimaryDataStore datastore, TemplateInfo srcTemplate, AsyncCallFuture<VolumeApiResult> future,
                                      DataObject destObj, long templatePoolId) {
            super(callback);
            this.volume = volume;
            this.dataStore = datastore;
            this.future = future;
            this.srcTemplate = srcTemplate;
            this.destObj = destObj;
            this.templatePoolId = templatePoolId;
        }

        public VolumeInfo getVolume() {
            return this.volume;
        }

        public PrimaryDataStore getDataStore() {
            return this.dataStore;
        }

        public TemplateInfo getSrcTemplate() {
            return this.srcTemplate;
        }

        public AsyncCallFuture<VolumeApiResult> getFuture() {
            return this.future;
        }

        public long getTemplatePoolId() {
            return templatePoolId;
        }

    }

    private TemplateInfo waitForTemplateDownloaded(PrimaryDataStore store, TemplateInfo template) {
        int storagePoolMaxWaitSeconds = NumbersUtil.parseInt(configDao.getValue(Config.StoragePoolMaxWaitSeconds.key()), 3600);
        int sleepTime = 120;
        int tries = storagePoolMaxWaitSeconds / sleepTime;
        while (tries > 0) {
            TemplateInfo tmpl = store.getTemplate(template.getId(), null);
            if (tmpl != null) {
                return tmpl;
            }
            try {
                Thread.sleep(sleepTime * 1000);
            } catch (InterruptedException e) {
                logger.debug("waiting for template download been interrupted: " + e.toString());
            }
            tries--;
        }
        return null;
    }

    @DB
    protected void createBaseImageAsync(VolumeInfo volume, PrimaryDataStore dataStore, TemplateInfo template, AsyncCallFuture<VolumeApiResult> future) {
        String deployAsIsConfiguration = volume.getDeployAsIsConfiguration();
        DataObject templateOnPrimaryStoreObj = dataStore.create(template, deployAsIsConfiguration);

        VMTemplateStoragePoolVO templatePoolRef = _tmpltPoolDao.findByPoolTemplate(dataStore.getId(), template.getId(), deployAsIsConfiguration);
        if (templatePoolRef == null) {
            throw new CloudRuntimeException(String.format("Failed to find template %s in storage pool %s", template.getImage(), dataStore));
        } else {
            if (logger.isDebugEnabled()) {
                logger.debug("Found template {} in storage pool {} with VMTemplateStoragePool: {}", template.getImage(), dataStore, templatePoolRef);
            }
        }
        long templatePoolRefId = templatePoolRef.getId();
        CreateBaseImageContext<CreateCmdResult> context = new CreateBaseImageContext<>(null, volume, dataStore, template, future, templateOnPrimaryStoreObj, templatePoolRefId);
        AsyncCallbackDispatcher<VolumeServiceImpl, CopyCommandResult> caller = AsyncCallbackDispatcher.create(this);
        caller.setCallback(caller.getTarget().copyBaseImageCallback(null, null)).setContext(context);

        int storagePoolMaxWaitSeconds = NumbersUtil.parseInt(configDao.getValue(Config.StoragePoolMaxWaitSeconds.key()), 3600);
        if (logger.isDebugEnabled()) {
            logger.debug("Acquire lock on VMTemplateStoragePool " + templatePoolRefId + " with timeout " + storagePoolMaxWaitSeconds + " seconds");
        }
        templatePoolRef = _tmpltPoolDao.acquireInLockTable(templatePoolRefId, storagePoolMaxWaitSeconds);

        if (templatePoolRef == null) {
            if (logger.isDebugEnabled()) {
                logger.info("Unable to acquire lock on VMTemplateStoragePool " + templatePoolRefId);
            }
            templatePoolRef = _tmpltPoolDao.findByPoolTemplate(dataStore.getId(), template.getId(), deployAsIsConfiguration);
            if (templatePoolRef != null && templatePoolRef.getState() == ObjectInDataStoreStateMachine.State.Ready) {
                logger.info("Unable to acquire lock on VMTemplateStoragePool {}, But " +
                        "Template {} is already copied to primary storage, skip copying", templatePoolRefId, template);
                createVolumeFromBaseImageAsync(volume, templateOnPrimaryStoreObj, dataStore, future);
                return;
            }
            throw new CloudRuntimeException("Unable to acquire lock on VMTemplateStoragePool: " + templatePoolRefId);
        }

        if (logger.isDebugEnabled()) {
            logger.info("lock is acquired for VMTemplateStoragePool " + templatePoolRefId);
        }
        try {
            if (templatePoolRef.getState() == ObjectInDataStoreStateMachine.State.Ready) {
                logger.info("Template {} is already copied to primary storage, skip copying", template.getImage());
                createVolumeFromBaseImageAsync(volume, templateOnPrimaryStoreObj, dataStore, future);
                return;
            }
            templateOnPrimaryStoreObj.processEvent(Event.CreateOnlyRequested);
            motionSrv.copyAsync(template, templateOnPrimaryStoreObj, caller);
        } catch (Throwable e) {
            logger.debug("failed to create template on storage", e);
            templateOnPrimaryStoreObj.processEvent(Event.OperationFailed);
            dataStore.create(template, deployAsIsConfiguration);  // make sure that template_spool_ref entry is still present so that the second thread can acquire the lock
            VolumeApiResult result = new VolumeApiResult(volume);
            result.setResult(e.toString());
            future.complete(result);
        } finally {
            if (logger.isDebugEnabled()) {
                logger.info("releasing lock for VMTemplateStoragePool " + templatePoolRefId);
            }
            _tmpltPoolDao.releaseFromLockTable(templatePoolRefId);
        }
        return;
    }

    protected Void managedCopyBaseImageCallback(AsyncCallbackDispatcher<VolumeServiceImpl, CopyCommandResult> callback, ManagedCreateBaseImageContext<VolumeApiResult> context) {
        CopyCommandResult result = callback.getResult();
        VolumeInfo volumeInfo = context.getVolumeInfo();
        VolumeApiResult res = new VolumeApiResult(volumeInfo);

        if (result.isSuccess()) {
            // volumeInfo.processEvent(Event.OperationSuccessed, result.getAnswer());

            VolumeVO volume = volDao.findById(volumeInfo.getId());
            CopyCmdAnswer answer = (CopyCmdAnswer)result.getAnswer();
            TemplateObjectTO templateObjectTo = (TemplateObjectTO)answer.getNewData();

            volume.setPath(templateObjectTo.getPath());

            if (templateObjectTo.getFormat() != null) {
                volume.setFormat(templateObjectTo.getFormat());
            }

            volDao.update(volume.getId(), volume);
        } else {
            volumeInfo.processEvent(Event.DestroyRequested);

            res.setResult(result.getResult());
        }

        AsyncCallFuture<VolumeApiResult> future = context.getFuture();

        future.complete(res);

        return null;
    }

    protected Void createManagedTemplateImageCallback(AsyncCallbackDispatcher<VolumeServiceImpl, CreateCmdResult> callback, CreateVolumeContext<CreateCmdResult> context) {
        CreateCmdResult result = callback.getResult();
        VolumeApiResult res = new VolumeApiResult(null);

        res.setResult(result.getResult());

        AsyncCallFuture<VolumeApiResult> future = context.getFuture();
        DataObject templateOnPrimaryStoreObj = context.getVolume();

        if (result.isSuccess()) {
            ((TemplateObject)templateOnPrimaryStoreObj).setInstallPath(result.getPath());
            templateOnPrimaryStoreObj.processEvent(Event.OperationSuccessed, result.getAnswer());
        } else {
            templateOnPrimaryStoreObj.processEvent(Event.OperationFailed);
        }

        future.complete(res);

        return null;
    }

    protected Void copyManagedTemplateCallback(AsyncCallbackDispatcher<VolumeServiceImpl, CopyCommandResult> callback, CreateBaseImageContext<VolumeApiResult> context) {
        CopyCommandResult result = callback.getResult();
        VolumeApiResult res = new VolumeApiResult(context.getVolume());

        res.setResult(result.getResult());

        AsyncCallFuture<VolumeApiResult> future = context.getFuture();
        DataObject templateOnPrimaryStoreObj = context.destObj;

        if (result.isSuccess()) {
            templateOnPrimaryStoreObj.processEvent(Event.OperationSuccessed, result.getAnswer());
        } else {
            templateOnPrimaryStoreObj.processEvent(Event.OperationFailed);
        }

        future.complete(res);

        return null;
    }

    @DB
    protected Void copyBaseImageCallback(AsyncCallbackDispatcher<VolumeServiceImpl, CopyCommandResult> callback, CreateBaseImageContext<VolumeApiResult> context) {
        CopyCommandResult result = callback.getResult();
        VolumeApiResult res = new VolumeApiResult(context.getVolume());

        AsyncCallFuture<VolumeApiResult> future = context.getFuture();
        DataObject templateOnPrimaryStoreObj = context.destObj;
        if (!result.isSuccess()) {
            templateOnPrimaryStoreObj.processEvent(Event.OperationFailed);
            res.setResult(result.getResult());
            future.complete(res);
            return null;
        }

        templateOnPrimaryStoreObj.processEvent(Event.OperationSuccessed, result.getAnswer());
        createVolumeFromBaseImageAsync(context.volume, templateOnPrimaryStoreObj, context.dataStore, future);
        return null;
    }

    private class CreateVolumeFromBaseImageContext<T> extends AsyncRpcContext<T> {
        private final DataObject vo;
        private final AsyncCallFuture<VolumeApiResult> future;
        private final DataObject templateOnStore;
        private final SnapshotInfo snapshot;
        private final String deployAsIsConfiguration;

        public CreateVolumeFromBaseImageContext(AsyncCompletionCallback<T> callback, DataObject vo, DataStore primaryStore, DataObject templateOnStore, AsyncCallFuture<VolumeApiResult> future,
                                                SnapshotInfo snapshot, String configuration) {
            super(callback);
            this.vo = vo;
            this.future = future;
            this.templateOnStore = templateOnStore;
            this.snapshot = snapshot;
            this.deployAsIsConfiguration = configuration;
        }

        public AsyncCallFuture<VolumeApiResult> getFuture() {
            return this.future;
        }
    }

    @DB
    protected void createVolumeFromBaseImageAsync(VolumeInfo volume, DataObject templateOnPrimaryStore, PrimaryDataStore pd, AsyncCallFuture<VolumeApiResult> future) {
        DataObject volumeOnPrimaryStorage = pd.create(volume, volume.getDeployAsIsConfiguration());
        volumeOnPrimaryStorage.processEvent(Event.CreateOnlyRequested);

        CreateVolumeFromBaseImageContext<VolumeApiResult> context = new CreateVolumeFromBaseImageContext<>(null, volumeOnPrimaryStorage, pd, templateOnPrimaryStore, future, null, volume.getDeployAsIsConfiguration());
        AsyncCallbackDispatcher<VolumeServiceImpl, CopyCommandResult> caller = AsyncCallbackDispatcher.create(this);
        caller.setCallback(caller.getTarget().createVolumeFromBaseImageCallBack(null, null));
        caller.setContext(context);

        motionSrv.copyAsync(context.templateOnStore, volumeOnPrimaryStorage, caller);

        return;
    }

    @DB
    protected Void createVolumeFromBaseImageCallBack(AsyncCallbackDispatcher<VolumeServiceImpl, CopyCommandResult> callback, CreateVolumeFromBaseImageContext<VolumeApiResult> context) {
        DataObject vo = context.vo;
        DataObject tmplOnPrimary = context.templateOnStore;
        CopyCommandResult result = callback.getResult();
        VolumeApiResult volResult = new VolumeApiResult((VolumeObject)vo);
        String deployAsIsConfiguration = context.deployAsIsConfiguration;

        if (result.isSuccess()) {
            vo.processEvent(Event.OperationSuccessed, result.getAnswer());
        } else {

            vo.processEvent(Event.OperationFailed);
            volResult.setResult(result.getResult());
            // hack for Vmware: host is down, previously download template to the host needs to be re-downloaded, so we need to reset
            // template_spool_ref entry here to NOT_DOWNLOADED and Allocated state
            Answer ans = result.getAnswer();
            if (ans instanceof CopyCmdAnswer && ans.getDetails().contains(StorageProcessor.REQUEST_TEMPLATE_RELOAD)) {
                if (tmplOnPrimary != null) {
                    logger.info("Reset template_spool_ref entry so that vmware template can be reloaded in next try");
                    VMTemplateStoragePoolVO templatePoolRef = _tmpltPoolDao.findByPoolTemplate(tmplOnPrimary.getDataStore().getId(), tmplOnPrimary.getId(), deployAsIsConfiguration);
                    if (templatePoolRef != null) {
                        long templatePoolRefId = templatePoolRef.getId();
                        templatePoolRef = _tmpltPoolDao.acquireInLockTable(templatePoolRefId, 1200);
                        try {
                            if (templatePoolRef == null) {
                                logger.warn("Reset Template State On Pool failed - unable to lock TemplatePoolRef " + templatePoolRefId);
                            } else {
                                templatePoolRef.setTemplateSize(0);
                                templatePoolRef.setDownloadState(VMTemplateStorageResourceAssoc.Status.NOT_DOWNLOADED);
                                templatePoolRef.setState(ObjectInDataStoreStateMachine.State.Allocated);

                                _tmpltPoolDao.update(templatePoolRefId, templatePoolRef);
                            }
                        } finally {
                            _tmpltPoolDao.releaseFromLockTable(templatePoolRefId);
                        }
                    }
                }
            }
        }

        AsyncCallFuture<VolumeApiResult> future = context.getFuture();
        future.complete(volResult);
        return null;
    }

    @DB
    protected Void createVolumeFromBaseManagedImageCallBack(AsyncCallbackDispatcher<VolumeServiceImpl, CopyCommandResult> callback, CreateVolumeFromBaseImageContext<VolumeApiResult> context) {
        CopyCommandResult result = callback.getResult();
        DataObject vo = context.vo;
        DataObject tmplOnPrimary = context.templateOnStore;
        VolumeApiResult volResult = new VolumeApiResult((VolumeObject)vo);

        if (result.isSuccess()) {
            VolumeVO volume = volDao.findById(vo.getId());
            CopyCmdAnswer answer = (CopyCmdAnswer)result.getAnswer();
            VolumeObjectTO volumeObjectTo = (VolumeObjectTO)answer.getNewData();
            volume.setPath(volumeObjectTo.getPath());
            if (volumeObjectTo.getFormat() != null) {
                volume.setFormat(volumeObjectTo.getFormat());
            }

            volDao.update(volume.getId(), volume);
            vo.processEvent(Event.OperationSuccessed);
        } else {
            volResult.setResult(result.getResult());

            try {
                destroyAndReallocateManagedVolume((VolumeInfo) vo);
            } catch (CloudRuntimeException ex) {
                logger.warn("Couldn't destroy managed volume: {}", vo);
            }
        }

        AsyncCallFuture<VolumeApiResult> future = context.getFuture();
        future.complete(volResult);
        return null;
    }

    /**
     * Creates a template volume on managed storage, which will be used for creating ROOT volumes by cloning.
     *
     * @param srcTemplateInfo Source template on secondary storage
     * @param destPrimaryDataStore Managed storage on which we need to create the volume
     */
    private TemplateInfo createManagedTemplateVolume(TemplateInfo srcTemplateInfo, PrimaryDataStore destPrimaryDataStore) {
        // create a template volume on primary storage
        TemplateInfo templateOnPrimary = (TemplateInfo)destPrimaryDataStore.create(srcTemplateInfo, srcTemplateInfo.getDeployAsIsConfiguration());
        VMTemplateStoragePoolVO templatePoolRef = _tmpltPoolDao.findByPoolTemplate(destPrimaryDataStore.getId(), templateOnPrimary.getId(), srcTemplateInfo.getDeployAsIsConfiguration());

        if (templatePoolRef == null) {
            throw new CloudRuntimeException("Failed to find template " + srcTemplateInfo.getUniqueName() + " in storage pool " + destPrimaryDataStore);
        } else if (templatePoolRef.getState() == ObjectInDataStoreStateMachine.State.Ready) {
            // Template already exists
            return templateOnPrimary;
        }

        // At this point, we have an entry in the DB that points to our cached template.
        // We need to lock it as there may be other VMs that may get started using the same template.
        // We want to avoid having to create multiple cache copies of the same template.
        int storagePoolMaxWaitSeconds = NumbersUtil.parseInt(configDao.getValue(Config.StoragePoolMaxWaitSeconds.key()), 3600);
        long templatePoolRefId = templatePoolRef.getId();

        templatePoolRef = _tmpltPoolDao.acquireInLockTable(templatePoolRefId, storagePoolMaxWaitSeconds);

        if (templatePoolRef == null) {
            throw new CloudRuntimeException("Unable to acquire lock on VMTemplateStoragePool: " + templatePoolRefId);
        }

        try {
            // create a cache volume on the back-end
            templateOnPrimary.processEvent(Event.CreateOnlyRequested);
            CreateAsyncCompleteCallback callback = new CreateAsyncCompleteCallback();

            destPrimaryDataStore.getDriver().createAsync(destPrimaryDataStore, templateOnPrimary, callback);
            // validate we got a good result back
            if (callback.result == null || callback.result.isFailed()) {
                String errMesg;
                if (callback.result == null) {
                    errMesg = "Unknown/unable to determine result";
                } else {
                    errMesg = callback.result.getResult();
                }
                templateOnPrimary.processEvent(Event.OperationFailed);
                throw new CloudRuntimeException(String.format("Unable to create template %s on primary storage %s: %s", templateOnPrimary.getImage(), destPrimaryDataStore, errMesg));
            }

            templateOnPrimary.processEvent(Event.OperationSuccessed);

        } catch (Throwable e) {
            logger.debug("Failed to create template volume on storage", e);
            templateOnPrimary.processEvent(Event.OperationFailed);
            throw new CloudRuntimeException(e.getMessage());
        } finally {
            _tmpltPoolDao.releaseFromLockTable(templatePoolRefId);
        }

        return templateOnPrimary;
    }

    private static class CreateAsyncCompleteCallback implements AsyncCompletionCallback<CreateCmdResult> {

        public CreateCmdResult result;

        @Override
        public void complete(CreateCmdResult result) {
            this.result = result;
        }

    }

    /**
     * This function copies a template from secondary storage to a template volume
     * created on managed storage. This template volume will be used as a cache.
     * Instead of copying the template to a ROOT volume every time, a clone is performed instead.
     *
     * @param srcTemplateInfo Source from which to copy the template
     * @param templateOnPrimary Dest to copy to
     * @param templatePoolRef Template reference on primary storage (entry in the template_spool_ref)
     * @param destPrimaryDataStore The managed primary storage
     * @param destHost The host that we will use for the copy
     */
    private void copyTemplateToManagedTemplateVolume(TemplateInfo srcTemplateInfo, TemplateInfo templateOnPrimary, VMTemplateStoragePoolVO templatePoolRef, PrimaryDataStore destPrimaryDataStore,
            Host destHost) throws StorageAccessException {
        AsyncCallFuture<VolumeApiResult> copyTemplateFuture = new AsyncCallFuture<>();
        int storagePoolMaxWaitSeconds = NumbersUtil.parseInt(configDao.getValue(Config.StoragePoolMaxWaitSeconds.key()), 3600);
        long templatePoolRefId = templatePoolRef.getId();

        try {
            templatePoolRef = _tmpltPoolDao.acquireInLockTable(templatePoolRefId, storagePoolMaxWaitSeconds);

            if (templatePoolRef == null) {
                throw new CloudRuntimeException("Unable to acquire lock on VMTemplateStoragePool: " + templatePoolRefId);
            }

            if (templatePoolRef.getDownloadState() == Status.DOWNLOADED) {
                // There can be cases where we acquired the lock, but the template
                // was already copied by a previous thread. Just return in that case.
                logger.debug("Template already downloaded, nothing to do");
                return;
            }

            // copy the template from sec storage to the created volume
            CreateBaseImageContext<CreateCmdResult> copyContext = new CreateBaseImageContext<>(null, null, destPrimaryDataStore, srcTemplateInfo, copyTemplateFuture, templateOnPrimary,
                    templatePoolRefId);

            AsyncCallbackDispatcher<VolumeServiceImpl, CopyCommandResult> copyCaller = AsyncCallbackDispatcher.create(this);
            copyCaller.setCallback(copyCaller.getTarget().copyManagedTemplateCallback(null, null)).setContext(copyContext);

            // Populate details which will be later read by the storage subsystem.
            Map<String, String> details = new HashMap<>();

            details.put(PrimaryDataStore.MANAGED, Boolean.TRUE.toString());
            details.put(PrimaryDataStore.STORAGE_HOST, destPrimaryDataStore.getHostAddress());
            details.put(PrimaryDataStore.STORAGE_PORT, String.valueOf(destPrimaryDataStore.getPort()));
            details.put(PrimaryDataStore.MANAGED_STORE_TARGET, templateOnPrimary.getInstallPath());
            details.put(PrimaryDataStore.MANAGED_STORE_TARGET_ROOT_VOLUME, srcTemplateInfo.getUniqueName());
            details.put(PrimaryDataStore.REMOVE_AFTER_COPY, Boolean.TRUE.toString());
            details.put(PrimaryDataStore.VOLUME_SIZE, String.valueOf(templateOnPrimary.getSize()));
            details.put(StorageManager.STORAGE_POOL_DISK_WAIT.toString(), String.valueOf(StorageManager.STORAGE_POOL_DISK_WAIT.valueIn(destPrimaryDataStore.getId())));

            ChapInfo chapInfo = getChapInfo(templateOnPrimary, destPrimaryDataStore);

            if (chapInfo != null) {
                details.put(PrimaryDataStore.CHAP_INITIATOR_USERNAME, chapInfo.getInitiatorUsername());
                details.put(PrimaryDataStore.CHAP_INITIATOR_SECRET, chapInfo.getInitiatorSecret());
                details.put(PrimaryDataStore.CHAP_TARGET_USERNAME, chapInfo.getTargetUsername());
                details.put(PrimaryDataStore.CHAP_TARGET_SECRET, chapInfo.getTargetSecret());
            }

            destPrimaryDataStore.setDetails(details);

            try {
                grantAccess(templateOnPrimary, destHost, destPrimaryDataStore);
            } catch (Exception e) {
<<<<<<< HEAD
                throw new StorageAccessException(String.format("Unable to grant access to template: %s on host: %s", templateOnPrimary.getImage(), destHost));
=======
                throw new StorageAccessException("Unable to grant access to template: " + templateOnPrimary.getId() + " on host: " + destHost.getId(), e);
>>>>>>> ae1d7cc8
            }

            templateOnPrimary.processEvent(Event.CopyingRequested);

            VolumeApiResult result;

            try {
                motionSrv.copyAsync(srcTemplateInfo, templateOnPrimary, destHost, copyCaller);

                result = copyTemplateFuture.get();
            } finally {
                revokeAccess(templateOnPrimary, destHost, destPrimaryDataStore);

                if (HypervisorType.VMware.equals(destHost.getHypervisorType())) {
                    details.put(ModifyTargetsCommand.IQN, templateOnPrimary.getInstallPath());

                    List<Map<String, String>> targets = new ArrayList<>();

                    targets.add(details);

                    removeDynamicTargets(destHost, targets);
                }
            }

            if (result.isFailed()) {
                throw new CloudRuntimeException(String.format("Failed to copy template %s to primary storage %s: %s", templateOnPrimary, destPrimaryDataStore, result.getResult()));
                // XXX: I find it is useful to destroy the volume on primary storage instead of another thread trying the copy again because I've seen
                // something weird happens to the volume (XenServer creates an SR, but the VDI copy can fail).
                // For now, I just retry the copy.
            }
        } catch (StorageAccessException e) {
            throw e;
        } catch (Throwable e) {
            logger.debug("Failed to create a template on primary storage", e);

            templateOnPrimary.processEvent(Event.OperationFailed);

            throw new CloudRuntimeException(e.getMessage());
        } finally {
            _tmpltPoolDao.releaseFromLockTable(templatePoolRefId);
        }
    }

    private void removeDynamicTargets(Host host, List<Map<String, String>> targets) {
        ModifyTargetsCommand cmd = new ModifyTargetsCommand();

        cmd.setTargets(targets);
        cmd.setApplyToAllHostsInCluster(true);
        cmd.setAdd(false);
        cmd.setTargetTypeToRemove(ModifyTargetsCommand.TargetTypeToRemove.DYNAMIC);

        sendModifyTargetsCommand(cmd, host);
    }

    private void sendModifyTargetsCommand(ModifyTargetsCommand cmd, Host host) {
        Answer answer = agentMgr.easySend(host.getId(), cmd);

        if (answer == null) {
            logger.warn("Unable to get an answer to the modify targets command");
        } else if (!answer.getResult()) {
            logger.warn("Unable to modify target on the following host: {}", host);
        }
    }

    /**
     * Clones the template volume on managed storage to the ROOT volume
     *
     * @param volumeInfo ROOT volume to create
     * @param templateOnPrimary Template from which to clone the ROOT volume
     * @param destPrimaryDataStore Primary storage of the volume
     * @param future For async
     */
    private void createManagedVolumeCloneTemplateAsync(VolumeInfo volumeInfo, TemplateInfo templateOnPrimary, PrimaryDataStore destPrimaryDataStore, AsyncCallFuture<VolumeApiResult> future) {
        VMTemplateStoragePoolVO templatePoolRef = _tmpltPoolDao.findByPoolTemplate(destPrimaryDataStore.getId(), templateOnPrimary.getId(), volumeInfo.getDeployAsIsConfiguration());

        if (templatePoolRef == null) {
            throw new CloudRuntimeException(String.format("Failed to find template %s in storage pool %s", templateOnPrimary.getImage(), destPrimaryDataStore));
        }

        //XXX: not sure if this the right thing to do here. We can always fallback to the "copy from sec storage"
        if (templatePoolRef.getDownloadState() == Status.NOT_DOWNLOADED) {
            throw new CloudRuntimeException(String.format("Template %s has not been downloaded to primary storage.", templateOnPrimary.getImage()));
        }

        try {
            volumeInfo.processEvent(Event.CreateOnlyRequested);

            CreateVolumeFromBaseImageContext<VolumeApiResult> context = new CreateVolumeFromBaseImageContext<>(null, volumeInfo, destPrimaryDataStore, templateOnPrimary, future, null, volumeInfo.getDeployAsIsConfiguration());

            AsyncCallbackDispatcher<VolumeServiceImpl, CopyCommandResult> caller = AsyncCallbackDispatcher.create(this);

            caller.setCallback(caller.getTarget().createVolumeFromBaseImageCallBack(null, null));
            caller.setContext(context);

            motionSrv.copyAsync(templateOnPrimary, volumeInfo, caller);
        } catch (Throwable e) {
            logger.debug("Failed to clone template on primary storage", e);

            volumeInfo.processEvent(Event.OperationFailed);

            throw new CloudRuntimeException(e.getMessage());
        }
    }

    private void createManagedVolumeCopyManagedTemplateAsync(VolumeInfo volumeInfo, PrimaryDataStore destPrimaryDataStore, TemplateInfo srcTemplateOnPrimary, Host destHost, AsyncCallFuture<VolumeApiResult> future) throws StorageAccessException {
        VMTemplateStoragePoolVO templatePoolRef = _tmpltPoolDao.findByPoolTemplate(destPrimaryDataStore.getId(), srcTemplateOnPrimary.getId(), null);

        if (templatePoolRef == null) {
            throw new CloudRuntimeException(String.format("Failed to find template %s in storage pool %s", srcTemplateOnPrimary.getImage(), srcTemplateOnPrimary));
        }

        if (templatePoolRef.getDownloadState() == Status.NOT_DOWNLOADED) {
            throw new CloudRuntimeException("Template " + srcTemplateOnPrimary.getUniqueName() + " has not been downloaded to primary storage.");
        }

        String volumeDetailKey = "POOL_TEMPLATE_ID_COPY_ON_HOST_" + destHost.getId();

        try {
            try {
                grantAccess(srcTemplateOnPrimary, destHost, destPrimaryDataStore);
            } catch (Exception e) {
<<<<<<< HEAD
                throw new StorageAccessException(String.format("Unable to grant access to src template: %s on host: %s", srcTemplateOnPrimary, destHost));
=======
                throw new StorageAccessException("Unable to grant access to src template: " + srcTemplateOnPrimary.getId() + " on host: " + destHost.getId(), e);
>>>>>>> ae1d7cc8
            }

            _volumeDetailsDao.addDetail(volumeInfo.getId(), volumeDetailKey, String.valueOf(templatePoolRef.getId()), false);

            // Create a volume on managed storage.
            AsyncCallFuture<VolumeApiResult> createVolumeFuture = createVolumeAsync(volumeInfo, destPrimaryDataStore);
            VolumeApiResult createVolumeResult = createVolumeFuture.get();

            if (createVolumeResult.isFailed()) {
                throw new CloudRuntimeException("Creation of a volume failed: " + createVolumeResult.getResult());
            }

            // Refresh the volume info from the DB.
            volumeInfo = volFactory.getVolume(volumeInfo.getId(), destPrimaryDataStore);

            Map<String, String> details = new HashMap<>();
            details.put(PrimaryDataStore.MANAGED, Boolean.TRUE.toString());
            details.put(PrimaryDataStore.STORAGE_HOST, destPrimaryDataStore.getHostAddress());
            details.put(PrimaryDataStore.STORAGE_PORT, String.valueOf(destPrimaryDataStore.getPort()));
            details.put(PrimaryDataStore.MANAGED_STORE_TARGET, volumeInfo.get_iScsiName());
            details.put(PrimaryDataStore.MANAGED_STORE_TARGET_ROOT_VOLUME, volumeInfo.getName());
            details.put(PrimaryDataStore.VOLUME_SIZE, String.valueOf(volumeInfo.getSize()));
            details.put(StorageManager.STORAGE_POOL_DISK_WAIT.toString(), String.valueOf(StorageManager.STORAGE_POOL_DISK_WAIT.valueIn(destPrimaryDataStore.getId())));
            destPrimaryDataStore.setDetails(details);

            grantAccess(volumeInfo, destHost, destPrimaryDataStore);

            volumeInfo.processEvent(Event.CreateRequested);

            CreateVolumeFromBaseImageContext<VolumeApiResult> context = new CreateVolumeFromBaseImageContext<>(null, volumeInfo, destPrimaryDataStore, srcTemplateOnPrimary, future, null, null);
            AsyncCallbackDispatcher<VolumeServiceImpl, CopyCommandResult> caller = AsyncCallbackDispatcher.create(this);
            caller.setCallback(caller.getTarget().createVolumeFromBaseManagedImageCallBack(null, null));
            caller.setContext(context);

            try {
                motionSrv.copyAsync(srcTemplateOnPrimary, volumeInfo, destHost, caller);
            } finally {
                revokeAccess(volumeInfo, destHost, destPrimaryDataStore);
            }
        } catch (StorageAccessException e) {
            throw e;
        } catch (Throwable e) {
            logger.debug("Failed to copy managed template on primary storage", e);
            String errMsg = "Failed due to " + e.toString();

            try {
                destroyAndReallocateManagedVolume(volumeInfo);
            } catch (CloudRuntimeException ex) {
                logger.warn("Failed to destroy managed volume: {}", volumeInfo);
                errMsg += " : " + ex.getMessage();
            }

            VolumeApiResult result = new VolumeApiResult(volumeInfo);
            result.setResult(errMsg);
            future.complete(result);
        } finally {
            _volumeDetailsDao.removeDetail(volumeInfo.getId(), volumeDetailKey);

            List<VolumeDetailVO> volumeDetails = _volumeDetailsDao.findDetails(volumeDetailKey, String.valueOf(templatePoolRef.getId()), false);
            if (volumeDetails == null || volumeDetails.isEmpty()) {
                revokeAccess(srcTemplateOnPrimary, destHost, destPrimaryDataStore);
            }
        }
    }

    private void destroyAndReallocateManagedVolume(VolumeInfo volumeInfo) {
        if (volumeInfo == null) {
            return;
        }

        VolumeVO volume = volDao.findById(volumeInfo.getId());
        if (volume == null) {
            return;
        }

        if (volume.getState() == State.Allocated) { // Possible states here: Allocated, Ready & Creating
            return;
        }

        volumeInfo.processEvent(Event.DestroyRequested);

        Volume newVol = _volumeMgr.allocateDuplicateVolume(volume, null, null);
        VolumeVO newVolume = (VolumeVO) newVol;
        newVolume.set_iScsiName(null);
        volDao.update(newVolume.getId(), newVolume);
        logger.debug("Allocated new volume: {} for the VM: {}", newVolume::toString, () -> (volume.getInstanceId() != null ? vmDao.findById(volume.getInstanceId()) : null));

        try {
            AsyncCallFuture<VolumeApiResult> expungeVolumeFuture = expungeVolumeAsync(volumeInfo);
            VolumeApiResult expungeVolumeResult = expungeVolumeFuture.get();
            if (expungeVolumeResult.isFailed()) {
                logger.warn("Failed to expunge volume: {} that was created", volumeInfo);
                throw new CloudRuntimeException(String.format("Failed to expunge volume: %s that was created", volumeInfo.getVolume()));
            }
        } catch (Exception ex) {
            if (canVolumeBeRemoved(volumeInfo.getId())) {
                volDao.remove(volumeInfo.getId());
            }
            logger.warn("Unable to expunge volume: {} due to: {}", volumeInfo, ex.getMessage());
            throw new CloudRuntimeException(String.format("Unable to expunge volume: %s due to: %s", volumeInfo.getVolume(), ex.getMessage()));
        }
    }

    private void createManagedVolumeCopyTemplateAsync(VolumeInfo volumeInfo, PrimaryDataStore primaryDataStore, TemplateInfo srcTemplateInfo, Host destHost, AsyncCallFuture<VolumeApiResult> future) {
        try {
            // Create a volume on managed storage.

            TemplateInfo destTemplateInfo = (TemplateInfo)primaryDataStore.create(srcTemplateInfo, false, volumeInfo.getDeployAsIsConfiguration());

            AsyncCallFuture<VolumeApiResult> createVolumeFuture = createVolumeAsync(volumeInfo, primaryDataStore);
            VolumeApiResult createVolumeResult = createVolumeFuture.get();

            if (createVolumeResult.isFailed()) {
                throw new CloudRuntimeException("Creation of a volume failed: " + createVolumeResult.getResult());
            }

            // Refresh the volume info from the DB.
            volumeInfo = volFactory.getVolume(volumeInfo.getId(), primaryDataStore);

            ManagedCreateBaseImageContext<CreateCmdResult> context = new ManagedCreateBaseImageContext<>(null, volumeInfo, primaryDataStore, srcTemplateInfo, future);
            AsyncCallbackDispatcher<VolumeServiceImpl, CopyCommandResult> caller = AsyncCallbackDispatcher.create(this);

            caller.setCallback(caller.getTarget().managedCopyBaseImageCallback(null, null)).setContext(context);

            Map<String, String> details = new HashMap<>();

            details.put(PrimaryDataStore.MANAGED, Boolean.TRUE.toString());
            details.put(PrimaryDataStore.STORAGE_HOST, primaryDataStore.getHostAddress());
            details.put(PrimaryDataStore.STORAGE_PORT, String.valueOf(primaryDataStore.getPort()));
            // for managed storage, the storage repository (XenServer) or datastore (ESX) name is based off of the iScsiName property of a volume
            details.put(PrimaryDataStore.MANAGED_STORE_TARGET, volumeInfo.get_iScsiName());
            details.put(PrimaryDataStore.MANAGED_STORE_TARGET_ROOT_VOLUME, volumeInfo.getName());
            details.put(PrimaryDataStore.VOLUME_SIZE, String.valueOf(volumeInfo.getSize()));
            details.put(StorageManager.STORAGE_POOL_DISK_WAIT.toString(), String.valueOf(StorageManager.STORAGE_POOL_DISK_WAIT.valueIn(primaryDataStore.getId())));

            ChapInfo chapInfo = getChapInfo(volumeInfo, primaryDataStore);

            if (chapInfo != null) {
                details.put(PrimaryDataStore.CHAP_INITIATOR_USERNAME, chapInfo.getInitiatorUsername());
                details.put(PrimaryDataStore.CHAP_INITIATOR_SECRET, chapInfo.getInitiatorSecret());
                details.put(PrimaryDataStore.CHAP_TARGET_USERNAME, chapInfo.getTargetUsername());
                details.put(PrimaryDataStore.CHAP_TARGET_SECRET, chapInfo.getTargetSecret());
            }

            primaryDataStore.setDetails(details);

            grantAccess(volumeInfo, destHost, primaryDataStore);

            try {
                motionSrv.copyAsync(srcTemplateInfo, destTemplateInfo, destHost, caller);
            } finally {
                revokeAccess(volumeInfo, destHost, primaryDataStore);
            }
        } catch (Throwable t) {
            String errMsg = t.toString();

            volumeInfo.processEvent(Event.DestroyRequested);

            try {
                AsyncCallFuture<VolumeApiResult> expungeVolumeFuture = expungeVolumeAsync(volumeInfo);

                VolumeApiResult expungeVolumeResult = expungeVolumeFuture.get();

                if (expungeVolumeResult.isFailed()) {
                    errMsg += " : Failed to expunge a volume that was created";
                }
            } catch (Exception ex) {
                errMsg += " : " + ex.getMessage();
            }

            VolumeApiResult result = new VolumeApiResult(volumeInfo);

            result.setResult(errMsg);

            future.complete(result);
        }
    }

    @Override
    public TemplateInfo createManagedStorageTemplate(long srcTemplateId, long destDataStoreId, long destHostId) throws StorageAccessException {
        Host destHost = _hostDao.findById(destHostId);
        if (destHost == null) {
            throw new CloudRuntimeException("Destination host should not be null.");
        }

        TemplateInfo srcTemplateInfo = tmplFactory.getTemplate(srcTemplateId);
        if (srcTemplateInfo == null) {
            throw new CloudRuntimeException("Failed to get info of template: " + srcTemplateId);
        }

        if (Storage.ImageFormat.ISO.equals(srcTemplateInfo.getFormat())) {
            throw new CloudRuntimeException("Unsupported format: " + Storage.ImageFormat.ISO.toString() + " for managed storage template");
        }

        GlobalLock lock = null;
        TemplateInfo templateOnPrimary = null;
        try {
            String templateIdManagedPoolIdLockString = "templateId:" + srcTemplateId + "managedPoolId:" + destDataStoreId;
            lock = GlobalLock.getInternLock(templateIdManagedPoolIdLockString);
            if (lock == null) {
                throw new CloudRuntimeException("Unable to create managed storage template, couldn't get global lock on " + templateIdManagedPoolIdLockString);
            }

            int storagePoolMaxWaitSeconds = NumbersUtil.parseInt(configDao.getValue(Config.StoragePoolMaxWaitSeconds.key()), 3600);
            if (!lock.lock(storagePoolMaxWaitSeconds)) {
                logger.debug("Unable to create managed storage template, couldn't lock on " + templateIdManagedPoolIdLockString);
                throw new CloudRuntimeException("Unable to create managed storage template, couldn't lock on " + templateIdManagedPoolIdLockString);
            }

            PrimaryDataStore destPrimaryDataStore = dataStoreMgr.getPrimaryDataStore(destDataStoreId);

            // Check if template exists on the storage pool. If not, downland and copy to managed storage pool
            VMTemplateStoragePoolVO templatePoolRef = _tmpltPoolDao.findByPoolTemplate(destDataStoreId, srcTemplateId, null);
            if (templatePoolRef != null && templatePoolRef.getDownloadState() == Status.DOWNLOADED) {
                return tmplFactory.getTemplate(srcTemplateId, destPrimaryDataStore);
            }

            templateOnPrimary = createManagedTemplateVolume(srcTemplateInfo, destPrimaryDataStore);
            if (templateOnPrimary == null) {
                throw new CloudRuntimeException(String.format("Failed to create template %s on primary storage: %s",
                        srcTemplateInfo.getImage(), destPrimaryDataStore));
            }

            templatePoolRef = _tmpltPoolDao.findByPoolTemplate(destPrimaryDataStore.getId(), templateOnPrimary.getId(), null);
            if (templatePoolRef == null) {
                throw new CloudRuntimeException(String.format("Failed to find template %s in storage pool %s",
                        srcTemplateInfo.getImage(), destPrimaryDataStore));
            }

            if (templatePoolRef.getDownloadState() == Status.NOT_DOWNLOADED) {
                // Populate details which will be later read by the storage subsystem.
                Map<String, String> details = new HashMap<>();

                details.put(PrimaryDataStore.MANAGED, Boolean.TRUE.toString());
                details.put(PrimaryDataStore.STORAGE_HOST, destPrimaryDataStore.getHostAddress());
                details.put(PrimaryDataStore.STORAGE_PORT, String.valueOf(destPrimaryDataStore.getPort()));
                details.put(PrimaryDataStore.MANAGED_STORE_TARGET, templateOnPrimary.getInstallPath());
                details.put(PrimaryDataStore.MANAGED_STORE_TARGET_ROOT_VOLUME, srcTemplateInfo.getUniqueName());
                details.put(PrimaryDataStore.REMOVE_AFTER_COPY, Boolean.TRUE.toString());
                details.put(PrimaryDataStore.VOLUME_SIZE, String.valueOf(templateOnPrimary.getSize()));
                details.put(StorageManager.STORAGE_POOL_DISK_WAIT.toString(), String.valueOf(StorageManager.STORAGE_POOL_DISK_WAIT.valueIn(destPrimaryDataStore.getId())));
                destPrimaryDataStore.setDetails(details);

                try {
                    grantAccess(templateOnPrimary, destHost, destPrimaryDataStore);
                } catch (Exception e) {
<<<<<<< HEAD
                    throw new StorageAccessException(String.format("Unable to grant access to template: %s on host: %s", templateOnPrimary, destHost));
=======
                    throw new StorageAccessException("Unable to grant access to template: " + templateOnPrimary.getId() + " on host: " + destHost.getId(), e);
>>>>>>> ae1d7cc8
                }

                templateOnPrimary.processEvent(Event.CopyingRequested);

                try {
                    //Download and copy template to the managed volume
                    TemplateInfo templateOnPrimaryNow =  tmplFactory.getReadyBypassedTemplateOnManagedStorage(srcTemplateId, templateOnPrimary, destDataStoreId, destHostId);
                    if (templateOnPrimaryNow == null) {
                        logger.debug("Failed to prepare ready bypassed template: {} on primary storage: {}", srcTemplateInfo, templateOnPrimary);
                        throw new CloudRuntimeException(String.format("Failed to prepare ready bypassed template: %s on primary storage: %s", srcTemplateInfo, templateOnPrimary));
                    }
                    templateOnPrimary.processEvent(Event.OperationSuccessed);
                    return templateOnPrimaryNow;
                } finally {
                    revokeAccess(templateOnPrimary, destHost, destPrimaryDataStore);
                }
            }
            return null;
        } catch (StorageAccessException e) {
            throw e;
        } catch (Throwable e) {
            logger.debug("Failed to create template on managed primary storage", e);
            if (templateOnPrimary != null) {
                templateOnPrimary.processEvent(Event.OperationFailed);
            }

            throw new CloudRuntimeException(e.getMessage());
        } finally {
            if (lock != null) {
                lock.unlock();
                lock.releaseRef();
            }
        }
    }

    @Override
    public AsyncCallFuture<VolumeApiResult> createManagedStorageVolumeFromTemplateAsync(VolumeInfo volumeInfo, long destDataStoreId, TemplateInfo srcTemplateInfo, long destHostId) throws StorageAccessException {
        PrimaryDataStore destPrimaryDataStore = dataStoreMgr.getPrimaryDataStore(destDataStoreId);
        Host destHost = _hostDao.findById(destHostId);

        if (destHost == null) {
            throw new CloudRuntimeException("Destination host should not be null.");
        }

        Boolean storageCanCloneVolume = new Boolean(destPrimaryDataStore.getDriver().getCapabilities().get(DataStoreCapabilities.CAN_CREATE_VOLUME_FROM_VOLUME.toString()));

        boolean computeSupportsVolumeClone = computeSupportsVolumeClone(destHost.getDataCenterId(), destHost.getHypervisorType());

        AsyncCallFuture<VolumeApiResult> future = new AsyncCallFuture<>();

        if (storageCanCloneVolume && computeSupportsVolumeClone) {
            logger.debug("Storage {} can support cloning using a cached template and compute side is OK with volume cloning.", destPrimaryDataStore);

            GlobalLock lock = null;
            TemplateInfo templateOnPrimary = null;

            try {
                String tmplIdManagedPoolIdLockString = "tmplId:" + srcTemplateInfo.getId() + "managedPoolId:" + destDataStoreId;
                lock = GlobalLock.getInternLock(tmplIdManagedPoolIdLockString);
                if (lock == null) {
                    throw new CloudRuntimeException("Unable to create managed storage template/volume, couldn't get global lock on " + tmplIdManagedPoolIdLockString);
                }

                int storagePoolMaxWaitSeconds = NumbersUtil.parseInt(configDao.getValue(Config.StoragePoolMaxWaitSeconds.key()), 3600);
                if (!lock.lock(storagePoolMaxWaitSeconds)) {
                    logger.debug("Unable to create managed storage template/volume, couldn't lock on " + tmplIdManagedPoolIdLockString);
                    throw new CloudRuntimeException("Unable to create managed storage template/volume, couldn't lock on " + tmplIdManagedPoolIdLockString);
                }

                templateOnPrimary = destPrimaryDataStore.getTemplate(srcTemplateInfo.getId(), null);

                if (templateOnPrimary == null) {
                    templateOnPrimary = createManagedTemplateVolume(srcTemplateInfo, destPrimaryDataStore);

                    if (templateOnPrimary == null) {
                        throw new CloudRuntimeException(String.format("Failed to create template %s on primary storage: %s", srcTemplateInfo, destPrimaryDataStore));
                    }
                }

                // Copy the template to the template volume.
                VMTemplateStoragePoolVO templatePoolRef = _tmpltPoolDao.findByPoolTemplate(destPrimaryDataStore.getId(), templateOnPrimary.getId(), null);

                if (templatePoolRef == null) {
                    throw new CloudRuntimeException(String.format("Failed to find template %s in storage pool %s", srcTemplateInfo, destPrimaryDataStore));
                }

                if (templatePoolRef.getDownloadState() == Status.NOT_DOWNLOADED) {
                    copyTemplateToManagedTemplateVolume(srcTemplateInfo, templateOnPrimary, templatePoolRef, destPrimaryDataStore, destHost);
                }
            } catch (Exception e) {
                if (templateOnPrimary != null) {
                    templateOnPrimary.processEvent(Event.OperationFailed);
                }
                VolumeApiResult result = new VolumeApiResult(volumeInfo);
                result.setResult(e.getLocalizedMessage());
                result.setSuccess(false);
                future.complete(result);
                logger.warn("Failed to create template on primary storage", e);
                return future;
            } finally {
                if (lock != null) {
                    lock.unlock();
                    lock.releaseRef();
                }
            }

            if (destPrimaryDataStore.getPoolType() != StoragePoolType.PowerFlex) {
                // We have a template on primary storage. Clone it to new volume.
                logger.debug("Creating a clone from template on primary storage {}", destPrimaryDataStore);

                createManagedVolumeCloneTemplateAsync(volumeInfo, templateOnPrimary, destPrimaryDataStore, future);
            } else {
                // We have a template on PowerFlex primary storage. Create new volume and copy to it.
                createManagedVolumeCopyManagedTemplateAsyncWithLock(volumeInfo, destPrimaryDataStore, templateOnPrimary,
                        destHost, future, destDataStoreId, srcTemplateInfo.getId());
            }
        } else {
            logger.debug("Primary storage does not support cloning or no support for UUID resigning on the host side; copying the template normally");

            createManagedVolumeCopyTemplateAsync(volumeInfo, destPrimaryDataStore, srcTemplateInfo, destHost, future);
        }

        return future;
    }

    private void createManagedVolumeCopyManagedTemplateAsyncWithLock(VolumeInfo volumeInfo, PrimaryDataStore destPrimaryDataStore, TemplateInfo templateOnPrimary,
                                                                     Host destHost, AsyncCallFuture<VolumeApiResult> future, long destDataStoreId, long srcTemplateId) {
        GlobalLock lock = null;
        try {
            String tmplIdManagedPoolIdDestinationHostLockString = "tmplId:" + srcTemplateId + "managedPoolId:" + destDataStoreId + "destinationHostId:" + destHost.getId();
            lock = GlobalLock.getInternLock(tmplIdManagedPoolIdDestinationHostLockString);
            if (lock == null) {
                throw new CloudRuntimeException("Unable to create volume from template, couldn't get global lock on " + tmplIdManagedPoolIdDestinationHostLockString);
            }

            int storagePoolMaxWaitSeconds = NumbersUtil.parseInt(configDao.getValue(Config.StoragePoolMaxWaitSeconds.key()), 3600);
            if (!lock.lock(storagePoolMaxWaitSeconds)) {
                logger.debug("Unable to create volume from template, couldn't lock on " + tmplIdManagedPoolIdDestinationHostLockString);
                throw new CloudRuntimeException("Unable to create volume from template, couldn't lock on " + tmplIdManagedPoolIdDestinationHostLockString);
            }

            logger.debug("Copying the template to the volume on primary storage");
            createManagedVolumeCopyManagedTemplateAsync(volumeInfo, destPrimaryDataStore, templateOnPrimary, destHost, future);
        } finally {
            if (lock != null) {
                lock.unlock();
                lock.releaseRef();
            }
        }
    }

    private boolean computeSupportsVolumeClone(long zoneId, HypervisorType hypervisorType) {
        if (HypervisorType.VMware.equals(hypervisorType) || HypervisorType.KVM.equals(hypervisorType)) {
            return true;
        }

        return getHost(zoneId, hypervisorType, true) != null;
    }

    private HostVO getHost(Long zoneId, HypervisorType hypervisorType, boolean computeClusterMustSupportResign) {
        if (zoneId == null) {
            throw new CloudRuntimeException("Zone ID cannot be null.");
        }

        List<? extends Cluster> clusters = mgr.searchForClusters(zoneId, new Long(0), Long.MAX_VALUE, hypervisorType.toString());

        if (clusters == null) {
            clusters = new ArrayList<>();
        }

        Collections.shuffle(clusters, new Random(System.nanoTime()));

        clusters: for (Cluster cluster : clusters) {
            if (cluster.getAllocationState() == AllocationState.Enabled) {
                List<HostVO> hosts = _hostDao.findByClusterId(cluster.getId());

                if (hosts != null) {
                    Collections.shuffle(hosts, new Random(System.nanoTime()));

                    for (HostVO host : hosts) {
                        if (host.getResourceState() == ResourceState.Enabled) {
                            if (computeClusterMustSupportResign) {
                                if (clusterDao.getSupportsResigning(cluster.getId())) {
                                    return host;
                                } else {
                                    // no other host in the cluster in question should be able to satisfy our requirements here, so move on to the next cluster
                                    continue clusters;
                                }
                            } else {
                                return host;
                            }
                        }
                    }
                }
            }
        }

        return null;
    }

    @DB
    @Override
    public AsyncCallFuture<VolumeApiResult> createVolumeFromTemplateAsync(VolumeInfo volume, long dataStoreId, TemplateInfo template) {
        PrimaryDataStore pd = dataStoreMgr.getPrimaryDataStore(dataStoreId);
        TemplateInfo templateOnPrimaryStore = pd.getTemplate(template.getId(), volume.getDeployAsIsConfiguration());
        AsyncCallFuture<VolumeApiResult> future = new AsyncCallFuture<>();

        if (templateOnPrimaryStore == null) {
            createBaseImageAsync(volume, pd, template, future);
            return future;
        }

        createVolumeFromBaseImageAsync(volume, templateOnPrimaryStore, pd, future);
        return future;
    }

    @DB
    @Override
    public void destroyVolume(long volumeId) {
        // mark volume entry in volumes table as destroy state
        VolumeInfo vol = volFactory.getVolume(volumeId);
        vol.stateTransit(Volume.Event.DestroyRequested);
        snapshotMgr.deletePoliciesForVolume(volumeId);
        annotationDao.removeByEntityType(AnnotationService.EntityType.VOLUME.name(), vol.getUuid());

        vol.stateTransit(Volume.Event.OperationSucceeded);

        if (vol.getAttachedVM() == null || vol.getAttachedVM().getType() == VirtualMachine.Type.User) {
            // Decrement the resource count for volumes and primary storage belonging user VM's only
            _resourceLimitMgr.decrementVolumeResourceCount(vol.getAccountId(), vol.isDisplay(), vol.getSize(), diskOfferingDao.findById(vol.getDiskOfferingId()));
        }
    }

    @Override
    public AsyncCallFuture<VolumeApiResult> createVolumeFromSnapshot(VolumeInfo volume, DataStore store, SnapshotInfo snapshot) {
        AsyncCallFuture<VolumeApiResult> future = new AsyncCallFuture<>();

        try {
            DataObject volumeOnStore = store.create(volume);
            volumeOnStore.processEvent(Event.CreateOnlyRequested);
            _volumeDetailsDao.addDetail(volume.getId(), SNAPSHOT_ID, Long.toString(snapshot.getId()), false);

            CreateVolumeFromBaseImageContext<VolumeApiResult> context = new CreateVolumeFromBaseImageContext<>(null, volume, store, volumeOnStore, future, snapshot, null);
            AsyncCallbackDispatcher<VolumeServiceImpl, CopyCommandResult> caller = AsyncCallbackDispatcher.create(this);
            caller.setCallback(caller.getTarget().createVolumeFromSnapshotCallback(null, null)).setContext(context);
            motionSrv.copyAsync(snapshot, volumeOnStore, caller);
        } catch (Exception e) {
            logger.debug("create volume from snapshot failed", e);
            VolumeApiResult result = new VolumeApiResult(volume);
            result.setResult(e.toString());
            future.complete(result);
        }

        return future;
    }

    protected Void createVolumeFromSnapshotCallback(AsyncCallbackDispatcher<VolumeServiceImpl, CopyCommandResult> callback, CreateVolumeFromBaseImageContext<VolumeApiResult> context) {
        CopyCommandResult result = callback.getResult();
        VolumeInfo volume = (VolumeInfo)context.templateOnStore;
        SnapshotInfo snapshot = context.snapshot;
        VolumeApiResult apiResult = new VolumeApiResult(volume);
        Event event = null;
        if (result.isFailed()) {
            apiResult.setResult(result.getResult());
            event = Event.OperationFailed;
        } else {
            event = Event.OperationSuccessed;
        }

        try {
            if (result.isSuccess()) {
                volume.processEvent(event, result.getAnswer());
            } else {
                volume.processEvent(event);
            }
            _volumeDetailsDao.removeDetail(volume.getId(), SNAPSHOT_ID);

        } catch (Exception e) {
            logger.debug("create volume from snapshot failed", e);
            apiResult.setResult(e.toString());
        }

        AsyncCallFuture<VolumeApiResult> future = context.future;
        future.complete(apiResult);
        return null;
    }

    protected VolumeVO duplicateVolumeOnAnotherStorage(Volume volume, StoragePool pool) {
        Long lastPoolId = volume.getPoolId();
        String folder = pool.getPath();
        // For SMB, pool credentials are also stored in the uri query string.  We trim the query string
        // part  here to make sure the credentials do not get stored in the db unencrypted.
        if (pool.getPoolType() == StoragePoolType.SMB && folder != null && folder.contains("?")) {
            folder = folder.substring(0, folder.indexOf("?"));
        } else  if (pool.getPoolType() == StoragePoolType.PowerFlex) {
            folder = volume.getFolder();
        }

        VolumeVO newVol = new VolumeVO(volume);
        newVol.setInstanceId(null);
        newVol.setChainInfo(null);
        newVol.setPath(null);
        newVol.setFolder(folder);
        newVol.setPodId(pool.getPodId());
        newVol.setPoolId(pool.getId());
        newVol.setPoolType(pool.getPoolType());
        newVol.setLastPoolId(lastPoolId);
        newVol.setPodId(pool.getPodId());
        if (volume.getPassphraseId() != null) {
            newVol.setPassphraseId(volume.getPassphraseId());
            newVol.setEncryptFormat(volume.getEncryptFormat());
        }
        newVol.setLastId(volume.getId());
        return volDao.persist(newVol);
    }

    private class CopyVolumeContext<T> extends AsyncRpcContext<T> {
        final VolumeInfo srcVolume;
        final VolumeInfo destVolume;
        final AsyncCallFuture<VolumeApiResult> future;

        public CopyVolumeContext(AsyncCompletionCallback<T> callback, AsyncCallFuture<VolumeApiResult> future, VolumeInfo srcVolume, VolumeInfo destVolume, DataStore destStore) {
            super(callback);
            this.srcVolume = srcVolume;
            this.destVolume = destVolume;
            this.future = future;
        }
    }

    protected AsyncCallFuture<VolumeApiResult> copyVolumeFromImageToPrimary(VolumeInfo srcVolume, DataStore destStore) {
        AsyncCallFuture<VolumeApiResult> future = new AsyncCallFuture<>();
        VolumeApiResult res = new VolumeApiResult(srcVolume);
        VolumeInfo destVolume = null;
        try {
            destVolume = (VolumeInfo)destStore.create(srcVolume);
            destVolume.processEvent(Event.CopyingRequested);
            srcVolume.processEvent(Event.CopyingRequested);

            CopyVolumeContext<VolumeApiResult> context = new CopyVolumeContext<>(null, future, srcVolume, destVolume, destStore);
            AsyncCallbackDispatcher<VolumeServiceImpl, CopyCommandResult> caller = AsyncCallbackDispatcher.create(this);
            caller.setCallback(caller.getTarget().copyVolumeFromImageToPrimaryCallback(null, null)).setContext(context);

            motionSrv.copyAsync(srcVolume, destVolume, caller);
            return future;
        } catch (Exception e) {
            logger.error("failed to copy volume from image store", e);
            if (destVolume != null) {
                destVolume.processEvent(Event.OperationFailed);
            }

            srcVolume.processEvent(Event.OperationFailed);
            res.setResult(e.toString());
            future.complete(res);
            return future;
        }
    }

    protected Void copyVolumeFromImageToPrimaryCallback(AsyncCallbackDispatcher<VolumeServiceImpl, CopyCommandResult> callback, CopyVolumeContext<VolumeApiResult> context) {
        VolumeInfo srcVolume = context.srcVolume;
        VolumeInfo destVolume = context.destVolume;
        CopyCommandResult result = callback.getResult();
        AsyncCallFuture<VolumeApiResult> future = context.future;
        VolumeApiResult res = new VolumeApiResult(destVolume);
        try {
            if (result.isFailed()) {
                destVolume.processEvent(Event.OperationFailed);
                srcVolume.processEvent(Event.OperationFailed);
                res.setResult(result.getResult());
                future.complete(res);
                return null;
            }

            srcVolume.processEvent(Event.OperationSuccessed);
            destVolume.processEvent(Event.OperationSuccessed, result.getAnswer());
            srcVolume.getDataStore().delete(srcVolume);
            future.complete(res);
        } catch (Exception e) {
            res.setResult(e.toString());
            future.complete(res);
        }
        return null;
    }

    protected AsyncCallFuture<VolumeApiResult> copyVolumeFromPrimaryToImage(VolumeInfo srcVolume, DataStore destStore) {
        AsyncCallFuture<VolumeApiResult> future = new AsyncCallFuture<>();
        VolumeApiResult res = new VolumeApiResult(srcVolume);
        VolumeInfo destVolume = null;
        try {
            destVolume = (VolumeInfo)destStore.create(srcVolume);
            srcVolume.processEvent(Event.MigrationRequested);    // this is just used for locking that src volume record in DB to avoid using lock
            destVolume.processEventOnly(Event.CreateOnlyRequested);

            CopyVolumeContext<VolumeApiResult> context = new CopyVolumeContext<>(null, future, srcVolume, destVolume, destStore);
            AsyncCallbackDispatcher<VolumeServiceImpl, CopyCommandResult> caller = AsyncCallbackDispatcher.create(this);
            caller.setCallback(caller.getTarget().copyVolumeFromPrimaryToImageCallback(null, null)).setContext(context);

            motionSrv.copyAsync(srcVolume, destVolume, caller);
            return future;
        } catch (Exception e) {
            logger.error("failed to copy volume to image store", e);
            if (destVolume != null) {
                destVolume.getDataStore().delete(destVolume);
            }
            srcVolume.processEvent(Event.OperationFailed); // unlock source volume record
            res.setResult(e.toString());
            future.complete(res);
            return future;
        }
    }

    protected Void copyVolumeFromPrimaryToImageCallback(AsyncCallbackDispatcher<VolumeServiceImpl, CopyCommandResult> callback, CopyVolumeContext<VolumeApiResult> context) {
        VolumeInfo srcVolume = context.srcVolume;
        VolumeInfo destVolume = context.destVolume;
        CopyCommandResult result = callback.getResult();
        AsyncCallFuture<VolumeApiResult> future = context.future;
        VolumeApiResult res = new VolumeApiResult(destVolume);
        try {
            if (result.isFailed()) {
                srcVolume.processEvent(Event.OperationFailed); // back to Ready state in Volume table
                destVolume.processEventOnly(Event.OperationFailed);
                res.setResult(result.getResult());
                future.complete(res);
            } else {
                srcVolume.processEvent(Event.OperationSuccessed); // back to Ready state in Volume table
                destVolume.processEventOnly(Event.OperationSuccessed, result.getAnswer());
                future.complete(res);
            }
        } catch (Exception e) {
            res.setResult(e.toString());
            future.complete(res);
        }
        return null;
    }

    @Override
    public AsyncCallFuture<VolumeApiResult> copyVolume(VolumeInfo srcVolume, DataStore destStore) {
        DataStore srcStore = srcVolume.getDataStore();
        if (logger.isDebugEnabled()) {
            String srcRole = (srcStore != null && srcStore.getRole() != null ? srcVolume.getDataStore().getRole().toString() : "<unknown role>");

            String msg = String.format("copying %s (role=%s) to %s (role=%s)",
                    srcVolume, srcRole, destStore, destStore.getRole());
            logger.debug(msg);
        }

        if (srcVolume.getState() == Volume.State.Uploaded) {
            return copyVolumeFromImageToPrimary(srcVolume, destStore);
        }

        if (destStore.getRole() == DataStoreRole.Image) {
            return copyVolumeFromPrimaryToImage(srcVolume, destStore);
        }

        if (srcStore.getRole() == DataStoreRole.Primary && destStore.getRole() == DataStoreRole.Primary && ((PrimaryDataStore) destStore).isManaged() &&
                requiresNewManagedVolumeInDestStore((PrimaryDataStore) srcStore, (PrimaryDataStore) destStore)) {
            return copyManagedVolume(srcVolume, destStore);
        }

        // OfflineVmwareMigration: aren't we missing secondary to secondary in this logic?

        AsyncCallFuture<VolumeApiResult> future = new AsyncCallFuture<>();
        VolumeApiResult res = new VolumeApiResult(srcVolume);
        try {
            if (!snapshotMgr.canOperateOnVolume(srcVolume)) {
                logger.debug("There are snapshots creating on this volume, can not move this volume");

                res.setResult("There are snapshots creating on this volume, can not move this volume");
                future.complete(res);
                return future;
            }

            VolumeVO destVol = duplicateVolumeOnAnotherStorage(srcVolume, (StoragePool)destStore);
            VolumeInfo destVolume = volFactory.getVolume(destVol.getId(), destStore);
            destVolume.processEvent(Event.MigrationCopyRequested);
            srcVolume.processEvent(Event.MigrationRequested);

            CopyVolumeContext<VolumeApiResult> context = new CopyVolumeContext<>(null, future, srcVolume, destVolume, destStore);
            AsyncCallbackDispatcher<VolumeServiceImpl, CopyCommandResult> caller = AsyncCallbackDispatcher.create(this);
            caller.setCallback(caller.getTarget().copyVolumeCallBack(null, null)).setContext(context);
            motionSrv.copyAsync(srcVolume, destVolume, caller);
        } catch (Exception e) {
            logger.error("Failed to copy volume:" + e);
            if(logger.isDebugEnabled()) {
                logger.debug("Failed to copy volume.", e);
            }
            res.setResult(e.toString());
            future.complete(res);
        }
        return future;
    }

    protected Void copyVolumeCallBack(AsyncCallbackDispatcher<VolumeServiceImpl, CopyCommandResult> callback, CopyVolumeContext<VolumeApiResult> context) {
        VolumeInfo srcVolume = context.srcVolume;
        VolumeInfo destVolume = context.destVolume;
        CopyCommandResult result = callback.getResult();
        AsyncCallFuture<VolumeApiResult> future = context.future;
        VolumeApiResult res = new VolumeApiResult(destVolume);
        try {
            if (result.isFailed()) {
                res.setResult(result.getResult());
                destVolume.processEvent(Event.MigrationCopyFailed);
                srcVolume.processEvent(Event.OperationFailed);
                destroyVolume(destVolume.getId());
                if (destVolume.getStoragePoolType() == StoragePoolType.PowerFlex) {
                    logger.info("Dest volume {} can be removed", destVolume);
                    destVolume.processEvent(Event.ExpungeRequested);
                    destVolume.processEvent(Event.OperationSuccessed);
                    volDao.remove(destVolume.getId());
                    future.complete(res);
                    return null;
                }
                destVolume = volFactory.getVolume(destVolume.getId());
                AsyncCallFuture<VolumeApiResult> destroyFuture = expungeVolumeAsync(destVolume);
                destroyFuture.get();
                future.complete(res);
            } else {
                if (copyPoliciesBetweenVolumesAndDestroySourceVolumeAfterMigration(Event.MigrationCopySucceeded, result.getAnswer(), srcVolume, destVolume, true)) {
                    future.complete(res);
                }
            }
        } catch (Exception e) {
            logger.debug("Failed to process copy volume callback", e);
            res.setResult(e.toString());
            future.complete(res);
        }

        return null;
    }

    @Override
    public boolean copyPoliciesBetweenVolumesAndDestroySourceVolumeAfterMigration(Event destinationEvent, Answer destinationEventAnswer, VolumeInfo sourceVolume,
      VolumeInfo destinationVolume, boolean retryExpungeVolumeAsync) {
        VolumeVO sourceVolumeVo = ((VolumeObject) sourceVolume).getVolume();
        snapshotMgr.copySnapshotPoliciesBetweenVolumes(sourceVolumeVo, ((VolumeObject) destinationVolume).getVolume());
        return destroySourceVolumeAfterMigration(destinationEvent, destinationEventAnswer, sourceVolume, destinationVolume, retryExpungeVolumeAsync);
    }

    protected boolean destroySourceVolumeAfterMigration(Event destinationEvent, Answer destinationEventAnswer, VolumeInfo sourceVolume,
      VolumeInfo destinationVolume, boolean retryExpungeVolumeAsync) {
        sourceVolume.processEvent(Event.OperationSuccessed);
        destinationVolume.processEvent(destinationEvent, destinationEventAnswer);

        VolumeVO sourceVolumeVo = ((VolumeObject) sourceVolume).getVolume();

        long sourceVolumeId = sourceVolume.getId();
        volDao.updateUuid(sourceVolumeId, destinationVolume.getId());
        volDao.detachVolume(sourceVolumeId);

        logger.info("Cleaning up {} on storage [{}].", sourceVolumeVo, sourceVolume.getDataStore());
        destroyVolume(sourceVolumeId);

        try {
            if (sourceVolume.getStoragePoolType() == StoragePoolType.PowerFlex) {
                logger.info("Source volume {} can be removed.", sourceVolumeVo);
                sourceVolume.processEvent(Event.ExpungeRequested);
                sourceVolume.processEvent(Event.OperationSuccessed);
                volDao.remove(sourceVolume.getId());
                return true;
            }
            expungeSourceVolumeAfterMigration(sourceVolumeVo, retryExpungeVolumeAsync);
            return true;
        } catch (InterruptedException | ExecutionException e) {
            logger.error("Failed to clean up {} on storage [{}].", sourceVolumeVo, sourceVolume.getDataStore(), e);
            return false;
        }
    }

    protected void expungeSourceVolumeAfterMigration(VolumeVO sourceVolumeVo, boolean retryExpungeVolumeAsync) throws
      ExecutionException, InterruptedException {
        VolumeInfo sourceVolume = volFactory.getVolume(sourceVolumeVo.getId());

        AsyncCallFuture<VolumeApiResult> destroyFuture = expungeVolumeAsync(sourceVolume);
        VolumeApiResult volumeApiResult = destroyFuture.get();

        StoragePoolVO pool = storagePoolDao.findById(sourceVolumeVo.getPoolId());
        if (volumeApiResult.isSuccess()) {
            logger.debug("{} on storage [{}] was cleaned up successfully.", sourceVolumeVo, pool);
            return;
        }

        String message = String.format("Failed to clean up %s on storage [%s] due to [%s].",
                sourceVolumeVo, pool, volumeApiResult.getResult());

        if (!retryExpungeVolumeAsync) {
            logger.warn(message);
        } else {
            int intervalBetweenExpungeVolumeAsyncTriesInSeconds = 5;
            logger.info(String.format("%s Trying again in [%s] seconds.", message, intervalBetweenExpungeVolumeAsyncTriesInSeconds));

            Thread.sleep(intervalBetweenExpungeVolumeAsyncTriesInSeconds * 1000);
            destroyFuture = expungeVolumeAsync(sourceVolume);
            destroyFuture.get();
        }
    }

    private class CopyManagedVolumeContext<T> extends AsyncRpcContext<T> {
        final VolumeInfo srcVolume;
        final VolumeInfo destVolume;
        final Host host;
        final AsyncCallFuture<VolumeApiResult> future;

        public CopyManagedVolumeContext(AsyncCompletionCallback<T> callback, AsyncCallFuture<VolumeApiResult> future, VolumeInfo srcVolume, VolumeInfo destVolume, Host host) {
            super(callback);
            this.srcVolume = srcVolume;
            this.destVolume = destVolume;
            this.host = host;
            this.future = future;
        }
    }

    private AsyncCallFuture<VolumeApiResult> copyManagedVolume(VolumeInfo srcVolume, DataStore destStore) {
        AsyncCallFuture<VolumeApiResult> future = new AsyncCallFuture<>();
        VolumeApiResult res = new VolumeApiResult(srcVolume);
        try {
            if (!snapshotMgr.canOperateOnVolume(srcVolume)) {
                logger.debug("There are snapshots creating for this volume, can not move this volume");
                res.setResult("There are snapshots creating for this volume, can not move this volume");
                future.complete(res);
                return future;
            }

            if (snapshotMgr.backedUpSnapshotsExistsForVolume(srcVolume)) {
                logger.debug("There are backed up snapshots for this volume, can not move.");
                res.setResult("[UNSUPPORTED] There are backed up snapshots for this volume, can not move. Please try again after removing them.");
                future.complete(res);
                return future;
            }

            List<Long> poolIds = new ArrayList<>();
            poolIds.add(srcVolume.getPoolId());
            poolIds.add(destStore.getId());

            Host hostWithPoolsAccess = _storageMgr.findUpAndEnabledHostWithAccessToStoragePools(poolIds);
            if (hostWithPoolsAccess == null) {
                logger.debug("No host(s) available with pool access, can not move this volume");
                res.setResult("No host(s) available with pool access, can not move this volume");
                future.complete(res);
                return future;
            }

            VolumeVO destVol = duplicateVolumeOnAnotherStorage(srcVolume, (StoragePool)destStore);
            VolumeInfo destVolume = volFactory.getVolume(destVol.getId(), destStore);

            // Create a volume on managed storage.
            AsyncCallFuture<VolumeApiResult> createVolumeFuture = createVolumeAsync(destVolume, destStore);
            VolumeApiResult createVolumeResult = createVolumeFuture.get();
            if (createVolumeResult.isFailed()) {
                logger.debug("Failed to create dest volume {}, volume can be removed", destVolume);
                destroyVolume(destVolume.getId());
                destVolume.processEvent(Event.ExpungeRequested);
                destVolume.processEvent(Event.OperationSuccessed);
                volDao.remove(destVolume.getId());
                throw new CloudRuntimeException("Creation of a dest volume failed: " + createVolumeResult.getResult());
            }

            // Refresh the volume info from the DB.
            destVolume = volFactory.getVolume(destVolume.getId(), destStore);

            PrimaryDataStore srcPrimaryDataStore = (PrimaryDataStore) srcVolume.getDataStore();
            if (srcPrimaryDataStore.isManaged()) {
                Map<String, String> srcPrimaryDataStoreDetails = new HashMap<>();
                srcPrimaryDataStoreDetails.put(PrimaryDataStore.MANAGED, Boolean.TRUE.toString());
                srcPrimaryDataStoreDetails.put(PrimaryDataStore.STORAGE_HOST, srcPrimaryDataStore.getHostAddress());
                srcPrimaryDataStoreDetails.put(PrimaryDataStore.STORAGE_PORT, String.valueOf(srcPrimaryDataStore.getPort()));
                srcPrimaryDataStoreDetails.put(PrimaryDataStore.MANAGED_STORE_TARGET, srcVolume.get_iScsiName());
                srcPrimaryDataStoreDetails.put(PrimaryDataStore.MANAGED_STORE_TARGET_ROOT_VOLUME, srcVolume.getName());
                srcPrimaryDataStoreDetails.put(PrimaryDataStore.VOLUME_SIZE, String.valueOf(srcVolume.getSize()));
                srcPrimaryDataStoreDetails.put(StorageManager.STORAGE_POOL_DISK_WAIT.toString(), String.valueOf(StorageManager.STORAGE_POOL_DISK_WAIT.valueIn(srcPrimaryDataStore.getId())));
                srcPrimaryDataStore.setDetails(srcPrimaryDataStoreDetails);
                grantAccess(srcVolume, hostWithPoolsAccess, srcVolume.getDataStore());
            }

            PrimaryDataStore destPrimaryDataStore = (PrimaryDataStore) destStore;
            Map<String, String> destPrimaryDataStoreDetails = new HashMap<>();
            destPrimaryDataStoreDetails.put(PrimaryDataStore.MANAGED, Boolean.TRUE.toString());
            destPrimaryDataStoreDetails.put(PrimaryDataStore.STORAGE_HOST, destPrimaryDataStore.getHostAddress());
            destPrimaryDataStoreDetails.put(PrimaryDataStore.STORAGE_PORT, String.valueOf(destPrimaryDataStore.getPort()));
            destPrimaryDataStoreDetails.put(PrimaryDataStore.MANAGED_STORE_TARGET, destVolume.get_iScsiName());
            destPrimaryDataStoreDetails.put(PrimaryDataStore.MANAGED_STORE_TARGET_ROOT_VOLUME, destVolume.getName());
            destPrimaryDataStoreDetails.put(PrimaryDataStore.VOLUME_SIZE, String.valueOf(destVolume.getSize()));
            destPrimaryDataStoreDetails.put(StorageManager.STORAGE_POOL_DISK_WAIT.toString(), String.valueOf(StorageManager.STORAGE_POOL_DISK_WAIT.valueIn(destPrimaryDataStore.getId())));
            destPrimaryDataStore.setDetails(destPrimaryDataStoreDetails);

            grantAccess(destVolume, hostWithPoolsAccess, destStore);

            destVolume.processEvent(Event.CreateRequested);
            srcVolume.processEvent(Event.MigrationRequested);

            CopyManagedVolumeContext<VolumeApiResult> context = new CopyManagedVolumeContext<>(null, future, srcVolume, destVolume, hostWithPoolsAccess);
            AsyncCallbackDispatcher<VolumeServiceImpl, CopyCommandResult> caller = AsyncCallbackDispatcher.create(this);
            caller.setCallback(caller.getTarget().copyManagedVolumeCallBack(null, null)).setContext(context);

            motionSrv.copyAsync(srcVolume, destVolume, hostWithPoolsAccess, caller);
        } catch (Exception e) {
            logger.error("Copy to managed volume failed due to: " + e);
            if(logger.isDebugEnabled()) {
                logger.debug("Copy to managed volume failed.", e);
            }
            res.setResult(e.toString());
            future.complete(res);
        }

        return future;
    }

    protected Void copyManagedVolumeCallBack(AsyncCallbackDispatcher<VolumeServiceImpl, CopyCommandResult> callback, CopyManagedVolumeContext<VolumeApiResult> context) {
        VolumeInfo srcVolume = context.srcVolume;
        VolumeInfo destVolume = context.destVolume;
        Host host = context.host;
        CopyCommandResult result = callback.getResult();
        AsyncCallFuture<VolumeApiResult> future = context.future;
        VolumeApiResult res = new VolumeApiResult(destVolume);

        try {
            if (srcVolume.getDataStore() != null && ((PrimaryDataStore) srcVolume.getDataStore()).isManaged()) {
                revokeAccess(srcVolume, host, srcVolume.getDataStore());
            }
            revokeAccess(destVolume, host, destVolume.getDataStore());

            if (result.isFailed()) {
                res.setResult(result.getResult());
                destVolume.processEvent(Event.MigrationCopyFailed);
                srcVolume.processEvent(Event.OperationFailed);
                try {
                    destroyVolume(destVolume.getId());
                    destVolume = volFactory.getVolume(destVolume.getId());
                    AsyncCallFuture<VolumeApiResult> destVolumeDestroyFuture = expungeVolumeAsync(destVolume);
                    destVolumeDestroyFuture.get();
                    // If dest managed volume destroy fails, wait and retry.
                    if (destVolumeDestroyFuture.get().isFailed()) {
                        Thread.sleep(5 * 1000);
                        destVolumeDestroyFuture = expungeVolumeAsync(destVolume);
                        destVolumeDestroyFuture.get();
                    }
                    future.complete(res);
                } catch (Exception e) {
                    logger.debug("failed to clean up managed volume on storage", e);
                }
            } else {
                srcVolume.processEvent(Event.OperationSuccessed);
                destVolume.processEvent(Event.MigrationCopySucceeded, result.getAnswer());
                volDao.updateUuid(srcVolume.getId(), destVolume.getId());
                volDao.detachVolume(srcVolume.getId());
                try {
                    destroyVolume(srcVolume.getId());
                    srcVolume = volFactory.getVolume(srcVolume.getId());
                    AsyncCallFuture<VolumeApiResult> srcVolumeDestroyFuture = expungeVolumeAsync(srcVolume);
                    // If src volume destroy fails, wait and retry.
                    if (srcVolumeDestroyFuture.get().isFailed()) {
                        Thread.sleep(5 * 1000);
                        srcVolumeDestroyFuture = expungeVolumeAsync(srcVolume);
                        srcVolumeDestroyFuture.get();
                    }
                    future.complete(res);
                } catch (Exception e) {
                    logger.debug("failed to clean up volume on storage", e);
                }
            }
        } catch (Exception e) {
            logger.debug("Failed to process copy managed volume callback", e);
            res.setResult(e.toString());
            future.complete(res);
        }

        return null;
    }

    private boolean requiresNewManagedVolumeInDestStore(PrimaryDataStore srcDataStore, PrimaryDataStore destDataStore) {
        if (srcDataStore == null || destDataStore == null) {
            logger.warn("Unable to check for new volume, either src or dest pool is null");
            return false;
        }

        if (srcDataStore.getPoolType() == StoragePoolType.PowerFlex && destDataStore.getPoolType() == StoragePoolType.PowerFlex) {
            if (srcDataStore.getId() == destDataStore.getId()) {
                return false;
            }

            final String STORAGE_POOL_SYSTEM_ID = "powerflex.storagepool.system.id";
            String srcPoolSystemId = null;
            StoragePoolDetailVO srcPoolSystemIdDetail = _storagePoolDetailsDao.findDetail(srcDataStore.getId(), STORAGE_POOL_SYSTEM_ID);
            if (srcPoolSystemIdDetail != null) {
                srcPoolSystemId = srcPoolSystemIdDetail.getValue();
            }

            String destPoolSystemId = null;
            StoragePoolDetailVO destPoolSystemIdDetail = _storagePoolDetailsDao.findDetail(destDataStore.getId(), STORAGE_POOL_SYSTEM_ID);
            if (destPoolSystemIdDetail != null) {
                destPoolSystemId = destPoolSystemIdDetail.getValue();
            }

            if (StringUtils.isAnyEmpty(srcPoolSystemId, destPoolSystemId)) {
                logger.warn("PowerFlex src pool: {} or dest pool: {} storage instance details are not available", srcDataStore, destDataStore);
                return false;
            }

            if (!srcPoolSystemId.equals(destPoolSystemId)) {
                logger.debug("PowerFlex src pool: {} and dest pool: {} belongs to different storage instances, create new managed volume", srcDataStore, destDataStore);
                return true;
            }
        }

        // New volume not required for all other cases (address any cases required in future)
        return false;
    }

    private class MigrateVolumeContext<T> extends AsyncRpcContext<T> {
        final VolumeInfo srcVolume;
        final VolumeInfo destVolume;
        final AsyncCallFuture<VolumeApiResult> future;

        /**
         * @param callback
         */
        public MigrateVolumeContext(AsyncCompletionCallback<T> callback, AsyncCallFuture<VolumeApiResult> future, VolumeInfo srcVolume, VolumeInfo destVolume, DataStore destStore) {
            super(callback);
            this.srcVolume = srcVolume;
            this.destVolume = destVolume;
            this.future = future;
        }
    }

    @Override
    public AsyncCallFuture<VolumeApiResult> migrateVolume(VolumeInfo srcVolume, DataStore destStore) {
        AsyncCallFuture<VolumeApiResult> future = new AsyncCallFuture<>();
        VolumeApiResult res = new VolumeApiResult(srcVolume);
        try {
            if (!snapshotMgr.canOperateOnVolume(srcVolume)) {
                logger.debug("Snapshots are being created on this volume. This volume cannot be migrated now.");
                res.setResult("Snapshots are being created on this volume. This volume cannot be migrated now.");
                future.complete(res);
                return future;
            }

            VolumeInfo destVolume = volFactory.getVolume(srcVolume.getId(), destStore);
            srcVolume.processEvent(Event.MigrationRequested);
            MigrateVolumeContext<VolumeApiResult> context = new MigrateVolumeContext<>(null, future, srcVolume, destVolume, destStore);
            AsyncCallbackDispatcher<VolumeServiceImpl, CopyCommandResult> caller = AsyncCallbackDispatcher.create(this);
            caller.setCallback(caller.getTarget().migrateVolumeCallBack(null, null)).setContext(context);
            motionSrv.copyAsync(srcVolume, destVolume, caller);
        } catch (Exception e) {
            logger.debug("Failed to migrate volume", e);
            res.setResult(e.toString());
            future.complete(res);
        }
        return future;
    }

    protected Void migrateVolumeCallBack(AsyncCallbackDispatcher<VolumeServiceImpl, CopyCommandResult> callback, MigrateVolumeContext<VolumeApiResult> context) {
        VolumeInfo srcVolume = context.srcVolume;
        CopyCommandResult result = callback.getResult();
        AsyncCallFuture<VolumeApiResult> future = context.future;
        VolumeApiResult res = new VolumeApiResult(srcVolume);
        try {
            if (result.isFailed()) {
                res.setResult(result.getResult());
                srcVolume.processEvent(Event.OperationFailed);
                future.complete(res);
            } else {
                srcVolume.processEvent(Event.OperationSuccessed);
                if (srcVolume.getStoragePoolType() == StoragePoolType.PowerFlex) {
                    future.complete(res);
                    return null;
                }
                snapshotMgr.cleanupSnapshotsByVolume(srcVolume.getId());
                future.complete(res);
            }
        } catch (Exception e) {
            logger.error("Failed to process migrate volume callback", e);
            res.setResult(e.toString());
            future.complete(res);
        }

        return null;
    }

    private class MigrateVmWithVolumesContext<T> extends AsyncRpcContext<T> {
        final Map<VolumeInfo, DataStore> volumeToPool;
        final AsyncCallFuture<CommandResult> future;

        public MigrateVmWithVolumesContext(AsyncCompletionCallback<T> callback, AsyncCallFuture<CommandResult> future, Map<VolumeInfo, DataStore> volumeToPool) {
            super(callback);
            this.volumeToPool = volumeToPool;
            this.future = future;
        }
    }

    @Override
    public AsyncCallFuture<CommandResult> migrateVolumes(Map<VolumeInfo, DataStore> volumeMap, VirtualMachineTO vmTo, Host srcHost, Host destHost) {
        AsyncCallFuture<CommandResult> future = new AsyncCallFuture<>();
        CommandResult res = new CommandResult();
        try {
            // Check to make sure there are no snapshot operations on a volume
            // and
            // put it in the migrating state.
            List<VolumeInfo> volumesMigrating = new ArrayList<>();
            for (Map.Entry<VolumeInfo, DataStore> entry : volumeMap.entrySet()) {
                VolumeInfo volume = entry.getKey();
                if (!snapshotMgr.canOperateOnVolume(volume)) {
                    logger.debug("Snapshots are being created on a volume. Volumes cannot be migrated now.");
                    res.setResult("Snapshots are being created on a volume. Volumes cannot be migrated now.");
                    future.complete(res);

                    // All the volumes that are already in migrating state need
                    // to be put back in ready state.
                    for (VolumeInfo volumeMigrating : volumesMigrating) {
                        volumeMigrating.processEvent(Event.OperationFailed);
                    }
                    return future;
                } else {
                    volume.processEvent(Event.MigrationRequested);
                    volumesMigrating.add(volume);
                }
            }

            MigrateVmWithVolumesContext<CommandResult> context = new MigrateVmWithVolumesContext<>(null, future, volumeMap);
            AsyncCallbackDispatcher<VolumeServiceImpl, CopyCommandResult> caller = AsyncCallbackDispatcher.create(this);
            caller.setCallback(caller.getTarget().migrateVmWithVolumesCallBack(null, null)).setContext(context);
            motionSrv.copyAsync(volumeMap, vmTo, srcHost, destHost, caller);

        } catch (Exception e) {
            logger.debug("Failed to copy volume", e);
            res.setResult(e.toString());
            future.complete(res);
        }

        return future;
    }

    protected Void migrateVmWithVolumesCallBack(AsyncCallbackDispatcher<VolumeServiceImpl, CopyCommandResult> callback, MigrateVmWithVolumesContext<CommandResult> context) {
        Map<VolumeInfo, DataStore> volumeToPool = context.volumeToPool;
        CopyCommandResult result = callback.getResult();
        AsyncCallFuture<CommandResult> future = context.future;
        CommandResult res = new CommandResult();
        try {
            if (result.isFailed()) {
                res.setResult(result.getResult());
                for (Map.Entry<VolumeInfo, DataStore> entry : volumeToPool.entrySet()) {
                    VolumeInfo volume = entry.getKey();
                    volume.processEvent(Event.OperationFailed);
                }
                future.complete(res);
            } else {
                for (Map.Entry<VolumeInfo, DataStore> entry : volumeToPool.entrySet()) {
                    VolumeInfo volume = entry.getKey();
                    snapshotMgr.cleanupSnapshotsByVolume(volume.getId());
                    volume.processEvent(Event.OperationSuccessed);
                }
                future.complete(res);
            }
        } catch (Exception e) {
            logger.error("Failed to process copy volume callback", e);
            res.setResult(e.toString());
            future.complete(res);
        }

        return null;
    }

    @Override
    public AsyncCallFuture<VolumeApiResult> registerVolume(VolumeInfo volume, DataStore store) {

        AsyncCallFuture<VolumeApiResult> future = new AsyncCallFuture<>();
        DataObject volumeOnStore = store.create(volume);

        volumeOnStore.processEvent(Event.CreateOnlyRequested);

        try {
            CreateVolumeContext<VolumeApiResult> context = new CreateVolumeContext<>(null, volumeOnStore, future);
            AsyncCallbackDispatcher<VolumeServiceImpl, CreateCmdResult> caller = AsyncCallbackDispatcher.create(this);
            caller.setCallback(caller.getTarget().registerVolumeCallback(null, null));
            caller.setContext(context);

            store.getDriver().createAsync(store, volumeOnStore, caller);
        } catch (CloudRuntimeException ex) {
            // clean up already persisted volume_store_ref entry in case of createVolumeCallback is never called
            VolumeDataStoreVO volStoreVO = _volumeStoreDao.findByStoreVolume(store.getId(), volume.getId());
            if (volStoreVO != null) {
                VolumeInfo volObj = volFactory.getVolume(volume, store);
                volObj.processEvent(ObjectInDataStoreStateMachine.Event.OperationFailed);
            }
            VolumeApiResult res = new VolumeApiResult((VolumeObject)volumeOnStore);
            res.setResult(ex.getMessage());
            future.complete(res);
        }
        return future;
    }

    @Override
    public Pair<EndPoint, DataObject> registerVolumeForPostUpload(VolumeInfo volume, DataStore store) {

        EndPoint ep = _epSelector.select(store);
        if (ep == null) {
            String errorMessage = String.format("There is no secondary storage VM for image store %s", store);
            logger.warn(errorMessage);
            throw new CloudRuntimeException(errorMessage);
        }
        DataObject volumeOnStore = store.create(volume);
        return new Pair<>(ep, volumeOnStore);
    }

    protected Void registerVolumeCallback(AsyncCallbackDispatcher<VolumeServiceImpl, CreateCmdResult> callback, CreateVolumeContext<VolumeApiResult> context) {
        CreateCmdResult result = callback.getResult();
        VolumeObject vo = (VolumeObject)context.volume;
        try {
            if (result.isFailed()) {
                vo.processEvent(Event.OperationFailed);
                // delete the volume entry from volumes table in case of failure
                VolumeVO vol = volDao.findById(vo.getId());
                if (vol != null) {
                    volDao.remove(vo.getId());
                }

            } else {
                vo.processEvent(Event.OperationSuccessed, result.getAnswer());

                if (vo.getSize() != null) {
                    // publish usage events
                    // get physical size from volume_store_ref table
                    long physicalSize = 0;
                    DataStore ds = vo.getDataStore();
                    VolumeDataStoreVO volStore = _volumeStoreDao.findByStoreVolume(ds.getId(), vo.getId());
                    if (volStore != null) {
                        physicalSize = volStore.getPhysicalSize();
                    } else {
                        logger.warn("No entry found in volume_store_ref for volume: {} and image store: {} at the end of uploading volume!", vo, ds);
                    }
                    Scope dsScope = ds.getScope();
                    if (dsScope.getScopeType() == ScopeType.ZONE) {
                        if (dsScope.getScopeId() != null) {
                            UsageEventUtils.publishUsageEvent(EventTypes.EVENT_VOLUME_UPLOAD, vo.getAccountId(), dsScope.getScopeId(), vo.getId(), vo.getName(), null, null, physicalSize, vo.getSize(),
                                    Volume.class.getName(), vo.getUuid());
                        } else {
                            logger.warn("Zone scope image store {} has a null scope id", ds);
                        }
                    } else if (dsScope.getScopeType() == ScopeType.REGION) {
                        // publish usage event for region-wide image store using a -1 zoneId for 4.2, need to revisit post-4.2
                        UsageEventUtils.publishUsageEvent(EventTypes.EVENT_VOLUME_UPLOAD, vo.getAccountId(), -1, vo.getId(), vo.getName(), null, null, physicalSize, vo.getSize(),
                                Volume.class.getName(), vo.getUuid());

                        _resourceLimitMgr.incrementResourceCount(vo.getAccountId(), ResourceType.secondary_storage, vo.getSize());
                    }
                }
            }
            VolumeApiResult res = new VolumeApiResult(vo);
            context.future.complete(res);
            return null;

        } catch (Exception e) {
            logger.error("register volume failed: ", e);
            // delete the volume entry from volumes table in case of failure
            VolumeVO vol = volDao.findById(vo.getId());
            if (vol != null) {
                volDao.remove(vo.getId());
            }
            VolumeApiResult res = new VolumeApiResult(null);
            context.future.complete(res);
            return null;
        }
    }

    @Override
    public AsyncCallFuture<VolumeApiResult> resize(VolumeInfo volume) {
        AsyncCallFuture<VolumeApiResult> future = new AsyncCallFuture<>();
        VolumeApiResult result = new VolumeApiResult(volume);
        try {
            volume.processEvent(Event.ResizeRequested);
        } catch (Exception e) {
            logger.debug("Failed to change state to resize", e);
            result.setResult(e.toString());
            future.complete(result);
            return future;
        }
        CreateVolumeContext<VolumeApiResult> context = new CreateVolumeContext<>(null, volume, future);
        AsyncCallbackDispatcher<VolumeServiceImpl, CreateCmdResult> caller = AsyncCallbackDispatcher.create(this);
        caller.setCallback(caller.getTarget().resizeVolumeCallback(caller, context)).setContext(context);

        try {
            volume.getDataStore().getDriver().resize(volume, caller);
        } catch (Exception e) {
            logger.debug("Failed to change state to resize", e);

            result.setResult(e.toString());

            future.complete(result);
        }

        return future;
    }

    @Override
    public void resizeVolumeOnHypervisor(long volumeId, long newSize, long destHostId, String instanceName) {
        final String errMsg = "Resize command failed";

        try {
            Answer answer = null;
            Host destHost = _hostDao.findById(destHostId);
            EndPoint ep = RemoteHostEndPoint.getHypervisorHostEndPoint(destHost);

            if (ep != null) {
                VolumeVO volume = volDao.findById(volumeId);
                PrimaryDataStore primaryDataStore = this.dataStoreMgr.getPrimaryDataStore(volume.getPoolId());
                ResizeVolumeCommand resizeCmd = new ResizeVolumeCommand(volume.getPath(), new StorageFilerTO(primaryDataStore), volume.getSize(), newSize, true, instanceName,
                        primaryDataStore.isManaged(), volume.get_iScsiName());

                answer = ep.sendMessage(resizeCmd);
            } else {
                throw new CloudRuntimeException("Could not find a remote endpoint to send command to. Check if host or SSVM is down.");
            }

            if (answer == null || !answer.getResult()) {
                throw new CloudRuntimeException(answer != null ? answer.getDetails() : errMsg);
            }
        } catch (Exception e) {
            throw new CloudRuntimeException(errMsg, e);
        }
    }

    protected Void resizeVolumeCallback(AsyncCallbackDispatcher<VolumeServiceImpl, CreateCmdResult> callback, CreateVolumeContext<VolumeApiResult> context) {
        CreateCmdResult result = callback.getResult();
        AsyncCallFuture<VolumeApiResult> future = context.future;
        VolumeInfo volume = (VolumeInfo)context.volume;

        if (result.isFailed()) {
            try {
                volume.processEvent(Event.OperationFailed);
            } catch (Exception e) {
                logger.debug("Failed to change state", e);
            }
            VolumeApiResult res = new VolumeApiResult(volume);
            res.setResult(result.getResult());
            future.complete(res);
            return null;
        }

        try {
            volume.processEvent(Event.OperationSuccessed);
        } catch (Exception e) {
            logger.debug("Failed to change state", e);
            VolumeApiResult res = new VolumeApiResult(volume);
            res.setResult(result.getResult());
            future.complete(res);
            return null;
        }

        VolumeApiResult res = new VolumeApiResult(volume);
        future.complete(res);

        return null;
    }

    @Override
    public void handleVolumeSync(DataStore store) {
        if (store == null) {
            logger.warn("Huh? image store is null");
            return;
        }
        long storeId = store.getId();

        // add lock to make template sync for a data store only be done once
        String lockString = "volumesync.storeId:" + storeId;
        GlobalLock syncLock = GlobalLock.getInternLock(lockString);
        try {
            if (syncLock.lock(3)) {
                try {
                    Map<Long, TemplateProp> volumeInfos = listVolume(store);
                    if (volumeInfos == null) {
                        return;
                    }

                    // find all the db volumes including those with NULL url column to avoid accidentally deleting volumes on image store later.
                    List<VolumeDataStoreVO> dbVolumes = _volumeStoreDao.listByStoreId(storeId);
                    List<VolumeDataStoreVO> toBeDownloaded = new ArrayList<>(dbVolumes);
                    for (VolumeDataStoreVO volumeStore : dbVolumes) {
                        VolumeVO volume = volDao.findById(volumeStore.getVolumeId());
                        if (volume == null) {
                            logger.warn("Volume_store_ref table shows that volume {} is " +
                                    "on image store {}, but the volume is not found in volumes " +
                                    "table, potentially some bugs in deleteVolume, so we just " +
                                    "treat this volume to be deleted and mark it as destroyed",
                                    volumeStore.getVolumeId(), store);
                            volumeStore.setDestroyed(true);
                            _volumeStoreDao.update(volumeStore.getId(), volumeStore);
                            continue;
                        }
                        // Exists then don't download
                        if (volumeInfos.containsKey(volume.getId())) {
                            TemplateProp volInfo = volumeInfos.remove(volume.getId());
                            toBeDownloaded.remove(volumeStore);
                            logger.info("Volume Sync found {} already in the volume image store table", volume);
                            if (volumeStore.getDownloadState() != Status.DOWNLOADED) {
                                volumeStore.setErrorString("");
                            }
                            if (volInfo.isCorrupted()) {
                                volumeStore.setDownloadState(Status.DOWNLOAD_ERROR);
                                String msg = String.format("Volume %s is corrupted on image store", volume);
                                volumeStore.setErrorString(msg);
                                logger.info(msg);
                                if (volume.getState() == State.NotUploaded || volume.getState() == State.UploadInProgress) {
                                    logger.info("Volume Sync found {} uploaded using SSVM on image store {} as corrupted, marking it as failed", volume, store);
                                    _volumeStoreDao.update(volumeStore.getId(), volumeStore);
                                    // mark volume as failed, so that storage GC will clean it up
                                    VolumeObject volObj = (VolumeObject)volFactory.getVolume(volume.getId());
                                    volObj.processEvent(Event.OperationFailed);
                                } else if (volumeStore.getDownloadUrl() == null) {
                                    msg = String.format("Volume (%s) with install path %s is corrupted, please check in image store: %s", volume, volInfo.getInstallPath(), store);
                                    logger.warn(msg);
                                } else {
                                    logger.info("Removing volume_store_ref entry for corrupted volume {}", volume);
                                    _volumeStoreDao.remove(volumeStore.getId());
                                    toBeDownloaded.add(volumeStore);
                                }
                            } else { // Put them in right status
                                volumeStore.setDownloadPercent(100);
                                volumeStore.setDownloadState(Status.DOWNLOADED);
                                volumeStore.setState(ObjectInDataStoreStateMachine.State.Ready);
                                volumeStore.setInstallPath(volInfo.getInstallPath());
                                volumeStore.setSize(volInfo.getSize());
                                volumeStore.setPhysicalSize(volInfo.getPhysicalSize());
                                volumeStore.setLastUpdated(new Date());
                                _volumeStoreDao.update(volumeStore.getId(), volumeStore);

                                if (volume.getSize() == 0) {
                                    // Set volume size in volumes table
                                    volume.setSize(volInfo.getSize());
                                    volDao.update(volumeStore.getVolumeId(), volume);
                                }

                                if (volume.getState() == State.NotUploaded || volume.getState() == State.UploadInProgress) {
                                    VolumeObject volObj = (VolumeObject)volFactory.getVolume(volume.getId());
                                    volObj.processEvent(Event.OperationSuccessed);
                                }

                                if (volInfo.getSize() > 0) {
                                    try {
                                        _resourceLimitMgr.checkResourceLimit(_accountMgr.getAccount(volume.getAccountId()), com.cloud.configuration.Resource.ResourceType.secondary_storage,
                                                volInfo.getSize() - volInfo.getPhysicalSize());
                                    } catch (ResourceAllocationException e) {
                                        logger.warn(e.getMessage());
                                        _alertMgr.sendAlert(AlertManager.AlertType.ALERT_TYPE_RESOURCE_LIMIT_EXCEEDED, volume.getDataCenterId(), volume.getPodId(), e.getMessage(), e.getMessage());
                                    } finally {
                                        _resourceLimitMgr.recalculateResourceCount(volume.getAccountId(), volume.getDomainId(),
                                                com.cloud.configuration.Resource.ResourceType.secondary_storage.getOrdinal());
                                    }
                                }
                            }
                            continue;
                        } else if (volume.getState() == State.NotUploaded || volume.getState() == State.UploadInProgress) { // failed uploads through SSVM
                            logger.info("Volume Sync did not find {} uploaded using SSVM on image store {}, marking it as failed", volume, store);
                            toBeDownloaded.remove(volumeStore);
                            volumeStore.setDownloadState(Status.DOWNLOAD_ERROR);
                            String msg = String.format("Volume %s is corrupted on image store", volume);
                            volumeStore.setErrorString(msg);
                            _volumeStoreDao.update(volumeStore.getId(), volumeStore);
                            // mark volume as failed, so that storage GC will clean it up
                            VolumeObject volObj = (VolumeObject)volFactory.getVolume(volume.getId());
                            volObj.processEvent(Event.OperationFailed);
                            continue;
                        }
                        // Volume is not on secondary but we should download.
                        if (volumeStore.getDownloadState() != Status.DOWNLOADED) {
                            logger.info("Volume Sync did not find {} ready on image store {}, will request download to start/resume shortly", volume, store);
                        }
                    }

                    // Download volumes which haven't been downloaded yet.
                    if (toBeDownloaded.size() > 0) {
                        for (VolumeDataStoreVO volumeHost : toBeDownloaded) {
                            if (volumeHost.getDownloadUrl() == null) { // If url is null, skip downloading
                                logger.info("Skip downloading volume " + volumeHost.getVolumeId() + " since no download url is specified.");
                                continue;
                            }

                            // if this is a region store, and there is already an DOWNLOADED entry there without install_path information, which
                            // means that this is a duplicate entry from migration of previous NFS to staging.
                            if (store.getScope().getScopeType() == ScopeType.REGION) {
                                if (volumeHost.getDownloadState() == VMTemplateStorageResourceAssoc.Status.DOWNLOADED && volumeHost.getInstallPath() == null) {
                                    logger.info("Skip sync volume for migration of previous NFS to object store");
                                    continue;
                                }
                            }

                            // reset volume status back to Allocated
                            VolumeObject vol = (VolumeObject)volFactory.getVolume(volumeHost.getVolumeId());
                            logger.debug("Volume {} needs to be downloaded to {}", vol, store);

                            vol.processEvent(Event.OperationFailed); // reset back volume status
                            // remove leftover volume_store_ref entry since re-download will create it again
                            _volumeStoreDao.remove(volumeHost.getId());
                            // get an updated volumeVO
                            vol = (VolumeObject)volFactory.getVolume(volumeHost.getVolumeId());
                            RegisterVolumePayload payload = new RegisterVolumePayload(volumeHost.getDownloadUrl(), volumeHost.getChecksum(), vol.getFormat().toString());
                            vol.addPayload(payload);
                            createVolumeAsync(vol, store);
                        }
                    }

                    // Delete volumes which are not present on DB.
                    for (Map.Entry<Long, TemplateProp> entry : volumeInfos.entrySet()) {
                        Long uniqueName = entry.getKey();
                        TemplateProp tInfo = entry.getValue();

                        // we cannot directly call expungeVolumeAsync here to reuse delete logic since in this case db does not have this volume at all.
                        VolumeObjectTO tmplTO = new VolumeObjectTO();
                        tmplTO.setDataStore(store.getTO());
                        tmplTO.setPath(tInfo.getInstallPath());
                        tmplTO.setId(tInfo.getId());
                        DeleteCommand dtCommand = new DeleteCommand(tmplTO);
                        EndPoint ep = _epSelector.select(store);
                        Answer answer = null;
                        if (ep == null) {
                            String errMsg = "No remote endpoint to send command, check if host or ssvm is down?";
                            logger.error(errMsg);
                            answer = new Answer(dtCommand, false, errMsg);
                        } else {
                            answer = ep.sendMessage(dtCommand);
                        }
                        if (answer == null || !answer.getResult()) {
                            logger.info("Failed to deleted volume at store: {}", store);

                        } else {
                            String description = String.format("Deleted volume %s on secondary storage %s", tInfo.getTemplateName(), store);
                            logger.info(description);
                        }
                    }
                } finally {
                    syncLock.unlock();
                }
            } else {
                logger.info("Couldn't get global lock on {}, another thread may be doing volume sync on data store {} now.", lockString, store);
            }
        } finally {
            syncLock.releaseRef();
        }
    }

    private Map<Long, TemplateProp> listVolume(DataStore store) {
        ListVolumeCommand cmd = new ListVolumeCommand(store.getTO(), store.getUri());
        EndPoint ep = _epSelector.select(store);
        Answer answer = null;
        if (ep == null) {
            String errMsg = "No remote endpoint to send command, check if host or ssvm is down?";
            logger.error(errMsg);
            answer = new Answer(cmd, false, errMsg);
        } else {
            answer = ep.sendMessage(cmd);
        }
        if (answer != null && answer.getResult()) {
            ListVolumeAnswer tanswer = (ListVolumeAnswer)answer;
            return tanswer.getTemplateInfo();
        } else {
            if (logger.isDebugEnabled()) {
                logger.debug("Can not list volumes for image store {}", store);
            }
        }

        return null;
    }

    @Override
    public SnapshotInfo takeSnapshot(VolumeInfo volume) {
        SnapshotInfo snapshot = null;
        try {
            snapshot = snapshotMgr.takeSnapshot(volume);
        } catch (CloudRuntimeException cre) {
            logger.error("Take snapshot: {} failed", volume, cre);
            throw cre;
        } catch (Exception e) {
            if (logger.isDebugEnabled()) {
                logger.debug("unknown exception while taking snapshot for volume {} was caught", volume, e);
            }
            throw new CloudRuntimeException("Failed to take snapshot", e);
        }

        return snapshot;
    }

    @Override
    public void checkAndRepairVolumeBasedOnConfig(DataObject dataObject, Host host) {
        if (HypervisorType.KVM.equals(host.getHypervisorType()) && DataObjectType.VOLUME.equals(dataObject.getType())) {
            VolumeInfo volumeInfo = volFactory.getVolume(dataObject.getId());
            if (VolumeApiServiceImpl.AllowCheckAndRepairVolume.valueIn(volumeInfo.getPoolId())) {
                logger.info("Trying to check and repair the volume {}", dataObject);
                String repair = CheckAndRepairVolumeCmd.RepairValues.LEAKS.name().toLowerCase();
                CheckAndRepairVolumePayload payload = new CheckAndRepairVolumePayload(repair);
                volumeInfo.addPayload(payload);
                checkAndRepairVolumeThroughHost(volumeInfo, host);
            }
        }
    }

    @Override
    public void validateChangeDiskOfferingEncryptionType(long existingDiskOfferingId, long newDiskOfferingId) {
        DiskOfferingVO existingDiskOffering = diskOfferingDao.findByIdIncludingRemoved(existingDiskOfferingId);
        DiskOfferingVO newDiskOffering = diskOfferingDao.findById(newDiskOfferingId);

        if (existingDiskOffering.getEncrypt() != newDiskOffering.getEncrypt()) {
            throw new InvalidParameterValueException("Cannot change the encryption type of a volume, please check the selected offering");
        }
    }

    @Override
    public Pair<String, String> checkAndRepairVolume(VolumeInfo volume) {
        Long poolId = volume.getPoolId();
        List<Long> hostIds = _storageMgr.getUpHostsInPool(poolId);
        if (CollectionUtils.isEmpty(hostIds)) {
            throw new CloudRuntimeException("Unable to find Up hosts to run the check volume command");
        }
        Collections.shuffle(hostIds);
        Host host = _hostDao.findById(hostIds.get(0));

        return checkAndRepairVolumeThroughHost(volume, host);

    }

    private Pair<String, String> checkAndRepairVolumeThroughHost(VolumeInfo volume, Host host) {
        Long poolId = volume.getPoolId();
        StoragePool pool = _storageMgr.getStoragePool(poolId);
        CheckAndRepairVolumePayload payload = (CheckAndRepairVolumePayload) volume.getpayload();
        CheckAndRepairVolumeCommand command = new CheckAndRepairVolumeCommand(volume.getPath(), new StorageFilerTO(pool), payload.getRepair(),
                volume.getPassphrase(), volume.getEncryptFormat());

        try {
            grantAccess(volume, host, volume.getDataStore());
            CheckAndRepairVolumeAnswer answer = (CheckAndRepairVolumeAnswer) _storageMgr.sendToPool(pool, new long[]{host.getId()}, command);
            if (answer != null && answer.getResult()) {
                logger.debug(String.format("Check volume response result: %s", answer.getDetails()));
                return new Pair<>(answer.getVolumeCheckExecutionResult(), answer.getVolumeRepairExecutionResult());
            } else {
                String errMsg = (answer == null) ? null : answer.getDetails();
                logger.debug(String.format("Failed to check and repair the volume with error %s", errMsg));
            }

        } catch (Exception e) {
            logger.debug("sending check and repair volume command failed", e);
        } finally {
            revokeAccess(volume, host, volume.getDataStore());
            command.clearPassphrase();
        }

        return null;
    }

    // For managed storage on Xen and VMware, we need to potentially make space for hypervisor snapshots.
    // The disk offering can collect this information and pass it on to the volume that's about to be created.
    // Ex. if you want a 10 GB CloudStack volume to reside on managed storage on Xen, this leads to an SR
    // that is a total size of (10 GB * (hypervisorSnapshotReserveSpace / 100) + 10 GB).
    @Override
    public VolumeInfo updateHypervisorSnapshotReserveForVolume(DiskOffering diskOffering, long volumeId, HypervisorType hyperType) {
        if (diskOffering != null && hyperType != null) {
            Integer hypervisorSnapshotReserve = diskOffering.getHypervisorSnapshotReserve();

            if (hyperType == HypervisorType.KVM) {
                hypervisorSnapshotReserve = null;
            } else if (hypervisorSnapshotReserve == null || hypervisorSnapshotReserve < 0) {
                hypervisorSnapshotReserve = 0;
            }

            VolumeVO volume = volDao.findById(volumeId);

            volume.setHypervisorSnapshotReserve(hypervisorSnapshotReserve);

            volDao.update(volume.getId(), volume);
        }

        return volFactory.getVolume(volumeId);
    }

    @DB
    @Override
    /**
     * The volume must be marked as expunged on DB to exclude it from the storage cleanup task
     */
    public void unmanageVolume(long volumeId) {
        VolumeInfo vol = volFactory.getVolume(volumeId);
        if (vol != null) {
            vol.stateTransit(Volume.Event.DestroyRequested);
            snapshotMgr.deletePoliciesForVolume(volumeId);
            vol.stateTransit(Volume.Event.OperationSucceeded);
            vol.stateTransit(Volume.Event.ExpungingRequested);
            vol.stateTransit(Volume.Event.OperationSucceeded);
            volDao.remove(vol.getId());
        }
    }

    @Override
    public void moveVolumeOnSecondaryStorageToAnotherAccount(Volume volume, Account sourceAccount, Account destAccount) {
        VolumeDataStoreVO volumeStore = _volumeStoreDao.findByVolume(volume.getId());

        if (volumeStore == null) {
            logger.debug(String.format("Volume [%s] is not present in the secondary storage. Therefore we do not need to move it in the secondary storage.", volume));
            return;
        }
        logger.debug("Volume [{}] is present in secondary storage. It will be necessary to move it from the source account's [{}] folder to the destination "
                + "account's [{}] folder.", volume, sourceAccount, destAccount);

        VolumeInfo volumeInfo = volFactory.getVolume(volume.getId(), DataStoreRole.Image);
        String datastoreUri = volumeInfo.getDataStore().getUri();
        Path srcPath = Paths.get(volumeInfo.getPath());
        String destPath = buildVolumePath(destAccount.getAccountId(), volume.getId());

        EndPoint ssvm = _epSelector.findSsvm(volume.getDataCenterId());

        MoveVolumeCommand cmd = new MoveVolumeCommand(volume.getUuid(), volume.getName(), destPath, srcPath.getParent().toString(), datastoreUri);

        Answer answer = ssvm.sendMessage(cmd);

        if (!answer.getResult()) {
            String msg = String.format("Unable to move volume [%s] from [%s] (source account's [%s] folder) to [%s] (destination account's [%s] folder) in the secondary storage, due "
                            + "to [%s].",
                    volume, srcPath.getParent(), sourceAccount, destPath, destAccount, answer.getDetails());
            logger.error(msg);
            throw new CloudRuntimeException(msg);
        }

        logger.debug("Volume [{}] was moved from [{}] (source account's [{}] folder) to [{}] (destination account's [{}] folder) in the secondary storage.",
                volume, srcPath.getParent(), sourceAccount, destPath, destAccount);

        volumeStore.setInstallPath(String.format("%s/%s", destPath, srcPath.getFileName().toString()));
        if (!_volumeStoreDao.update(volumeStore.getId(), volumeStore)) {
            String msg = String.format("Unable to update volume [%s] install path in the DB.", volume);
            logger.error(msg);
            throw new CloudRuntimeException(msg);
        }
    }

    protected String buildVolumePath(long accountId, long volumeId) {
        return String.format("%s/%s/%s", TemplateConstants.DEFAULT_VOLUME_ROOT_DIR, accountId, volumeId);
    }
}<|MERGE_RESOLUTION|>--- conflicted
+++ resolved
@@ -622,7 +622,7 @@
             try {
                 Thread.sleep(sleepTime * 1000);
             } catch (InterruptedException e) {
-                logger.debug("waiting for template download been interrupted: " + e.toString());
+                logger.debug("waiting for template download been interrupted: " + e);
             }
             tries--;
         }
@@ -691,7 +691,6 @@
             }
             _tmpltPoolDao.releaseFromLockTable(templatePoolRefId);
         }
-        return;
     }
 
     protected Void managedCopyBaseImageCallback(AsyncCallbackDispatcher<VolumeServiceImpl, CopyCommandResult> callback, ManagedCreateBaseImageContext<VolumeApiResult> context) {
@@ -1039,11 +1038,7 @@
             try {
                 grantAccess(templateOnPrimary, destHost, destPrimaryDataStore);
             } catch (Exception e) {
-<<<<<<< HEAD
-                throw new StorageAccessException(String.format("Unable to grant access to template: %s on host: %s", templateOnPrimary.getImage(), destHost));
-=======
-                throw new StorageAccessException("Unable to grant access to template: " + templateOnPrimary.getId() + " on host: " + destHost.getId(), e);
->>>>>>> ae1d7cc8
+                throw new StorageAccessException(String.format("Unable to grant access to template: %s on host: %s", templateOnPrimary.getImage(), destHost), e);
             }
 
             templateOnPrimary.processEvent(Event.CopyingRequested);
@@ -1165,11 +1160,7 @@
             try {
                 grantAccess(srcTemplateOnPrimary, destHost, destPrimaryDataStore);
             } catch (Exception e) {
-<<<<<<< HEAD
-                throw new StorageAccessException(String.format("Unable to grant access to src template: %s on host: %s", srcTemplateOnPrimary, destHost));
-=======
-                throw new StorageAccessException("Unable to grant access to src template: " + srcTemplateOnPrimary.getId() + " on host: " + destHost.getId(), e);
->>>>>>> ae1d7cc8
+                throw new StorageAccessException(String.format("Unable to grant access to src template: %s on host: %s", srcTemplateOnPrimary, destHost), e);
             }
 
             _volumeDetailsDao.addDetail(volumeInfo.getId(), volumeDetailKey, String.valueOf(templatePoolRef.getId()), false);
@@ -1416,11 +1407,7 @@
                 try {
                     grantAccess(templateOnPrimary, destHost, destPrimaryDataStore);
                 } catch (Exception e) {
-<<<<<<< HEAD
-                    throw new StorageAccessException(String.format("Unable to grant access to template: %s on host: %s", templateOnPrimary, destHost));
-=======
-                    throw new StorageAccessException("Unable to grant access to template: " + templateOnPrimary.getId() + " on host: " + destHost.getId(), e);
->>>>>>> ae1d7cc8
+                    throw new StorageAccessException(String.format("Unable to grant access to template: %s on host: %s", templateOnPrimary, destHost), e);
                 }
 
                 templateOnPrimary.processEvent(Event.CopyingRequested);
