/*
 * Licensed to the Apache Software Foundation (ASF) under one
 * or more contributor license agreements.  See the NOTICE file
 * distributed with this work for additional information
 * regarding copyright ownership.  The ASF licenses this file
 * to you under the Apache License, Version 2.0 (the
 * "License"); you may not use this file except in compliance
 * with the License.  You may obtain a copy of the License at
 *
 *   http://www.apache.org/licenses/LICENSE-2.0
 *
 * Unless required by applicable law or agreed to in writing,
 * software distributed under the License is distributed on an
 * "AS IS" BASIS, WITHOUT WARRANTIES OR CONDITIONS OF ANY
 * KIND, either express or implied.  See the License for the
 * specific language governing permissions and limitations
 * under the License.
 */
package org.apache.cloudstack.storage.vmsnapshot;

import java.util.ArrayList;
import java.util.List;
import java.util.Map;
import java.util.concurrent.TimeUnit;

import javax.inject.Inject;
import javax.naming.ConfigurationException;

import org.apache.cloudstack.engine.subsystem.api.storage.DataStoreProviderManager;
import org.apache.cloudstack.engine.subsystem.api.storage.SnapshotDataFactory;
import org.apache.cloudstack.engine.subsystem.api.storage.SnapshotInfo;
import org.apache.cloudstack.engine.subsystem.api.storage.SnapshotStrategy;
import org.apache.cloudstack.engine.subsystem.api.storage.SnapshotStrategy.SnapshotOperation;
import org.apache.cloudstack.engine.subsystem.api.storage.StorageStrategyFactory;
import org.apache.cloudstack.engine.subsystem.api.storage.StrategyPriority;
import org.apache.cloudstack.engine.subsystem.api.storage.VMSnapshotOptions;
import org.apache.cloudstack.engine.subsystem.api.storage.VolumeDataFactory;
import org.apache.cloudstack.engine.subsystem.api.storage.VolumeInfo;
import org.apache.cloudstack.storage.datastore.db.PrimaryDataStoreDao;
import org.apache.cloudstack.storage.to.VolumeObjectTO;
import org.apache.commons.collections.CollectionUtils;

import com.cloud.agent.api.CreateVMSnapshotAnswer;
import com.cloud.agent.api.CreateVMSnapshotCommand;
import com.cloud.agent.api.DeleteVMSnapshotAnswer;
import com.cloud.agent.api.DeleteVMSnapshotCommand;
import com.cloud.agent.api.FreezeThawVMAnswer;
import com.cloud.agent.api.FreezeThawVMCommand;
import com.cloud.agent.api.RevertToVMSnapshotAnswer;
import com.cloud.agent.api.RevertToVMSnapshotCommand;
import com.cloud.agent.api.VMSnapshotTO;
import com.cloud.event.EventTypes;
import com.cloud.exception.AgentUnavailableException;
import com.cloud.exception.OperationTimedoutException;
import com.cloud.hypervisor.Hypervisor;
import com.cloud.storage.CreateSnapshotPayload;
import com.cloud.storage.GuestOSVO;
import com.cloud.storage.Snapshot;
import com.cloud.storage.SnapshotVO;
import com.cloud.storage.VolumeApiService;
import com.cloud.storage.VolumeVO;
import com.cloud.storage.dao.SnapshotDao;
import com.cloud.storage.snapshot.SnapshotApiService;
import com.cloud.storage.snapshot.SnapshotManager;
import com.cloud.user.AccountService;
import com.cloud.uservm.UserVm;
import com.cloud.utils.exception.CloudRuntimeException;
import com.cloud.utils.fsm.NoTransitionException;
import com.cloud.vm.UserVmVO;
import com.cloud.vm.VirtualMachine;
import com.cloud.vm.snapshot.VMSnapshot;
import com.cloud.vm.snapshot.VMSnapshotDetailsVO;
import com.cloud.vm.snapshot.VMSnapshotVO;
import com.cloud.vm.snapshot.dao.VMSnapshotDetailsDao;

public class StorageVMSnapshotStrategy extends DefaultVMSnapshotStrategy {
    @Inject
    VolumeApiService volumeService;
    @Inject
    AccountService accountService;
    @Inject
    VolumeDataFactory volumeDataFactory;
    @Inject
    SnapshotDao snapshotDao;
    @Inject
    StorageStrategyFactory storageStrategyFactory;
    @Inject
    SnapshotDataFactory snapshotDataFactory;
    @Inject
    PrimaryDataStoreDao storagePool;
    @Inject
    DataStoreProviderManager dataStoreProviderMgr;
    @Inject
    SnapshotApiService snapshotApiService;
    @Inject
    VMSnapshotDetailsDao vmSnapshotDetailsDao;

    private static final String STORAGE_SNAPSHOT = "kvmStorageSnapshot";

    @Override
    public boolean configure(String name, Map<String, Object> params) throws ConfigurationException {
       return super.configure(name, params);
    }

    @Override
    public VMSnapshot takeVMSnapshot(VMSnapshot vmSnapshot) {
        Long hostId = vmSnapshotHelper.pickRunningHost(vmSnapshot.getVmId());
        UserVm userVm = userVmDao.findById(vmSnapshot.getVmId());
        VMSnapshotVO vmSnapshotVO = (VMSnapshotVO) vmSnapshot;

        CreateVMSnapshotAnswer answer = null;
        FreezeThawVMCommand freezeCommand = null;
        FreezeThawVMAnswer freezeAnswer = null;
        FreezeThawVMCommand thawCmd = null;
        FreezeThawVMAnswer thawAnswer = null;
        List<SnapshotInfo> forRollback = new ArrayList<>();
        long startFreeze = 0;
        try {
            vmSnapshotHelper.vmSnapshotStateTransitTo(vmSnapshotVO, VMSnapshot.Event.CreateRequested);
        } catch (NoTransitionException e) {
            throw new CloudRuntimeException(e.getMessage());
        }

        boolean result = false;
        try {
            GuestOSVO guestOS = guestOSDao.findById(userVm.getGuestOSId());
            List<VolumeObjectTO> volumeTOs = vmSnapshotHelper.getVolumeTOList(userVm.getId());

            long prev_chain_size = 0;
            long virtual_size = 0;

            VMSnapshotTO current = null;
            VMSnapshotVO currentSnapshot = vmSnapshotDao.findCurrentSnapshotByVmId(userVm.getId());
            if (currentSnapshot != null) {
                current = vmSnapshotHelper.getSnapshotWithParents(currentSnapshot);
            }
            VMSnapshotOptions options = ((VMSnapshotVO) vmSnapshot).getOptions();
            boolean quiescevm = true;
            if (options != null) {
                quiescevm = options.needQuiesceVM();
            }
            VMSnapshotTO target = new VMSnapshotTO(vmSnapshot.getId(), vmSnapshot.getName(), vmSnapshot.getType(), null, vmSnapshot.getDescription(), false, current, quiescevm);
            if (current == null) {
                vmSnapshotVO.setParent(null);
            } else {
                vmSnapshotVO.setParent(current.getId());
            }
            CreateVMSnapshotCommand ccmd = new CreateVMSnapshotCommand(userVm.getInstanceName(), userVm.getUuid(), target, volumeTOs,  guestOS.getDisplayName());
            logger.info("Creating VM snapshot for KVM hypervisor without memory");

            List<VolumeInfo> vinfos = new ArrayList<>();
            for (VolumeObjectTO volumeObjectTO : volumeTOs) {
                vinfos.add(volumeDataFactory.getVolume(volumeObjectTO.getId()));
                virtual_size += volumeObjectTO.getSize();
                VolumeVO volumeVO = volumeDao.findById(volumeObjectTO.getId());
                prev_chain_size += volumeVO.getVmSnapshotChainSize() == null ? 0 : volumeVO.getVmSnapshotChainSize();
            }

            freezeCommand = new FreezeThawVMCommand(userVm.getInstanceName());
            freezeCommand.setOption(FreezeThawVMCommand.FREEZE);
            freezeAnswer = (FreezeThawVMAnswer) agentMgr.send(hostId, freezeCommand);
            startFreeze = System.nanoTime();

            thawCmd = new FreezeThawVMCommand(userVm.getInstanceName());
            thawCmd.setOption(FreezeThawVMCommand.THAW);
            if (freezeAnswer != null && freezeAnswer.getResult()) {
                logger.info("The virtual machine is frozen");
                for (VolumeInfo vol : vinfos) {
                    long startSnapshtot = System.nanoTime();
                    SnapshotInfo snapInfo = createDiskSnapshot(vmSnapshot, forRollback, vol);

                    if (snapInfo == null) {
                        thawAnswer = (FreezeThawVMAnswer) agentMgr.send(hostId, thawCmd);
                        throw new CloudRuntimeException("Could not take snapshot for volume with id=" + vol.getId());
                    }
                    logger.info(String.format("Snapshot with id=%s, took  %s milliseconds", snapInfo.getId(),
                            TimeUnit.MILLISECONDS.convert(elapsedTime(startSnapshtot), TimeUnit.NANOSECONDS)));
                }
                answer = new CreateVMSnapshotAnswer(ccmd, true, "");
                answer.setVolumeTOs(volumeTOs);
                thawAnswer = (FreezeThawVMAnswer) agentMgr.send(hostId, thawCmd);
                if (thawAnswer != null && thawAnswer.getResult()) {
<<<<<<< HEAD
                    logger.info(String.format(
                            "Virtual machne is thawed. The freeze of virtual machine took %s milliseconds.",
=======
                    s_logger.info(String.format(
                            "Virtual machine is thawed. The freeze of virtual machine took %s milliseconds.",
>>>>>>> 32cc45e8
                            TimeUnit.MILLISECONDS.convert(elapsedTime(startFreeze), TimeUnit.NANOSECONDS)));
                }
            } else {
                throw new CloudRuntimeException("Could not freeze VM." + freezeAnswer.getDetails());
            }
            if (answer != null && answer.getResult()) {
                processAnswer(vmSnapshotVO, userVm, answer, null);
                logger.debug("Create vm snapshot " + vmSnapshot.getName() + " succeeded for vm: " + userVm.getInstanceName());
                long new_chain_size = 0;
                for (VolumeObjectTO volumeTo : answer.getVolumeTOs()) {
                    publishUsageEvent(EventTypes.EVENT_VM_SNAPSHOT_CREATE, vmSnapshot, userVm, volumeTo);
                    new_chain_size += volumeTo.getSize();
                }
                publishUsageEvent(EventTypes.EVENT_VM_SNAPSHOT_ON_PRIMARY, vmSnapshot, userVm, new_chain_size - prev_chain_size, virtual_size);
                result = true;
                return vmSnapshot;
            } else {
                String errMsg = "Creating VM snapshot: " + vmSnapshot.getName() + " failed";
                logger.error(errMsg);
                throw new CloudRuntimeException(errMsg);
            }
        } catch (OperationTimedoutException e) {
            logger.debug("Creating VM snapshot: " + vmSnapshot.getName() + " failed: " + e.toString());
            throw new CloudRuntimeException(
                    "Creating VM snapshot: " + vmSnapshot.getName() + " failed: " + e.toString());
        } catch (AgentUnavailableException e) {
            logger.debug("Creating VM snapshot: " + vmSnapshot.getName() + " failed", e);
            throw new CloudRuntimeException(
                    "Creating VM snapshot: " + vmSnapshot.getName() + " failed: " + e.toString());
        } catch (CloudRuntimeException e) {
            throw new CloudRuntimeException(e.getMessage());
        } finally {
            if (thawAnswer == null && freezeAnswer != null) {
                logger.info(String.format("Freeze of virtual machine took %s milliseconds.", TimeUnit.MILLISECONDS
                                                .convert(elapsedTime(startFreeze), TimeUnit.NANOSECONDS)));
                try {
                    thawAnswer = (FreezeThawVMAnswer) agentMgr.send(hostId, thawCmd);
                } catch (AgentUnavailableException | OperationTimedoutException e) {
                    logger.debug("Could not unfreeze the VM due to " + e);
                }
            }
            if (!result) {
                for (SnapshotInfo snapshotInfo : forRollback) {
                    rollbackDiskSnapshot(snapshotInfo);
                }
                try {
                    List<VMSnapshotDetailsVO> vmSnapshotDetails = vmSnapshotDetailsDao.listDetails(vmSnapshot.getId());
                    for (VMSnapshotDetailsVO vmSnapshotDetailsVO : vmSnapshotDetails) {
                        if (vmSnapshotDetailsVO.getName().equals(STORAGE_SNAPSHOT)) {
                            vmSnapshotDetailsDao.remove(vmSnapshotDetailsVO.getId());
                        }
                    }
                    vmSnapshotHelper.vmSnapshotStateTransitTo(vmSnapshot, VMSnapshot.Event.OperationFailed);
                } catch (NoTransitionException e1) {
                    logger.error("Cannot set vm snapshot state due to: " + e1.getMessage());
                }
            }
        }
    }

    @Override
    public boolean deleteVMSnapshot(VMSnapshot vmSnapshot) {
        UserVmVO userVm = userVmDao.findById(vmSnapshot.getVmId());
        VMSnapshotVO vmSnapshotVO = (VMSnapshotVO) vmSnapshot;
        try {
            vmSnapshotHelper.vmSnapshotStateTransitTo(vmSnapshot, VMSnapshot.Event.ExpungeRequested);
        } catch (NoTransitionException e) {
            logger.debug("Failed to change vm snapshot state with event ExpungeRequested");
            throw new CloudRuntimeException(
                    "Failed to change vm snapshot state with event ExpungeRequested: " + e.getMessage());
        }

        List<VolumeObjectTO> volumeTOs = vmSnapshotHelper.getVolumeTOList(vmSnapshot.getVmId());

        String vmInstanceName = userVm.getInstanceName();
        VMSnapshotTO parent = vmSnapshotHelper.getSnapshotWithParents(vmSnapshotVO).getParent();
        VMSnapshotTO vmSnapshotTO = new VMSnapshotTO(vmSnapshot.getId(), vmSnapshot.getName(), vmSnapshot.getType(),
                vmSnapshot.getCreated().getTime(), vmSnapshot.getDescription(), vmSnapshot.getCurrent(), parent, true);
        GuestOSVO guestOS = guestOSDao.findById(userVm.getGuestOSId());
        DeleteVMSnapshotCommand deleteSnapshotCommand = new DeleteVMSnapshotCommand(vmInstanceName, vmSnapshotTO,
                volumeTOs, guestOS.getDisplayName());

        try {
            deleteDiskSnapshot(vmSnapshot);
            processAnswer(vmSnapshotVO, userVm, new DeleteVMSnapshotAnswer(deleteSnapshotCommand, volumeTOs), null);
            long full_chain_size = 0;
            for (VolumeObjectTO volumeTo : volumeTOs) {
                publishUsageEvent(EventTypes.EVENT_VM_SNAPSHOT_DELETE, vmSnapshot, userVm, volumeTo);
                full_chain_size += volumeTo.getSize();
            }
            publishUsageEvent(EventTypes.EVENT_VM_SNAPSHOT_OFF_PRIMARY, vmSnapshot, userVm, full_chain_size, 0L);
            return true;
        } catch (CloudRuntimeException err) {
            //In case of failure all volume's snapshots will be visible for delete/revert separately, because they won't be consistent
            List<VMSnapshotDetailsVO> listSnapshots = vmSnapshotDetailsDao.findDetails(vmSnapshot.getId(), STORAGE_SNAPSHOT);
            for (VMSnapshotDetailsVO vmSnapshotDetailsVO : listSnapshots) {
                SnapshotVO snapshot = snapshotDao.findById(Long.parseLong(vmSnapshotDetailsVO.getValue()));
                if (snapshot != null) {
                    snapshot.setSnapshotType((short) Snapshot.Type.MANUAL.ordinal());
                    snapshot.setTypeDescription("MANUAL");
                    snapshotDao.update(snapshot.getId(), snapshot);
                    vmSnapshotDetailsDao.remove(vmSnapshotDetailsVO.getId());
                }
            }
            String errMsg = String.format("Delete of VM snapshot [%s] of VM [%s] failed due to [%s]", vmSnapshot.getName(), userVm.getUserId(), err);
            logger.error(errMsg, err);
            throw new CloudRuntimeException(errMsg, err);
        }
    }

    @Override
    public boolean revertVMSnapshot(VMSnapshot vmSnapshot) {
        VMSnapshotVO vmSnapshotVO = (VMSnapshotVO) vmSnapshot;
        UserVmVO userVm = userVmDao.findById(vmSnapshot.getVmId());
        try {
            vmSnapshotHelper.vmSnapshotStateTransitTo(vmSnapshotVO, VMSnapshot.Event.RevertRequested);
        } catch (NoTransitionException e) {
            throw new CloudRuntimeException(e.getMessage());
        }

        boolean result = false;
        try {
            List<VolumeObjectTO> volumeTOs = vmSnapshotHelper.getVolumeTOList(userVm.getId());
            String vmInstanceName = userVm.getInstanceName();
            VMSnapshotTO parent = vmSnapshotHelper.getSnapshotWithParents(vmSnapshotVO).getParent();

            VMSnapshotTO vmSnapshotTO = new VMSnapshotTO(vmSnapshotVO.getId(), vmSnapshotVO.getName(), vmSnapshotVO.getType(),
                                       vmSnapshotVO.getCreated().getTime(), vmSnapshotVO.getDescription(), vmSnapshotVO.getCurrent(), parent, true);
            GuestOSVO guestOS = guestOSDao.findById(userVm.getGuestOSId());
            RevertToVMSnapshotCommand revertToSnapshotCommand = new RevertToVMSnapshotCommand(vmInstanceName,
                    userVm.getUuid(), vmSnapshotTO, volumeTOs, guestOS.getDisplayName());
            List<VolumeInfo> volumeInfos = new ArrayList<>();
            for (VolumeObjectTO volumeObjectTO : volumeTOs) {
                volumeInfos.add(volumeDataFactory.getVolume(volumeObjectTO.getId()));
            }
            revertDiskSnapshot(vmSnapshot);
            RevertToVMSnapshotAnswer answer = new RevertToVMSnapshotAnswer(revertToSnapshotCommand, true, "");
            answer.setVolumeTOs(volumeTOs);
            processAnswer(vmSnapshotVO, userVm, answer, null);
            result = true;
        } catch (CloudRuntimeException e) {
            logger.error(e);
            throw new CloudRuntimeException(e);
        } finally {
            if (!result) {
                try {
                    vmSnapshotHelper.vmSnapshotStateTransitTo(vmSnapshot, VMSnapshot.Event.OperationFailed);
                } catch (NoTransitionException e1) {
                    logger.error("Cannot set vm snapshot state due to: " + e1.getMessage());
                }
            }
        }
        return result;
    }

    @Override
    public StrategyPriority canHandle(VMSnapshot vmSnapshot) {
       UserVmVO userVm = userVmDao.findById(vmSnapshot.getVmId());
       if (!VMSnapshot.State.Allocated.equals(vmSnapshot.getState())) {
           List<VMSnapshotDetailsVO> vmSnapshotDetails = vmSnapshotDetailsDao.findDetails(vmSnapshot.getId(), STORAGE_SNAPSHOT);
           if (CollectionUtils.isEmpty(vmSnapshotDetails)) {
               return StrategyPriority.CANT_HANDLE;
           }
       }

       if ( SnapshotManager.VmStorageSnapshotKvm.value() && userVm.getHypervisorType() == Hypervisor.HypervisorType.KVM
                    && vmSnapshot.getType() == VMSnapshot.Type.Disk) {
           return StrategyPriority.HYPERVISOR;
       }
       return StrategyPriority.CANT_HANDLE;
    }

    @Override
    public StrategyPriority canHandle(Long vmId, Long rootPoolId, boolean snapshotMemory) {
        if (SnapshotManager.VmStorageSnapshotKvm.value() && !snapshotMemory) {
            UserVmVO vm = userVmDao.findById(vmId);
            if (vm.getState() == VirtualMachine.State.Running) {
                return StrategyPriority.HYPERVISOR;
            }
        }
        return StrategyPriority.CANT_HANDLE;
    }

    @Override
    public boolean deleteVMSnapshotFromDB(VMSnapshot vmSnapshot, boolean unmanage) {
       return super.deleteVMSnapshotFromDB(vmSnapshot, unmanage);
    }

    private long elapsedTime(long startTime) {
        long endTime = System.nanoTime();
        return endTime - startTime;
    }

    //Rollback if one of disks snapshot fails
    protected void rollbackDiskSnapshot(SnapshotInfo snapshotInfo) {
        Long snapshotID = snapshotInfo.getId();
        SnapshotVO snapshot = snapshotDao.findById(snapshotID);
        deleteSnapshotByStrategy(snapshot);
        logger.debug("Rollback is executed: deleting snapshot with id:" + snapshotID);
    }

    protected void deleteSnapshotByStrategy(SnapshotVO snapshot) {
        //The snapshot could not be deleted separately, that's why we set snapshot state to BackedUp for operation delete VM snapshots and rollback
        SnapshotStrategy strategy = storageStrategyFactory.getSnapshotStrategy(snapshot, SnapshotOperation.DELETE);
        if (strategy != null) {
            boolean snapshotForDelete = strategy.deleteSnapshot(snapshot.getId(), null);
            if (!snapshotForDelete) {
                throw new CloudRuntimeException("Failed to delete snapshot");
            }
        } else {
            throw new CloudRuntimeException("Could not find the primary storage of the snapshot");
        }
    }

    protected void deleteDiskSnapshot(VMSnapshot vmSnapshot) {
        //we can find disks snapshots related to vmSnapshot in vm_snapshot_details table
        List<VMSnapshotDetailsVO> listSnapshots = vmSnapshotDetailsDao.findDetails(vmSnapshot.getId(), STORAGE_SNAPSHOT);
        for (VMSnapshotDetailsVO vmSnapshotDetailsVO : listSnapshots) {
                SnapshotVO snapshot = snapshotDao.findById(Long.parseLong(vmSnapshotDetailsVO.getValue()));
                if (snapshot == null) {
                    throw new CloudRuntimeException("Could not find snapshot for VM snapshot");
                }
                deleteSnapshotByStrategy(snapshot);
                vmSnapshotDetailsDao.remove(vmSnapshotDetailsVO.getId());
        }
    }

    protected void revertDiskSnapshot(VMSnapshot vmSnapshot) {
        List<VMSnapshotDetailsVO> listSnapshots = vmSnapshotDetailsDao.findDetails(vmSnapshot.getId(), STORAGE_SNAPSHOT);
        for (VMSnapshotDetailsVO vmSnapshotDetailsVO : listSnapshots) {
            SnapshotInfo sInfo = snapshotDataFactory.getSnapshotOnPrimaryStore(Long.parseLong(vmSnapshotDetailsVO.getValue()));
            SnapshotStrategy snapshotStrategy = storageStrategyFactory.getSnapshotStrategy(sInfo, SnapshotOperation.REVERT);
            if (snapshotStrategy == null) {
                throw new CloudRuntimeException(String.format("Could not find strategy for snapshot uuid [%s]", sInfo.getId()));
            }
            if (!snapshotStrategy.revertSnapshot(sInfo)) {
                throw new CloudRuntimeException("Failed to revert snapshot");
            }
        }
    }

    protected SnapshotInfo createDiskSnapshot(VMSnapshot vmSnapshot, List<SnapshotInfo> forRollback, VolumeInfo vol) {
        String snapshotName = vmSnapshot.getId() + "_" + vol.getUuid();
        SnapshotVO snapshot = new SnapshotVO(vol.getDataCenterId(), vol.getAccountId(), vol.getDomainId(), vol.getId(), vol.getDiskOfferingId(),
                              snapshotName, (short) Snapshot.Type.GROUP.ordinal(),  Snapshot.Type.GROUP.name(),  vol.getSize(), vol.getMinIops(),  vol.getMaxIops(), Hypervisor.HypervisorType.KVM, null);
        VMSnapshotOptions options = ((VMSnapshotVO) vmSnapshot).getOptions();
        boolean quiescevm = false;
        if (options != null) {
            quiescevm = options.needQuiesceVM();
        }

        snapshot = snapshotDao.persist(snapshot);
        vol.addPayload(setPayload(vol, snapshot, quiescevm));
        SnapshotInfo snapshotInfo = snapshotDataFactory.getSnapshot(snapshot.getId(), vol.getDataStore());
        snapshotInfo.addPayload(vol.getpayload());
        SnapshotStrategy snapshotStrategy = storageStrategyFactory.getSnapshotStrategy(snapshotInfo, SnapshotOperation.TAKE);
        if (snapshotStrategy == null) {
            throw new CloudRuntimeException("Could not find strategy for snapshot uuid:" + snapshotInfo.getUuid());
        }
        snapshotInfo = snapshotStrategy.takeSnapshot(snapshotInfo);
        if (snapshotInfo == null) {
            throw new CloudRuntimeException("Failed to create snapshot");
        } else {
          forRollback.add(snapshotInfo);
        }
        vmSnapshotDetailsDao.persist(new VMSnapshotDetailsVO(vmSnapshot.getId(), STORAGE_SNAPSHOT, String.valueOf(snapshot.getId()), true));
        snapshotInfo.markBackedUp();
        return snapshotInfo;
    }

    protected CreateSnapshotPayload setPayload(VolumeInfo vol, SnapshotVO snapshotCreate, boolean quiescevm) {
        CreateSnapshotPayload payload = new CreateSnapshotPayload();
        payload.setSnapshotId(snapshotCreate.getId());
        payload.setSnapshotPolicyId(SnapshotVO.MANUAL_POLICY_ID);
        payload.setLocationType(snapshotCreate.getLocationType());
        payload.setAccount(accountService.getAccount(vol.getAccountId()));
        payload.setAsyncBackup(false);
        payload.setQuiescevm(quiescevm);
        return payload;
    }
}<|MERGE_RESOLUTION|>--- conflicted
+++ resolved
@@ -180,13 +180,8 @@
                 answer.setVolumeTOs(volumeTOs);
                 thawAnswer = (FreezeThawVMAnswer) agentMgr.send(hostId, thawCmd);
                 if (thawAnswer != null && thawAnswer.getResult()) {
-<<<<<<< HEAD
                     logger.info(String.format(
-                            "Virtual machne is thawed. The freeze of virtual machine took %s milliseconds.",
-=======
-                    s_logger.info(String.format(
                             "Virtual machine is thawed. The freeze of virtual machine took %s milliseconds.",
->>>>>>> 32cc45e8
                             TimeUnit.MILLISECONDS.convert(elapsedTime(startFreeze), TimeUnit.NANOSECONDS)));
                 }
             } else {
