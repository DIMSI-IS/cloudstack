--- conflicted
+++ resolved
@@ -3064,26 +3064,11 @@
     @Override
     @DB
     public boolean shutdownNetwork(final long networkId, final ReservationContext context, final boolean cleanupElements) {
-<<<<<<< HEAD
-        NetworkVO network = _networksDao.findById(networkId);
-        if (network.getState() == Network.State.Allocated) {
-            logger.debug("Network is already shutdown: {}", network);
-            return true;
-        }
-
-        if (network.getState() != Network.State.Implemented && network.getState() != Network.State.Shutdown) {
-            logger.debug("Network is not implemented: {}", network);
-            return false;
-        }
-
-=======
         NetworkVO network = null;
->>>>>>> 620ed164
         try {
             //do global lock for the network
             network = _networksDao.acquireInLockTable(networkId, NetworkLockTimeout.value());
             if (network == null) {
-<<<<<<< HEAD
                 logger.warn("Unable to acquire lock for the network {} as a part of network shutdown", network);
                 return false;
             }
@@ -3091,18 +3076,6 @@
 
             if (network.getState() == Network.State.Allocated) {
                 logger.debug("Network is already shutdown: {}", network);
-=======
-                s_logger.warn("Network with id: " + networkId + " doesn't exist, or unable to acquire lock for it as a part of network shutdown");
-                return false;
-            }
-
-            if (s_logger.isDebugEnabled()) {
-                s_logger.debug("Lock is acquired for network " + network + " as a part of network shutdown");
-            }
-
-            if (network.getState() == Network.State.Allocated) {
-                s_logger.debug(String.format("Network [%s] is in Allocated state, no need to shutdown.", network));
->>>>>>> 620ed164
                 return true;
             }
 
