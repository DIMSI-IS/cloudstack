--- conflicted
+++ resolved
@@ -1185,14 +1185,9 @@
                     logger.error("Unable to destroy existing volume [{}] due to [{}].", volumeToString, e.getMessage());
                 }
                 // In case of VMware VM will continue to use the old root disk until expunged, so force expunge old root disk
-<<<<<<< HEAD
-                if (vm.getHypervisorType() == HypervisorType.VMware) {
-                    logger.info("Trying to expunge volume [{}] from primary data storage.", volumeToString);
-=======
                 // For system VM we do not need volume entry in Destroy state
                 if (vm.getHypervisorType() == HypervisorType.VMware || vm.getType().isUsedBySystem()) {
-                    s_logger.info(String.format("Trying to expunge volume [%s] from primary data storage.", volumeToString));
->>>>>>> 8d02e5f8
+                    logger.info(String.format("Trying to expunge volume [%s] from primary data storage.", volumeToString));
                     AsyncCallFuture<VolumeApiResult> future = volService.expungeVolumeAsync(volFactory.getVolume(existingVolume.getId()));
                     try {
                         future.get();
