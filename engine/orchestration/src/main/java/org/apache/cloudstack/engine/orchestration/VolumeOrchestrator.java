/*
 * Licensed to the Apache Software Foundation (ASF) under one
 * or more contributor license agreements.  See the NOTICE file
 * distributed with this work for additional information
 * regarding copyright ownership.  The ASF licenses this file
 * to you under the Apache License, Version 2.0 (the
 * "License"); you may not use this file except in compliance
 * with the License.  You may obtain a copy of the License at
 *
 *   http://www.apache.org/licenses/LICENSE-2.0
 *
 * Unless required by applicable law or agreed to in writing,
 * software distributed under the License is distributed on an
 * "AS IS" BASIS, WITHOUT WARRANTIES OR CONDITIONS OF ANY
 * KIND, either express or implied.  See the License for the
 * specific language governing permissions and limitations
 * under the License.
 */
package org.apache.cloudstack.engine.orchestration;

import static com.cloud.storage.resource.StorageProcessor.REQUEST_TEMPLATE_RELOAD;
import static com.cloud.utils.NumbersUtil.toHumanReadableSize;

import java.util.ArrayList;
import java.util.Comparator;
import java.util.Date;
import java.util.HashMap;
import java.util.HashSet;
import java.util.List;
import java.util.Map;
import java.util.Objects;
import java.util.Optional;
import java.util.Set;
import java.util.UUID;
import java.util.concurrent.ExecutionException;
import java.util.stream.Collectors;

import javax.inject.Inject;
import javax.naming.ConfigurationException;

import com.cloud.deploy.DeploymentClusterPlanner;
import com.cloud.exception.ResourceAllocationException;
import com.cloud.storage.DiskOfferingVO;
import com.cloud.storage.VMTemplateVO;
import com.cloud.storage.dao.VMTemplateDao;
import com.cloud.storage.snapshot.SnapshotManager;
import com.cloud.user.AccountManager;
import org.apache.cloudstack.api.ApiCommandResourceType;
import org.apache.cloudstack.api.ApiConstants.IoDriverPolicy;
import org.apache.cloudstack.api.command.admin.vm.MigrateVMCmd;
import org.apache.cloudstack.api.command.admin.volume.MigrateVolumeCmdByAdmin;
import org.apache.cloudstack.api.command.user.volume.MigrateVolumeCmd;
import org.apache.cloudstack.context.CallContext;
import org.apache.cloudstack.engine.orchestration.service.VolumeOrchestrationService;
import org.apache.cloudstack.engine.subsystem.api.storage.ChapInfo;
import org.apache.cloudstack.engine.subsystem.api.storage.DataObject;
import org.apache.cloudstack.engine.subsystem.api.storage.DataStore;
import org.apache.cloudstack.engine.subsystem.api.storage.DataStoreDriver;
import org.apache.cloudstack.engine.subsystem.api.storage.DataStoreManager;
import org.apache.cloudstack.engine.subsystem.api.storage.DataStoreProvider;
import org.apache.cloudstack.engine.subsystem.api.storage.DataStoreProviderManager;
import org.apache.cloudstack.engine.subsystem.api.storage.PrimaryDataStore;
import org.apache.cloudstack.engine.subsystem.api.storage.PrimaryDataStoreDriver;
import org.apache.cloudstack.engine.subsystem.api.storage.SnapshotDataFactory;
import org.apache.cloudstack.engine.subsystem.api.storage.SnapshotInfo;
import org.apache.cloudstack.engine.subsystem.api.storage.SnapshotService;
import org.apache.cloudstack.engine.subsystem.api.storage.StoragePoolAllocator;
import org.apache.cloudstack.engine.subsystem.api.storage.StorageStrategyFactory;
import org.apache.cloudstack.engine.subsystem.api.storage.TemplateDataFactory;
import org.apache.cloudstack.engine.subsystem.api.storage.TemplateInfo;
import org.apache.cloudstack.engine.subsystem.api.storage.TemplateService;
import org.apache.cloudstack.engine.subsystem.api.storage.VolumeDataFactory;
import org.apache.cloudstack.engine.subsystem.api.storage.VolumeInfo;
import org.apache.cloudstack.engine.subsystem.api.storage.VolumeService;
import org.apache.cloudstack.engine.subsystem.api.storage.VolumeService.VolumeApiResult;
import org.apache.cloudstack.framework.async.AsyncCallFuture;
import org.apache.cloudstack.framework.config.ConfigDepot;
import org.apache.cloudstack.framework.config.ConfigKey;
import org.apache.cloudstack.framework.config.Configurable;
import org.apache.cloudstack.framework.config.dao.ConfigurationDao;
import org.apache.cloudstack.framework.jobs.AsyncJobManager;
import org.apache.cloudstack.framework.jobs.impl.AsyncJobVO;
import org.apache.cloudstack.resourcedetail.DiskOfferingDetailVO;
import org.apache.cloudstack.resourcedetail.dao.DiskOfferingDetailsDao;
import org.apache.cloudstack.secret.PassphraseVO;
import org.apache.cloudstack.secret.dao.PassphraseDao;
import org.apache.cloudstack.snapshot.SnapshotHelper;
import org.apache.cloudstack.storage.command.CommandResult;
import org.apache.cloudstack.storage.datastore.db.ImageStoreDao;
import org.apache.cloudstack.storage.datastore.db.PrimaryDataStoreDao;
import org.apache.cloudstack.storage.datastore.db.SnapshotDataStoreDao;
import org.apache.cloudstack.storage.datastore.db.SnapshotDataStoreVO;
import org.apache.cloudstack.storage.datastore.db.StoragePoolVO;
import org.apache.cloudstack.storage.datastore.db.TemplateDataStoreDao;
import org.apache.cloudstack.storage.datastore.db.TemplateDataStoreVO;
import org.apache.cloudstack.utils.reflectiontostringbuilderutils.ReflectionToStringBuilderUtils;
import org.apache.commons.collections.CollectionUtils;
import org.apache.commons.collections.MapUtils;
import org.apache.commons.lang3.ObjectUtils;
import org.apache.commons.lang3.StringUtils;
import org.jetbrains.annotations.Nullable;

import com.cloud.agent.api.to.DataTO;
import com.cloud.agent.api.to.DatadiskTO;
import com.cloud.agent.api.to.DiskTO;
import com.cloud.agent.api.to.VirtualMachineTO;
import com.cloud.agent.manager.allocator.PodAllocator;
import com.cloud.cluster.ClusterManager;
import com.cloud.configuration.Resource.ResourceType;
import com.cloud.dc.DataCenter;
import com.cloud.dc.Pod;
import com.cloud.deploy.DataCenterDeployment;
import com.cloud.deploy.DeployDestination;
import com.cloud.deploy.DeploymentPlanner.ExcludeList;
import com.cloud.event.ActionEvent;
import com.cloud.event.EventTypes;
import com.cloud.event.UsageEventUtils;
import com.cloud.exception.ConcurrentOperationException;
import com.cloud.exception.InsufficientStorageCapacityException;
import com.cloud.exception.InvalidParameterValueException;
import com.cloud.exception.StorageAccessException;
import com.cloud.exception.StorageUnavailableException;
import com.cloud.host.Host;
import com.cloud.host.HostVO;
import com.cloud.host.dao.HostDao;
import com.cloud.hypervisor.Hypervisor.HypervisorType;
import com.cloud.offering.DiskOffering;
import com.cloud.offering.ServiceOffering;
import com.cloud.org.Cluster;
import com.cloud.storage.DataStoreRole;
import com.cloud.storage.ScopeType;
import com.cloud.storage.Snapshot;
import com.cloud.storage.Storage;
import com.cloud.storage.Storage.ImageFormat;
import com.cloud.storage.StorageManager;
import com.cloud.storage.StoragePool;
import com.cloud.storage.StoragePoolHostVO;
import com.cloud.storage.StorageUtil;
import com.cloud.storage.VMTemplateStorageResourceAssoc;
import com.cloud.storage.Volume;
import com.cloud.storage.Volume.Type;
import com.cloud.storage.VolumeApiService;
import com.cloud.storage.VolumeDetailVO;
import com.cloud.storage.VolumeVO;
import com.cloud.storage.dao.DiskOfferingDao;
import com.cloud.storage.dao.SnapshotDao;
import com.cloud.storage.dao.StoragePoolHostDao;
import com.cloud.storage.dao.VMTemplateDetailsDao;
import com.cloud.storage.dao.VolumeDao;
import com.cloud.storage.dao.VolumeDetailsDao;
import com.cloud.template.TemplateManager;
import com.cloud.template.VirtualMachineTemplate;
import com.cloud.user.Account;
import com.cloud.user.ResourceLimitService;
import com.cloud.uservm.UserVm;
import com.cloud.utils.Pair;
import com.cloud.utils.component.ManagerBase;
import com.cloud.utils.db.DB;
import com.cloud.utils.db.EntityManager;
import com.cloud.utils.db.Transaction;
import com.cloud.utils.db.TransactionCallback;
import com.cloud.utils.db.TransactionCallbackNoReturn;
import com.cloud.utils.db.TransactionStatus;
import com.cloud.utils.db.UUIDManager;
import com.cloud.utils.exception.CloudRuntimeException;
import com.cloud.utils.fsm.NoTransitionException;
import com.cloud.utils.fsm.StateMachine2;
import com.cloud.vm.DiskProfile;
import com.cloud.vm.SecondaryStorageVmVO;
import com.cloud.vm.UserVmCloneSettingVO;
import com.cloud.vm.VMInstanceDetailVO;
import com.cloud.vm.UserVmVO;
import com.cloud.vm.VMInstanceVO;
import com.cloud.vm.VirtualMachine;
import com.cloud.vm.VirtualMachine.State;
import com.cloud.vm.VirtualMachineProfile;
import com.cloud.vm.VirtualMachineProfileImpl;
import com.cloud.vm.VmDetailConstants;
import com.cloud.vm.VmWorkAttachVolume;
import com.cloud.vm.VmWorkMigrateVolume;
import com.cloud.vm.VmWorkSerializer;
import com.cloud.vm.VmWorkTakeVolumeSnapshot;
import com.cloud.vm.dao.SecondaryStorageVmDao;
import com.cloud.vm.dao.UserVmCloneSettingDao;
import com.cloud.vm.dao.UserVmDao;
<<<<<<< HEAD
import com.cloud.vm.dao.VMInstanceDetailsDao;
=======
import com.cloud.vm.dao.UserVmDetailsDao;
import com.cloud.vm.dao.VMInstanceDao;
>>>>>>> 0cbebbdd

public class VolumeOrchestrator extends ManagerBase implements VolumeOrchestrationService, Configurable {

    public enum UserVmCloneType {
        full, linked
    }


    @Inject
    private AccountManager _accountMgr;
    @Inject
    EntityManager _entityMgr;
    @Inject
    private UUIDManager _uuidMgr;
    @Inject
    protected TemplateManager _tmpltMgr;
    @Inject
    protected VolumeDao _volsDao;
    @Inject
    protected PrimaryDataStoreDao _storagePoolDao = null;
    @Inject
    protected ImageStoreDao imageStoreDao;
    @Inject
    protected TemplateDataStoreDao _vmTemplateStoreDao = null;
    @Inject
    protected VolumeDao _volumeDao;
    @Inject
    protected VMTemplateDao _templateDao;
    @Inject
    protected SnapshotDao _snapshotDao;
    @Inject
    protected SnapshotDataStoreDao _snapshotDataStoreDao;
    @Inject
    protected ResourceLimitService _resourceLimitMgr;
    @Inject
    DiskOfferingDetailsDao _diskOfferingDetailDao;
    @Inject
    VolumeDetailsDao _volDetailDao;
    @Inject
    DataStoreManager dataStoreMgr;
    @Inject
    VolumeService volService;
    @Inject
    VolumeDataFactory volFactory;
    @Inject
    TemplateDataFactory tmplFactory;
    @Inject
    SnapshotDataFactory snapshotFactory;
    @Inject
    ConfigDepot _configDepot;
    @Inject
    HostDao _hostDao;
    @Inject
    SnapshotService _snapshotSrv;
    @Inject
    protected UserVmDao _userVmDao;
    @Inject
    protected AsyncJobManager _jobMgr;
    @Inject
    ClusterManager clusterManager;
    @Inject
    StorageManager storageMgr;
    @Inject
    protected UserVmCloneSettingDao _vmCloneSettingDao;
    @Inject
    StorageStrategyFactory _storageStrategyFactory;
    @Inject
    VMTemplateDetailsDao templateDetailsDao;
    @Inject
    TemplateService templateService;
    @Inject
    VMInstanceDetailsDao vmInstanceDetailsDao;
    @Inject
    private SecondaryStorageVmDao secondaryStorageVmDao;
    @Inject
    VolumeApiService _volumeApiService;
    @Inject
    PassphraseDao passphraseDao;
    @Inject
    StoragePoolHostDao storagePoolHostDao;
    @Inject
    DiskOfferingDao diskOfferingDao;
    @Inject
<<<<<<< HEAD
    ConfigDepot configDepot;
    @Inject
    ConfigurationDao configurationDao;
=======
    VMInstanceDao vmInstanceDao;
>>>>>>> 0cbebbdd

    @Inject
    protected SnapshotHelper snapshotHelper;

    @Inject
    private DataStoreProviderManager dataStoreProviderMgr;

    private final StateMachine2<Volume.State, Volume.Event, Volume> _volStateMachine;
    protected List<StoragePoolAllocator> _storagePoolAllocators;

    protected boolean backupSnapshotAfterTakingSnapshot = SnapshotInfo.BackupSnapshotAfterTakingSnapshot.value();

    public List<StoragePoolAllocator> getStoragePoolAllocators() {
        return _storagePoolAllocators;
    }

    public void setStoragePoolAllocators(List<StoragePoolAllocator> storagePoolAllocators) {
        _storagePoolAllocators = storagePoolAllocators;
    }

    protected List<PodAllocator> _podAllocators;

    public List<PodAllocator> getPodAllocators() {
        return _podAllocators;
    }

    public void setPodAllocators(List<PodAllocator> podAllocators) {
        _podAllocators = podAllocators;
    }

    protected VolumeOrchestrator() {
        _volStateMachine = Volume.State.getStateMachine();
    }

    @Override
    public VolumeInfo moveVolume(VolumeInfo volumeInfo, long destPoolDcId, Long destPoolPodId, Long destPoolClusterId, HypervisorType dataDiskHyperType)
            throws ConcurrentOperationException, StorageUnavailableException {
        String volumeToString = getReflectOnlySelectedFields(volumeInfo.getVolume());

        // Find a destination storage pool with the specified criteria
        DiskOffering diskOffering = _entityMgr.findById(DiskOffering.class, volumeInfo.getDiskOfferingId());
        DiskProfile dskCh = new DiskProfile(volumeInfo.getId(), volumeInfo.getVolumeType(), volumeInfo.getName(), diskOffering.getId(), diskOffering.getDiskSize(), diskOffering.getTagsArray(),
                diskOffering.isUseLocalStorage(), diskOffering.isRecreatable(), null, (diskOffering.getEncrypt() || volumeInfo.getPassphraseId() != null));

        dskCh.setHyperType(dataDiskHyperType);
        storageMgr.setDiskProfileThrottling(dskCh, null, diskOffering);

        DataCenter destPoolDataCenter = _entityMgr.findById(DataCenter.class, destPoolDcId);
        Pod destPoolPod = _entityMgr.findById(Pod.class, destPoolPodId);

        StoragePool destPool = findStoragePool(dskCh, destPoolDataCenter, destPoolPod, destPoolClusterId, null, null, new HashSet<StoragePool>());

        if (destPool == null) {
            throw new CloudRuntimeException(String.format("Failed to find a storage pool with enough capacity to move the volume [%s] to.", volumeToString));
        }

        Volume newVol = migrateVolume(volumeInfo, destPool);
        return volFactory.getVolume(newVol.getId());
    }

    @Override
    public Volume allocateDuplicateVolume(Volume oldVol, DiskOffering diskOffering, Long templateId) {
        return allocateDuplicateVolumeVO(oldVol, diskOffering, templateId);
    }

    public VolumeVO allocateDuplicateVolumeVO(Volume oldVol, DiskOffering diskOffering, Long templateId) {
        VolumeVO newVol = new VolumeVO(oldVol.getVolumeType(), oldVol.getName(), oldVol.getDataCenterId(), oldVol.getDomainId(), oldVol.getAccountId(), oldVol.getDiskOfferingId(),
                oldVol.getProvisioningType(), oldVol.getSize(), oldVol.getMinIops(), oldVol.getMaxIops(), oldVol.get_iScsiName());
        if (templateId != null) {
            newVol.setTemplateId(templateId);
        } else {
            newVol.setTemplateId(oldVol.getTemplateId());
        }
        newVol.setDeviceId(oldVol.getDeviceId());
        newVol.setInstanceId(oldVol.getInstanceId());
        newVol.setRecreatable(oldVol.isRecreatable());
        newVol.setFormat(oldVol.getFormat());
        if ((diskOffering == null || diskOffering.getEncrypt()) && oldVol.getPassphraseId() != null) {
            PassphraseVO passphrase = passphraseDao.persist(new PassphraseVO(true));
            newVol.setPassphraseId(passphrase.getId());
        }

        return _volsDao.persist(newVol);
    }

    private Optional<StoragePool> getMatchingStoragePool(String preferredPoolId, List<StoragePool> storagePools) {
        if (preferredPoolId == null) {
            return Optional.empty();
        }
        return storagePools.stream()
                .filter(pool -> pool.getUuid().equalsIgnoreCase(preferredPoolId))
                .findFirst();
    }

    private Optional<StoragePool> getPreferredStoragePool(List<StoragePool> poolList, VirtualMachine vm) {
        String accountStoragePoolUuid = null;
        if (vm != null) {
            accountStoragePoolUuid = StorageManager.PreferredStoragePool.valueIn(vm.getAccountId());
        }
        Optional<StoragePool> storagePool = getMatchingStoragePool(accountStoragePoolUuid, poolList);

        if (storagePool.isPresent()) {
            String storagePoolToString = getReflectOnlySelectedFields(storagePool.get());
            logger.debug("The storage pool [{}] was specified for this account [{}] and will be used for allocation.", storagePoolToString, vm.getAccountId());

        } else {
            String globalStoragePoolUuid = StorageManager.PreferredStoragePool.value();
            storagePool = getMatchingStoragePool(globalStoragePoolUuid, poolList);
            storagePool.ifPresent(pool -> logger.debug("The storage pool [{}] was specified in the Global Settings and will be used for allocation.",
                    getReflectOnlySelectedFields(pool)));
        }
        return storagePool;
    }

    @Override
    public StoragePool findStoragePool(DiskProfile dskCh, DataCenter dc, Pod pod, Long clusterId, Long hostId, VirtualMachine vm, final Set<StoragePool> avoid) {
        Long podId = retrievePod(pod, clusterId);

        VirtualMachineProfile profile = new VirtualMachineProfileImpl(vm);
        for (StoragePoolAllocator allocator : _storagePoolAllocators) {

            ExcludeList avoidList = new ExcludeList();
            for (StoragePool pool : avoid) {
                avoidList.addPool(pool.getId());
            }
            DataCenterDeployment plan = new DataCenterDeployment(dc.getId(), podId, clusterId, hostId, null, null);

            final List<StoragePool> poolList = allocator.allocateToPool(dskCh, profile, plan, avoidList, StoragePoolAllocator.RETURN_UPTO_ALL);
            if (poolList != null && !poolList.isEmpty()) {
                StorageUtil.traceLogStoragePools(poolList, logger, "pools to choose from: ");
                // Check if the preferred storage pool can be used. If yes, use it.
                Optional<StoragePool> storagePool = getPreferredStoragePool(poolList, vm);
                logger.trace("we have a preferred pool: {}", storagePool.isPresent());

                StoragePool storage;
                if (storagePool.isPresent()) {
                    storage = (StoragePool)this.dataStoreMgr.getDataStore(storagePool.get().getId(), DataStoreRole.Primary);
                    logger.debug("VM [{}] has a preferred storage pool [{}]. Volume Orchestrator found this storage using Storage Pool Allocator [{}] and will"
                            + " use it.", vm, storage, allocator.getClass().getSimpleName());
                } else {
                    storage = (StoragePool)dataStoreMgr.getDataStore(poolList.get(0).getId(), DataStoreRole.Primary);
                    logger.debug("VM [{}] does not have a preferred storage pool or it cannot be used. Volume Orchestrator will use the available Storage Pool"
                            + " [{}], which was discovered using Storage Pool Allocator [{}].", vm, storage, allocator.getClass().getSimpleName());
                }
                return storage;
            }
            logger.debug("Could not find any available Storage Pool using Storage Pool Allocator [{}].", allocator.getClass().getSimpleName());
        }
        logger.info("Volume Orchestrator could not find any available Storage Pool.");
        return null;
    }

    @Nullable
    private Long retrievePod(Pod pod, Long clusterId) {
        Long podId = null;
        if (pod != null) {
            podId = pod.getId();
        } else if (clusterId != null) {
            Cluster cluster = _entityMgr.findById(Cluster.class, clusterId);
            if (cluster != null) {
                podId = cluster.getPodId();
            }
        }
        return podId;
    }

    public List<StoragePool> findStoragePoolsForVolumeWithNewDiskOffering(DiskProfile dskCh, DataCenter dc, Pod pod, Long clusterId, Long hostId, VirtualMachine vm, final Set<StoragePool> avoid) {
        Long podId = retrievePod(pod, clusterId);

        VirtualMachineProfile profile = new VirtualMachineProfileImpl(vm);
        List<StoragePool> suitablePools = new ArrayList<>();
        for (StoragePoolAllocator allocator : _storagePoolAllocators) {

            ExcludeList avoidList = new ExcludeList();
            for (StoragePool pool : avoid) {
                avoidList.addPool(pool.getId());
            }
            DataCenterDeployment plan = new DataCenterDeployment(dc.getId(), podId, clusterId, hostId, null, null);

            final List<StoragePool> poolList = allocator.allocateToPool(dskCh, profile, plan, avoidList, StoragePoolAllocator.RETURN_UPTO_ALL);
            if (CollectionUtils.isEmpty(poolList)) {
                continue;
            }
            suitablePools.addAll(poolList);
        }
        return suitablePools;
    }

    @Override
    public StoragePool findChildDataStoreInDataStoreCluster(DataCenter dc, Pod pod, Long clusterId, Long hostId, VirtualMachine vm, Long datastoreClusterId) {
        Long podId = retrievePod(pod, clusterId);
        List<StoragePoolVO> childDatastores = _storagePoolDao.listChildStoragePoolsInDatastoreCluster(datastoreClusterId);
        List<StoragePool> suitablePools = new ArrayList<StoragePool>();

        for (StoragePoolVO childDatastore: childDatastores)
            suitablePools.add((StoragePool)dataStoreMgr.getDataStore(childDatastore.getId(), DataStoreRole.Primary));

        VirtualMachineProfile profile = new VirtualMachineProfileImpl(vm);
        for (StoragePoolAllocator allocator : _storagePoolAllocators) {
            DataCenterDeployment plan = new DataCenterDeployment(dc.getId(), podId, clusterId, hostId, null, null);
            final List<StoragePool> poolList = allocator.reorderPools(suitablePools, profile, plan, null);

            if (poolList != null && !poolList.isEmpty()) {
                return (StoragePool)dataStoreMgr.getDataStore(poolList.get(0).getId(), DataStoreRole.Primary);
            }
        }
        return null;
    }
    public Pair<Pod, Long> findPod(VirtualMachineTemplate template, ServiceOffering offering, DataCenter dc, long accountId, Set<Long> avoids) {
        for (PodAllocator allocator : _podAllocators) {
            final Pair<Pod, Long> pod = allocator.allocateTo(template, offering, dc, accountId, avoids);
            if (pod != null) {
                return pod;
            }
        }
        return null;
    }

    @DB
    @Override
    public VolumeInfo createVolumeFromSnapshot(Volume volume, Snapshot snapshot, UserVm vm) throws StorageUnavailableException {
        String volumeToString = getReflectOnlySelectedFields(volume);

        Account account = _entityMgr.findById(Account.class, volume.getAccountId());

        final HashSet<StoragePool> poolsToAvoid = new HashSet<StoragePool>();
        StoragePool pool = null;

        Set<Long> podsToAvoid = new HashSet<Long>();
        Pair<Pod, Long> pod = null;

        DiskOffering diskOffering = _entityMgr.findById(DiskOffering.class, volume.getDiskOfferingId());
        if (diskOffering.getEncrypt()) {
            VolumeVO vol = (VolumeVO) volume;
            volume = setPassphraseForVolumeEncryption(vol);
        }
        DataCenter dc = _entityMgr.findById(DataCenter.class, volume.getDataCenterId());
        DiskProfile dskCh = new DiskProfile(volume, diskOffering, snapshot.getHypervisorType());

        String msg = String.format("There are no available storage pools to store the volume [%s] in. ", volumeToString);

        if (vm != null) {
            Pod podofVM = _entityMgr.findById(Pod.class, vm.getPodIdToDeployIn());
            if (podofVM != null) {
                pod = new Pair<Pod, Long>(podofVM, podofVM.getId());
            }
        }

        if (vm != null && pod != null) {
            //if VM is running use the hostId to find the clusterID. If it is stopped, refer the cluster where the ROOT volume of the VM exists.
            Long hostId = null;
            Long clusterId = null;
            if (vm.getState() == State.Running) {
                hostId = vm.getHostId();
                if (hostId != null) {
                    Host vmHost = _entityMgr.findById(Host.class, hostId);
                    clusterId = vmHost.getClusterId();
                }
            } else {
                List<VolumeVO> rootVolumesOfVm = _volsDao.findByInstanceAndType(vm.getId(), Volume.Type.ROOT);
                if (rootVolumesOfVm.size() != 1) {
                    throw new CloudRuntimeException(String.format("The VM [%s] has more than one ROOT volume and it is in an invalid state. Please contact Cloud Support.", vm));
                } else {
                    VolumeVO rootVolumeOfVm = rootVolumesOfVm.get(0);
                    StoragePoolVO rootDiskPool = _storagePoolDao.findById(rootVolumeOfVm.getPoolId());
                    clusterId = (rootDiskPool == null ? null : rootDiskPool.getClusterId());
                }
            }
            // Determine what storage pool to store the volume in
            while ((pool = findStoragePool(dskCh, dc, pod.first(), clusterId, hostId, vm, poolsToAvoid)) != null) {
                break;
            }

            if (pool == null) {
                String logMsg = String.format("Could not find a storage pool in the pod/cluster of the provided VM [%s] to create the volume [%s] in.", vm, volumeToString);

                //pool could not be found in the VM's pod/cluster.
                logger.error(logMsg);

                StringBuilder addDetails = new StringBuilder(msg);
                addDetails.append(logMsg);
                msg = addDetails.toString();
            }
        } else {
            // Determine what pod to store the volume in
            while ((pod = findPod(null, null, dc, account.getId(), podsToAvoid)) != null) {
                podsToAvoid.add(pod.first().getId());
                // Determine what storage pool to store the volume in
                while ((pool = findStoragePool(dskCh, dc, pod.first(), null, null, null, poolsToAvoid)) != null) {
                    break;
                }

                if (pool != null) {
                    String poolToString = getReflectOnlySelectedFields(pool);

                    logger.debug("Found a suitable pool [{}] to create the volume [{}] in.", poolToString, volumeToString);
                    break;
                }
            }
        }

        if (pool == null) {
            logger.info(msg);
            throw new StorageUnavailableException(msg, -1);
        }

        VolumeInfo vol = volFactory.getVolume(volume.getId());
        long zoneId = volume.getDataCenterId();
        DataStore store = dataStoreMgr.getDataStore(pool.getId(), DataStoreRole.Primary);
        DataStoreRole dataStoreRole = snapshotHelper.getDataStoreRole(snapshot, zoneId);
        SnapshotInfo snapInfo = snapshotFactory.getSnapshotWithRoleAndZone(snapshot.getId(), dataStoreRole, zoneId);
        boolean kvmSnapshotOnlyInPrimaryStorage = snapshotHelper.isKvmSnapshotOnlyInPrimaryStorage(snapshot, dataStoreRole, zoneId);
        logger.debug("Creating volume from snapshot, with dataStore role {} and on primary storage: {}", dataStoreRole, kvmSnapshotOnlyInPrimaryStorage);

        boolean storageSupportSnapshotToTemplateEnabled = snapshotHelper.isStorageSupportSnapshotToTemplate(snapInfo); // storageSupportSnapshotToTemplateEnabled is true only for StorPool now [TODO: Update to check storage supports snapshot to volume (DataStoreCapabilities.CAN_CREATE_VOLUME_FROM_SNAPSHOT) - may impact other storages, or StorPool storage type only]
        try {
            if (!storageSupportSnapshotToTemplateEnabled) {
                dataStoreRole = snapshotHelper.getDataStoreRole(snapshot);
                snapInfo = snapshotFactory.getSnapshotWithRoleAndZone(snapshot.getId(), dataStoreRole, zoneId);
                kvmSnapshotOnlyInPrimaryStorage = snapshotHelper.isKvmSnapshotOnlyInPrimaryStorage(snapshot, dataStoreRole);
                logger.debug("Creating volume from snapshot, with dataStore role {} and on primary storage: {}", dataStoreRole, kvmSnapshotOnlyInPrimaryStorage);
                snapInfo = snapshotHelper.backupSnapshotToSecondaryStorageIfNotExists(snapInfo, dataStoreRole, snapshot, kvmSnapshotOnlyInPrimaryStorage);
            }
        } catch (CloudRuntimeException e) {
            snapshotHelper.expungeTemporarySnapshot(kvmSnapshotOnlyInPrimaryStorage, snapInfo);
            throw e;
        }

        boolean kvmIncrementalSnapshot = SnapshotManager.kvmIncrementalSnapshot.valueIn(_hostDao.findClusterIdByVolumeInfo(snapInfo.getBaseVolume()));
        if (kvmIncrementalSnapshot && DataStoreRole.Image.equals(dataStoreRole)) {
            snapInfo = snapshotHelper.convertSnapshotIfNeeded(snapInfo);
        }

        // don't try to perform a sync if the DataStoreRole of the snapshot is equal to DataStoreRole.Primary
        if (!DataStoreRole.Primary.equals(dataStoreRole) || (kvmSnapshotOnlyInPrimaryStorage && !storageSupportSnapshotToTemplateEnabled)) {
            try {
                // sync snapshot to region store if necessary
                DataStore snapStore = snapInfo.getDataStore();
                long snapVolId = snapInfo.getVolumeId();

                _snapshotSrv.syncVolumeSnapshotsToRegionStore(snapVolId, snapStore);
            } catch (Exception ex) {
                // log but ignore the sync error to avoid any potential S3 down issue, it should be sync next time
                logger.warn(ex.getMessage(), ex);
            }
        }

        // create volume on primary from snapshot
        AsyncCallFuture<VolumeApiResult> future = volService.createVolumeFromSnapshot(vol, store, snapInfo);
        String snapshotToString = getReflectOnlySelectedFields(snapInfo.getSnapshotVO());

        try {
            VolumeApiResult result = future.get();
            if (result.isFailed()) {
                String logMsg = String.format("Failed to create volume from snapshot [%s] due to [%s].", snapshotToString, result.getResult());
                logger.error(logMsg);
                throw new CloudRuntimeException(logMsg);
            }
            return result.getVolume();
        } catch (InterruptedException | ExecutionException e) {
            String message = String.format("Failed to create volume from snapshot [%s] due to [%s].", snapshotToString, e.getMessage());
            logger.error(message);
            logger.debug("Exception: ", e);
            throw new CloudRuntimeException(message, e);
        } finally {
            snapshotHelper.expungeTemporarySnapshot(kvmSnapshotOnlyInPrimaryStorage, snapInfo);
        }

    }

    protected DiskProfile createDiskCharacteristics(VolumeInfo volumeInfo, VirtualMachineTemplate template, DataCenter dc, DiskOffering diskOffering) {
        boolean requiresEncryption = diskOffering.getEncrypt() || volumeInfo.getPassphraseId() != null;
        if (volumeInfo.getVolumeType() == Type.ROOT && Storage.ImageFormat.ISO != template.getFormat()) {
            String templateToString = getReflectOnlySelectedFields(template);
            String zoneToString = getReflectOnlySelectedFields(dc);
            TemplateDataStoreVO ss = _vmTemplateStoreDao.findByTemplateZoneDownloadStatus(template.getId(), dc.getId(), VMTemplateStorageResourceAssoc.Status.DOWNLOADED);
            if (ss == null) {
                throw new CloudRuntimeException(String.format("Template [%s] has not been completely downloaded to the zone [%s].",
                        templateToString, zoneToString));
            }
            return new DiskProfile(volumeInfo.getId(), volumeInfo.getVolumeType(), volumeInfo.getName(), diskOffering.getId(), ss.getSize(), diskOffering.getTagsArray(), diskOffering.isUseLocalStorage(),
                    diskOffering.isRecreatable(), Storage.ImageFormat.ISO != template.getFormat() ? template.getId() : null, requiresEncryption);
        } else {
            return new DiskProfile(volumeInfo.getId(), volumeInfo.getVolumeType(), volumeInfo.getName(), diskOffering.getId(), diskOffering.getDiskSize(), diskOffering.getTagsArray(),
                    diskOffering.isUseLocalStorage(), diskOffering.isRecreatable(), null, requiresEncryption);

        }
    }

    @DB
    public VolumeInfo copyVolumeFromSecToPrimary(VolumeInfo volumeInfo, VirtualMachine vm, VirtualMachineTemplate template, DataCenter dc, Pod pod, Long clusterId, ServiceOffering offering,
                                                 DiskOffering diskOffering, List<StoragePool> avoids, long size, HypervisorType hyperType) throws NoTransitionException {
        String volumeToString = getReflectOnlySelectedFields(volumeInfo.getVolume());

        final HashSet<StoragePool> avoidPools = new HashSet<StoragePool>(avoids);
        DiskProfile dskCh = createDiskCharacteristics(volumeInfo, template, dc, diskOffering);
        dskCh.setHyperType(vm.getHypervisorType());
        storageMgr.setDiskProfileThrottling(dskCh, null, diskOffering);

        // Find a suitable storage to create volume on
        StoragePool destPool = findStoragePool(dskCh, dc, pod, clusterId, null, vm, avoidPools);
        if (destPool == null) {
            throw new CloudRuntimeException(String.format("Failed to find a suitable storage pool in the pod/cluster of the provided VM [%s] to create the volume in.", vm));
        }
        DataStore destStore = dataStoreMgr.getDataStore(destPool.getId(), DataStoreRole.Primary);
        AsyncCallFuture<VolumeApiResult> future = volService.copyVolume(volumeInfo, destStore);

        try {
            VolumeApiResult result = future.get();
            if (result.isFailed()) {
                String msg = String.format("Copy of the volume [%s] failed due to [%s].", volumeToString, result.getResult());
                logger.error(msg);
                throw new CloudRuntimeException(msg);
            }
            return result.getVolume();
        } catch (InterruptedException | ExecutionException e) {
            String msg = String.format("Failed to copy the volume [%s] due to [%s].", volumeToString, e.getMessage());
            logger.error(msg);
            logger.debug("Exception: ", e);
            throw new CloudRuntimeException(msg, e);
        }
    }

    @DB
    public VolumeInfo createVolume(VolumeInfo volumeInfo, VirtualMachine vm, VirtualMachineTemplate template, DataCenter dc, Pod pod, Long clusterId,
                                   Long hostId, ServiceOffering offering, DiskOffering diskOffering,
                                   List<StoragePool> avoids, long size, HypervisorType hyperType) {
        // update the volume's hv_ss_reserve (hypervisor snapshot reserve) from a disk offering (used for managed storage)
        volumeInfo = volService.updateHypervisorSnapshotReserveForVolume(diskOffering, volumeInfo.getId(), hyperType);

        String volumeToString = getReflectOnlySelectedFields(volumeInfo.getVolume());
        String templateToString = getReflectOnlySelectedFields(template);

        StoragePool pool = null;

        DiskProfile dskCh = null;
        if (volumeInfo.getVolumeType() == Type.ROOT && Storage.ImageFormat.ISO != template.getFormat()) {
            dskCh = createDiskCharacteristics(volumeInfo, template, dc, diskOffering);
            storageMgr.setDiskProfileThrottling(dskCh, offering, diskOffering);
        } else {
            dskCh = createDiskCharacteristics(volumeInfo, template, dc, diskOffering);
            storageMgr.setDiskProfileThrottling(dskCh, null, diskOffering);
        }

        if (diskOffering != null) {
            if (diskOffering.isCustomized()) {
                dskCh.setSize(size);
            }

            if (diskOffering.getEncrypt()) {
                VolumeVO vol = _volsDao.findById(volumeInfo.getId());
                setPassphraseForVolumeEncryption(vol);
                volumeInfo = volFactory.getVolume(volumeInfo.getId());
            }
        }

        dskCh.setHyperType(hyperType);

        final HashSet<StoragePool> avoidPools = new HashSet<StoragePool>(avoids);

        pool = findStoragePool(dskCh, dc, pod, clusterId, hostId, vm, avoidPools);
        if (pool == null) {
            String msg = String.format("Unable to find suitable primary storage when creating volume [%s].", volumeToString);
            logger.error(msg);
            throw new CloudRuntimeException(msg);
        }

        String poolToString = getReflectOnlySelectedFields(pool);

        logger.debug("Trying to create volume [{}] on storage pool [{}].",
                volumeToString, poolToString);
        DataStore store = dataStoreMgr.getDataStore(pool.getId(), DataStoreRole.Primary);
        for (int i = 0; i < 2; i++) {
            // retry one more time in case of template reload is required for Vmware case
            AsyncCallFuture<VolumeApiResult> future = null;
            boolean isNotCreatedFromTemplate = (volumeInfo.getTemplateId() == null);
            if (isNotCreatedFromTemplate) {
                future = volService.createVolumeAsync(volumeInfo, store);
            } else {
                TemplateInfo templ = tmplFactory.getTemplate(template.getId(), DataStoreRole.Image);
                future = volService.createVolumeFromTemplateAsync(volumeInfo, store.getId(), templ);
            }
            try {
                VolumeApiResult result = future.get();
                if (result.isFailed()) {
                    if (result.getResult().contains(REQUEST_TEMPLATE_RELOAD) && (i == 0)) {
                        logger.debug("Retrying to deploy template [{}] for VMware, attempt 2/2. ", templateToString);
                        continue;
                    } else {
                        String msg = String.format("Failed to create volume [%s] due to [%s].", volumeToString, result.getResult());
                        logger.error(msg);
                        throw new CloudRuntimeException(msg);
                    }
                }
                return result.getVolume();
            } catch (InterruptedException | ExecutionException e) {
                String msg = String.format("Failed to create volume [%s] due to [%s].", volumeToString, e.getMessage());
                logger.error(msg);
                logger.debug("Exception: ", e);
                throw new CloudRuntimeException(msg, e);
            }
        }
        throw new CloudRuntimeException(String.format("Failed to create volume [%s] even after retrying to deploy the template.", volumeToString));
    }

    private String getReflectOnlySelectedFields(Object obj) {
        return ReflectionToStringBuilderUtils.reflectOnlySelectedFields(obj, "uuid", "name");
    }

    private String getVolumeIdentificationInfos(Volume volume) {
        return String.format("uuid: %s, name: %s", volume.getUuid(), volume.getName());
    }

    public String getRandomVolumeName() {
        return UUID.randomUUID().toString();
    }

    @Override
    public boolean volumeOnSharedStoragePool(Volume volume) {
        Long poolId = volume.getPoolId();
        if (poolId == null) {
            return false;
        } else {
            StoragePoolVO pool = _storagePoolDao.findById(poolId);

            if (pool == null) {
                return false;
            } else {
                return (pool.getScope() == ScopeType.HOST) ? false : true;
            }
        }
    }

    @Override
    public boolean volumeInactive(Volume volume) {
        Long vmId = volume.getInstanceId();

        if (vmId == null) {
            return true;
        }

        UserVm vm = _entityMgr.findById(UserVm.class, vmId);

        if (vm == null) {
            return true;
        }

        State state = vm.getState();

        if (state.equals(State.Stopped) || state.equals(State.Destroyed)) {
            return true;
        }

        return false;
    }

    @Override
    public String getVmNameOnVolume(Volume volume) {
        Long vmId = volume.getInstanceId();
        if (vmId != null) {
            VirtualMachine vm = _entityMgr.findById(VirtualMachine.class, vmId);

            if (vm == null) {
                return null;
            }
            return vm.getInstanceName();
        }
        return null;
    }

    @Override
    public boolean validateVolumeSizeRange(long size) {
        if (size < 0 || (size > 0 && size < (1024 * 1024 * 1024))) {
            throw new InvalidParameterValueException("Please specify a size of at least 1 GB.");
        } else if (size > (MaxVolumeSize.value() * 1024 * 1024 * 1024)) {
            throw new InvalidParameterValueException(String.format("Volume size ([%s] GB) exceeded the maximum size allowed: [%s] GB.", size, MaxVolumeSize.value()));
        }

        return true;
    }

    protected DiskProfile toDiskProfile(Volume vol, DiskOffering offering) {
        return new DiskProfile(vol.getId(), vol.getVolumeType(), vol.getName(), offering.getId(), vol.getSize(), offering.getTagsArray(), offering.isUseLocalStorage(), offering.isRecreatable(),
                vol.getTemplateId());
    }

    @ActionEvent(eventType = EventTypes.EVENT_VOLUME_CREATE, eventDescription = "creating volume", create = true)
    @Override
    public DiskProfile allocateRawVolume(Type type, String name, DiskOffering offering, Long size, Long minIops, Long maxIops, VirtualMachine vm, VirtualMachineTemplate template, Account owner,
                                         Long deviceId) {
        if (size == null) {
            size = offering.getDiskSize();
        } else {
            size = (size * 1024 * 1024 * 1024);
        }

        minIops = minIops != null ? minIops : offering.getMinIops();
        maxIops = maxIops != null ? maxIops : offering.getMaxIops();

        VolumeVO vol = new VolumeVO(type, name, vm.getDataCenterId(), owner.getDomainId(), owner.getId(), offering.getId(), offering.getProvisioningType(), size, minIops, maxIops, null);
        if (vm != null) {
            vol.setInstanceId(vm.getId());
        }

        if (deviceId != null) {
            vol.setDeviceId(deviceId);
        } else if (type.equals(Type.ROOT)) {
            vol.setDeviceId(0l);
        } else {
            vol.setDeviceId(1l);
        }
        if (template.getFormat() == ImageFormat.ISO) {
            vol.setIsoId(template.getId());
        } else if (template.getTemplateType().equals(Storage.TemplateType.DATADISK)) {
            vol.setTemplateId(template.getId());
        }
        // display flag matters only for the User vms
        if (vm.getType() == VirtualMachine.Type.User) {
            UserVmVO userVm = _userVmDao.findById(vm.getId());
            vol.setDisplayVolume(userVm.isDisplayVm());
        }

        vol.setFormat(getSupportedImageFormatForCluster(vm.getHypervisorType()));
        vol = _volsDao.persist(vol);

        saveVolumeDetails(offering.getId(), vol.getId());

        // Save usage event and update resource count for user vm volumes
        if (vm.getType() == VirtualMachine.Type.User) {
            UsageEventUtils.publishUsageEvent(EventTypes.EVENT_VOLUME_CREATE, vol.getAccountId(), vol.getDataCenterId(), vol.getId(), vol.getName(), offering.getId(), null, size,
                    Volume.class.getName(), vol.getUuid(), vol.isDisplayVolume());
            _resourceLimitMgr.incrementVolumeResourceCount(vm.getAccountId(), vol.isDisplayVolume(), vol.getSize(), offering);
        }
        DiskProfile diskProfile = toDiskProfile(vol, offering);

        updateRootDiskVolumeEventDetails(type, vm, List.of(diskProfile));

        return diskProfile;
    }

    private DiskProfile allocateTemplatedVolume(Type type, String name, DiskOffering offering, Long rootDisksize, Long minIops, Long maxIops, VirtualMachineTemplate template, VirtualMachine vm,
                                                Account owner, long deviceId, String configurationId, Volume volume, Snapshot snapshot) {
        assert (template.getFormat() != ImageFormat.ISO) : "ISO is not a template.";

        if (volume != null) {
            volume = attachExistingVolumeToVm(vm, deviceId, volume, type);
            provideVmInfoToTheStorageVolume(vm, volume);
            return toDiskProfile(volume, offering);
        }
        Long size;
        if (snapshot != null) {
            size = _volsDao.findByIdIncludingRemoved(snapshot.getVolumeId()).getSize();
        } else {
            size = _tmpltMgr.getTemplateSize(template, vm.getDataCenterId());
        }
        if (rootDisksize != null) {
            if (template.isDeployAsIs()) {
                // Volume size specified from template deploy-as-is
                size = rootDisksize;
            } else {
                rootDisksize = rootDisksize * 1024 * 1024 * 1024;
                if (rootDisksize > size) {
                    logger.debug("Using root disk size of [{}] bytes for the volume [{}].", toHumanReadableSize(rootDisksize), name);
                    size = rootDisksize;
                } else {
                    logger.debug("The specified root disk size of [{}] bytes is smaller than the template. Using root disk size of [{}] bytes for the volume [{}].",
                            toHumanReadableSize(rootDisksize), size, name);
                }
            }
        }

        minIops = minIops != null ? minIops : offering.getMinIops();
        maxIops = maxIops != null ? maxIops : offering.getMaxIops();

        VolumeVO vol = new VolumeVO(type, name, vm.getDataCenterId(), owner.getDomainId(), owner.getId(), offering.getId(), offering.getProvisioningType(), size, minIops, maxIops, null);
        vol.setFormat(getSupportedImageFormatForCluster(template.getHypervisorType()));
        if (vm != null) {
            vol.setInstanceId(vm.getId());
        }
        vol.setTemplateId(template.getId());

        vol.setDeviceId(deviceId);
        if (type.equals(Type.ROOT) && !vm.getType().equals(VirtualMachine.Type.User)) {
            vol.setRecreatable(true);
        }

        if (vm.getType() == VirtualMachine.Type.User) {
            UserVmVO userVm = _userVmDao.findById(vm.getId());
            vol.setDisplayVolume(userVm.isDisplayVm());
        }

        vol = _volsDao.persist(vol);

        saveVolumeDetails(offering.getId(), vol.getId());

        if (StringUtils.isNotBlank(configurationId)) {
            VolumeDetailVO deployConfigurationDetail = new VolumeDetailVO(vol.getId(), VmDetailConstants.DEPLOY_AS_IS_CONFIGURATION, configurationId, false);
            _volDetailDao.persist(deployConfigurationDetail);
        }

        // Create event and update resource count for volumes if vm is a user vm
        if (vm.getType() == VirtualMachine.Type.User) {
            Long offeringId = null;
            if (!offering.isComputeOnly()) {
                offeringId = offering.getId();
            }

            UsageEventUtils.publishUsageEvent(EventTypes.EVENT_VOLUME_CREATE, vol.getAccountId(), vol.getDataCenterId(), vol.getId(), vol.getName(), offeringId, vol.getTemplateId(), size,
                    Volume.class.getName(), vol.getUuid(), vol.isDisplayVolume());

            _resourceLimitMgr.incrementVolumeResourceCount(vm.getAccountId(), vol.isDisplayVolume(), vol.getSize(), offering);
        }
        if (snapshot != null) {
            UserVmVO userVmVO = _userVmDao.findById(vm.getId());
            try {
                VolumeInfo volumeInfo = createVolumeFromSnapshot(vol, snapshot, userVmVO);
                return toDiskProfile(volumeInfo, offering);
            } catch (StorageUnavailableException ex) {
                throw new CloudRuntimeException("Could not create volume from a snapshot", ex);
            }
        }
        return toDiskProfile(vol, offering);
    }

    private void provideVmInfoToTheStorageVolume(VirtualMachine vm, Volume volume) {

        StoragePoolVO pool = _storagePoolDao.findById(volume.getPoolId());
        if (pool != null) {
            DataStoreProvider storeProvider = dataStoreProviderMgr
                    .getDataStoreProvider(pool.getStorageProviderName());
            DataStoreDriver storeDriver = storeProvider.getDataStoreDriver();
            if (storeDriver != null && storeDriver instanceof PrimaryDataStoreDriver && ((PrimaryDataStoreDriver) storeDriver).isVmInfoNeeded()) {
                ((PrimaryDataStoreDriver) storeDriver).provideVmInfo(vm.getId(), volume.getId());
            }
        }
    }

    private Volume attachExistingVolumeToVm(VirtualMachine vm, long deviceId, Volume volume, Type type) {
        VolumeVO volumeVO = _volumeDao.findById(volume.getId());
        if (volumeVO == null) {
            throw new CloudRuntimeException(String.format("Could not find the volume %s in the DB", volume));
        }
        volumeVO.setDeviceId(deviceId);
        volumeVO.setVolumeType(type);
        if (vm != null) {
            volumeVO.setInstanceId(vm.getId());
        }
        _volumeDao.update(volumeVO.getId(), volumeVO);
        return volumeVO;
    }

    @Override
    public void saveVolumeDetails(Long diskOfferingId, Long volumeId) {
        List<VolumeDetailVO> volumeDetailsVO = new ArrayList<>();
        DiskOfferingDetailVO bandwidthLimitDetail = _diskOfferingDetailDao.findDetail(diskOfferingId, Volume.BANDWIDTH_LIMIT_IN_MBPS);
        if (bandwidthLimitDetail != null) {
            volumeDetailsVO.add(new VolumeDetailVO(volumeId, Volume.BANDWIDTH_LIMIT_IN_MBPS, bandwidthLimitDetail.getValue(), false));
        } else {
            VolumeDetailVO bandwidthLimit = _volDetailDao.findDetail(volumeId, Volume.BANDWIDTH_LIMIT_IN_MBPS);
            if (bandwidthLimit != null) {
                _volDetailDao.remove(bandwidthLimit.getId());
            }
        }
        DiskOfferingDetailVO iopsLimitDetail = _diskOfferingDetailDao.findDetail(diskOfferingId, Volume.IOPS_LIMIT);
        if (iopsLimitDetail != null) {
            volumeDetailsVO.add(new VolumeDetailVO(volumeId, Volume.IOPS_LIMIT, iopsLimitDetail.getValue(), false));
        } else {
            VolumeDetailVO iopsLimit = _volDetailDao.findDetail(volumeId, Volume.IOPS_LIMIT);
            if (iopsLimit != null) {
                _volDetailDao.remove(iopsLimit.getId());
            }
        }
        if (!volumeDetailsVO.isEmpty()) {
            _volDetailDao.saveDetails(volumeDetailsVO);
        }
    }

    @ActionEvent(eventType = EventTypes.EVENT_VOLUME_CREATE, eventDescription = "creating ROOT volume", create = true)
    @Override
    public List<DiskProfile> allocateTemplatedVolumes(Type type, String name, DiskOffering offering, Long rootDisksize, Long minIops, Long maxIops, VirtualMachineTemplate template, VirtualMachine vm,
                                                      Account owner, Volume volume, Snapshot snapshot) {
        String templateToString = getReflectOnlySelectedFields(template);

        int volumesNumber = 1;
        List<DatadiskTO> templateAsIsDisks = null;
        String configurationId = null;
        boolean deployVmAsIs = false;
        if (template.isDeployAsIs() && vm.getType() != VirtualMachine.Type.SecondaryStorageVm) {
            List<SecondaryStorageVmVO> runningSSVMs = secondaryStorageVmDao.getSecStorageVmListInStates(null, vm.getDataCenterId(), State.Running);
            if (CollectionUtils.isEmpty(runningSSVMs)) {
                logger.info("Could not find a running SSVM in datacenter [{}] for deploying VM as is. Not deploying VM [{}] as is.",
                        vm.getDataCenterId(), vm);
            } else {
                VMInstanceDetailVO configurationDetail = vmInstanceDetailsDao.findDetail(vm.getId(), VmDetailConstants.DEPLOY_AS_IS_CONFIGURATION);
                if (configurationDetail != null) {
                    configurationId = configurationDetail.getValue();
                }
                templateAsIsDisks = _tmpltMgr.getTemplateDisksOnImageStore(template, DataStoreRole.Image, configurationId);
                if (CollectionUtils.isNotEmpty(templateAsIsDisks)) {
                    templateAsIsDisks = templateAsIsDisks.stream()
                            .filter(x -> !x.isIso())
                            .sorted(Comparator.comparing(DatadiskTO::getDiskNumber))
                            .collect(Collectors.toList());
                }
                volumesNumber = templateAsIsDisks.size();
                deployVmAsIs = true;
            }
        }

        if (volumesNumber < 1) {
            throw new CloudRuntimeException(String.format("Unable to create any volume from template [%s].", templateToString));
        }

        List<DiskProfile> profiles = new ArrayList<>();

        for (int number = 0; number < volumesNumber; number++) {
            String volumeName = name;
            Long volumeSize = rootDisksize;
            long deviceId = type.equals(Type.ROOT) ? 0L : 1L;
            if (deployVmAsIs) {
                int volumeNameSuffix = templateAsIsDisks.get(number).getDiskNumber();
                volumeName = String.format("%s-%d", volumeName, volumeNameSuffix);
                volumeSize = templateAsIsDisks.get(number).getVirtualSize();
                deviceId = templateAsIsDisks.get(number).getDiskNumber();
            }
            logger.info("Adding disk object [{}] to VM [{}]", volumeName, vm);
            DiskProfile diskProfile = allocateTemplatedVolume(type, volumeName, offering, volumeSize, minIops, maxIops,
                    template, vm, owner, deviceId, configurationId, volume, snapshot);
            profiles.add(diskProfile);
        }

        updateRootDiskVolumeEventDetails(type, vm, profiles);

        handleRootDiskControllerTpeForDeployAsIs(templateAsIsDisks, vm);
        return profiles;
    }

    /**
     * Set context information for VOLUME.CREATE event for ROOT disk.
     *
     * @param type         - Volume Type
     * @param vm           - Virtual Machine
     * @param diskProfiles - Disk Profiles
     */
    private void updateRootDiskVolumeEventDetails(Type type, VirtualMachine vm, List<DiskProfile> diskProfiles) {
        CallContext callContext = CallContext.current();
        // Update only for volume type ROOT and API command resource type Volume
        if ((type == Type.ROOT || type == Type.DATADISK) && callContext != null && callContext.getEventResourceType() == ApiCommandResourceType.Volume) {
            List<Long> volumeIds = diskProfiles.stream().map(DiskProfile::getVolumeId).filter(volumeId -> volumeId != null).collect(Collectors.toList());
            if (!volumeIds.isEmpty()) {
                callContext.setEventResourceId(volumeIds.get(0));
            }
            String volumeUuids = volumeIds.stream().map(volumeId -> this._uuidMgr.getUuid(Volume.class, volumeId)).collect(Collectors.joining(", "));
            callContext.setEventDetails("Volume Type: " + type + "Volume Id: " + volumeUuids + " Vm Id: " + this._uuidMgr.getUuid(VirtualMachine.class, vm.getId()));
        }
    }

    private void handleRootDiskControllerTpeForDeployAsIs(List<DatadiskTO> disksAsIs, VirtualMachine vm) {
        if (CollectionUtils.isNotEmpty(disksAsIs)) {
            String diskControllerSubType = disksAsIs.get(0).getDiskControllerSubType();
            if (StringUtils.isNotBlank(diskControllerSubType)) {
                long vmId = vm.getId();
                VMInstanceDetailVO detail = vmInstanceDetailsDao.findDetail(vmId, VmDetailConstants.ROOT_DISK_CONTROLLER);
                if (detail != null) {
                    detail.setValue(diskControllerSubType);
                    vmInstanceDetailsDao.update(detail.getId(), detail);
                } else {
                    detail = new VMInstanceDetailVO(vmId, VmDetailConstants.ROOT_DISK_CONTROLLER, diskControllerSubType, false);
                    vmInstanceDetailsDao.persist(detail);
                }
            }
        }
    }

    private ImageFormat getSupportedImageFormatForCluster(HypervisorType hyperType) {
        if (hyperType == HypervisorType.XenServer) {
            return ImageFormat.VHD;
        } else if (hyperType == HypervisorType.KVM) {
            return ImageFormat.QCOW2;
        } else if (hyperType == HypervisorType.VMware) {
            return ImageFormat.OVA;
        } else if (hyperType == HypervisorType.Ovm) {
            return ImageFormat.RAW;
        } else if (hyperType == HypervisorType.Hyperv) {
            return ImageFormat.VHDX;
        } else {
            return null;
        }
    }

    private boolean isSupportedImageFormatForCluster(VolumeInfo volume, HypervisorType rootDiskHyperType) {
        ImageFormat volumeFormat = volume.getFormat();
        if (rootDiskHyperType == HypervisorType.Hyperv) {
            if (volumeFormat.equals(ImageFormat.VHDX) || volumeFormat.equals(ImageFormat.VHD)) {
                return true;
            } else {
                return false;
            }
        } else {
            return volume.getFormat().equals(getSupportedImageFormatForCluster(rootDiskHyperType));
        }
    }

    private VolumeInfo copyVolume(StoragePool rootDiskPool, VolumeInfo volumeInfo, VirtualMachine vm, VirtualMachineTemplate rootDiskTmplt, DataCenter dcVO, Pod pod, DiskOffering diskVO,
                                  ServiceOffering svo, HypervisorType rootDiskHyperType) throws NoTransitionException {
        String volumeToString = getReflectOnlySelectedFields(volumeInfo.getVolume());

        if (!isSupportedImageFormatForCluster(volumeInfo, rootDiskHyperType)) {
            throw new InvalidParameterValueException(String.format("Failed to attach the volume [%s] to the VM [%s]: volume's format [%s] is not compatible with the VM hypervisor type [%s].",
                    volumeToString, vm, volumeInfo.getFormat().getFileExtension(), rootDiskHyperType.toString()));
        }

        return copyVolumeFromSecToPrimary(volumeInfo, vm, rootDiskTmplt, dcVO, pod, rootDiskPool.getClusterId(), svo, diskVO, new ArrayList<StoragePool>(), volumeInfo.getSize(),
                rootDiskHyperType);
    }

    @Override
    public VolumeInfo createVolumeOnPrimaryStorage(VirtualMachine vm, VolumeInfo volumeInfo, HypervisorType rootDiskHyperType, StoragePool storagePool) throws NoTransitionException {
        String volumeToString = getReflectOnlySelectedFields(volumeInfo.getVolume());

        VirtualMachineTemplate rootDiskTmplt = _entityMgr.findById(VirtualMachineTemplate.class, vm.getTemplateId());
        DataCenter dcVO = _entityMgr.findById(DataCenter.class, vm.getDataCenterId());
        logger.trace("storage-pool {}/{} is associated with pod {}",storagePool.getName(), storagePool.getUuid(), storagePool.getPodId());
        Long podId = storagePool.getPodId() != null ? storagePool.getPodId() : vm.getPodIdToDeployIn();
        Pod pod = _entityMgr.findById(Pod.class, podId);

        ServiceOffering svo = _entityMgr.findById(ServiceOffering.class, vm.getServiceOfferingId());
        DiskOffering diskVO = _entityMgr.findById(DiskOffering.class, volumeInfo.getDiskOfferingId());
        Long clusterId = storagePool.getClusterId();
        logger.trace("storage-pool {}/{} is associated with cluster {}",storagePool.getName(), storagePool.getUuid(), clusterId);
        Long hostId = vm.getHostId();
        if (hostId == null && storagePool.isLocal()) {
            List<StoragePoolHostVO> poolHosts = storagePoolHostDao.listByPoolId(storagePool.getId());
            if (poolHosts.size() > 0) {
                hostId = poolHosts.get(0).getHostId();
            }
        }

        VolumeInfo vol = null;
        if (volumeInfo.getState() == Volume.State.Allocated) {
            vol = createVolume(volumeInfo, vm, rootDiskTmplt, dcVO, pod, clusterId, hostId, svo, diskVO, new ArrayList<StoragePool>(), volumeInfo.getSize(), rootDiskHyperType);
        } else if (volumeInfo.getState() == Volume.State.Uploaded) {
            vol = copyVolume(storagePool, volumeInfo, vm, rootDiskTmplt, dcVO, pod, diskVO, svo, rootDiskHyperType);
            if (vol != null) {
                // Moving of Volume is successful, decrement the volume resource count from secondary for an account and increment it into primary storage under same account.
                _resourceLimitMgr.decrementResourceCount(volumeInfo.getAccountId(), ResourceType.secondary_storage, volumeInfo.getSize());
                _resourceLimitMgr.incrementResourceCount(volumeInfo.getAccountId(), ResourceType.primary_storage, volumeInfo.getSize());
                List<String> tags = _resourceLimitMgr.getResourceLimitStorageTags(diskVO);
                for (String tag : tags) {
                    _resourceLimitMgr.incrementResourceCountWithTag(volumeInfo.getAccountId(), ResourceType.primary_storage, tag,  volumeInfo.getSize());
                }
            }
        }

        if (vol == null) {
            throw new CloudRuntimeException(String.format("Volume [%s] shouldn't be null.", volumeToString));
        }
        VolumeVO volVO = _volsDao.findById(vol.getId());
        if (volVO.getFormat() == null) {
            volVO.setFormat(getSupportedImageFormatForCluster(rootDiskHyperType));
        }
        _volsDao.update(volVO.getId(), volVO);
        return volFactory.getVolume(volVO.getId());
    }

    @DB
    protected VolumeVO switchVolume(final VolumeVO existingVolume, final VirtualMachineProfile vm) throws StorageUnavailableException {
        String volumeToString = getReflectOnlySelectedFields(existingVolume);

        Long templateIdToUse = null;
        Long volTemplateId = existingVolume.getTemplateId();
        long vmTemplateId = vm.getTemplateId();
        if (volTemplateId != null && volTemplateId.longValue() != vmTemplateId) {
            logger.debug("switchVolume: Old volume's templateId [{}] does not match the VM's templateId [{}]. Updating templateId in the new volume.", volTemplateId, vmTemplateId);
            templateIdToUse = vmTemplateId;
        }

        final Long templateIdToUseFinal = templateIdToUse;
        return Transaction.execute(new TransactionCallback<VolumeVO>() {
            @Override
            public VolumeVO doInTransaction(TransactionStatus status) {
                VolumeVO newVolume = allocateDuplicateVolumeVO(existingVolume, null, templateIdToUseFinal);
                try {
                    stateTransitTo(existingVolume, Volume.Event.DestroyRequested);
                } catch (NoTransitionException e) {
                    logger.error("Unable to destroy existing volume [{}] due to [{}].", volumeToString, e.getMessage());
                }
                // In case of VMware VM will continue to use the old root disk until expunged, so force expunge old root disk
                // For system VM we do not need volume entry in Destroy state
                if (vm.getHypervisorType() == HypervisorType.VMware || vm.getType().isUsedBySystem()) {
                    logger.info(String.format("Trying to expunge volume [%s] from primary data storage.", volumeToString));
                    AsyncCallFuture<VolumeApiResult> future = volService.expungeVolumeAsync(volFactory.getVolume(existingVolume.getId()));
                    try {
                        future.get();
                    } catch (Exception e) {
                        logger.error("Failed to expunge volume [{}] from primary data storage due to [{}].", volumeToString, e.getMessage());
                        logger.debug("Exception: ", e);
                    }
                }

                return newVolume;
            }
        });
    }

    @Override
    public void release(VirtualMachineProfile vmProfile) {
        Long hostId = vmProfile.getVirtualMachine().getHostId();
        if (hostId != null) {
            revokeAccess(vmProfile.getId(), hostId);
        }
    }

    @Override
    public void release(long vmId, long hostId) {
        List<VolumeVO> volumesForVm = _volsDao.findUsableVolumesForInstance(vmId);
        if (volumesForVm == null || volumesForVm.isEmpty()) {
            return;
        }

        HostVO host = _hostDao.findById(hostId);

        logger.debug("Releasing [{}] volumes for VM [{}] from host [{}].", volumesForVm.size(), _userVmDao.findById(vmId), host);

        for (VolumeVO volumeForVm : volumesForVm) {
            VolumeInfo volumeInfo = volFactory.getVolume(volumeForVm.getId());

            // pool id can be null for the VM's volumes in Allocated state
            if (volumeForVm.getPoolId() != null) {
                DataStore dataStore = dataStoreMgr.getDataStore(volumeForVm.getPoolId(), DataStoreRole.Primary);
                PrimaryDataStore primaryDataStore = (PrimaryDataStore)dataStore;

                // This might impact other managed storages, enable requires access for migration in relevant datastore driver (currently enabled for PowerFlex storage pool only)
                if (primaryDataStore.isManaged() && volService.requiresAccessForMigration(volumeInfo, dataStore)) {
                    volService.revokeAccess(volumeInfo, host, dataStore);
                }
            }
        }
    }

    @Override
    @DB
    public void cleanupVolumes(long vmId) throws ConcurrentOperationException {
        VMInstanceVO vm = _userVmDao.findById(vmId);

        logger.debug("Cleaning storage for VM [{}].", vm);
        final List<VolumeVO> volumesForVm = _volsDao.findByInstance(vmId);
        final List<VolumeVO> toBeExpunged = new ArrayList<VolumeVO>();

        Transaction.execute(new TransactionCallbackNoReturn() {
            @Override
            public void doInTransactionWithoutResult(TransactionStatus status) {
                for (VolumeVO vol : volumesForVm) {
                    String volumeToString = getReflectOnlySelectedFields(vol);

                    if (vol.getVolumeType().equals(Type.ROOT)) {
                        // Destroy volume if not already destroyed
                        boolean volumeAlreadyDestroyed = (vol.getState() == Volume.State.Destroy || vol.getState() == Volume.State.Expunged || vol.getState() == Volume.State.Expunging);
                        if (!volumeAlreadyDestroyed) {
                            destroyVolumeInContext(vol);
                        } else {
                            logger.debug("Skipping destroy for the volume [{}] as it is in [{}] state.", volumeToString, vol.getState().toString());
                        }
                        toBeExpunged.add(vol);
                    } else {
                        logger.debug("Detaching volume [{}].", volumeToString);
                        if (vm.getHypervisorType().equals(HypervisorType.VMware)) {
                            _volumeApiService.detachVolumeViaDestroyVM(vmId, vol.getId());
                        }
                        _volsDao.detachVolume(vol.getId());
                    }
                }
            }
        });

        AsyncCallFuture<VolumeApiResult> future = null;
        for (VolumeVO expunge : toBeExpunged) {
            String expungeToString = getReflectOnlySelectedFields(expunge);

            future = volService.expungeVolumeAsync(volFactory.getVolume(expunge.getId()));
            try {
                future.get();
            } catch (InterruptedException | ExecutionException e) {
                logger.error("Failed to expunge volume [{}] due to [{}].", expungeToString, e.getMessage());
                logger.debug("Exception: ", e);
            }
        }
    }

    private void destroyVolumeInContext(Volume volume) {
        // Create new context and inject correct event resource type, id and details,
        // otherwise VOLUME.DESTROY event will be associated with VirtualMachine and contain VM id and other information.
        CallContext volumeContext = CallContext.register(CallContext.current(), ApiCommandResourceType.Volume);
        volumeContext.setEventDetails("Volume Type: " + volume.getVolumeType() + " Volume Id: " +  volume.getUuid() + " Vm Id: " + _uuidMgr.getUuid(VirtualMachine.class, volume.getInstanceId()));
        volumeContext.setEventResourceType(ApiCommandResourceType.Volume);
        volumeContext.setEventResourceId(volume.getId());
        try {
            _volumeApiService.destroyVolume(volume.getId());
        } finally {
            // Remove volumeContext and pop vmContext back
            CallContext.unregister();
        }
    }

    @Override
    public void revokeAccess(DataObject dataObject, Host host, DataStore dataStore) {
        DataStoreDriver dataStoreDriver = dataStore != null ? dataStore.getDriver() : null;

        if (dataStoreDriver instanceof PrimaryDataStoreDriver) {
            ((PrimaryDataStoreDriver)dataStoreDriver).revokeAccess(dataObject, host, dataStore);
        }
    }

    @Override
    public void revokeAccess(long vmId, long hostId) {
        HostVO host = _hostDao.findById(hostId);

        List<VolumeVO> volumesForVm = _volsDao.findByInstance(vmId);

        if (volumesForVm != null) {
            for (VolumeVO volumeForVm : volumesForVm) {
                VolumeInfo volumeInfo = volFactory.getVolume(volumeForVm.getId());

                // pool id can be null for the VM's volumes in Allocated state
                if (volumeForVm.getPoolId() != null) {
                    DataStore dataStore = dataStoreMgr.getDataStore(volumeForVm.getPoolId(), DataStoreRole.Primary);

                    volService.revokeAccess(volumeInfo, host, dataStore);
                }
            }
        }
    }

    private void checkConcurrentJobsPerDatastoreThreshhold(final StoragePool destPool) {
        final Long threshold = VolumeApiService.ConcurrentMigrationsThresholdPerDatastore.value();
        if (threshold != null && threshold > 0) {
            long count = _jobMgr.countPendingJobs("\"storageid\":\"" + destPool.getUuid() + "\"", MigrateVMCmd.class.getName(), MigrateVolumeCmd.class.getName(), MigrateVolumeCmdByAdmin.class.getName());
            if (count > threshold) {
                throw new CloudRuntimeException(String.format("Number of concurrent migration jobs per datastore exceeded the threshold [%s]. Please try again after a few minutes.", threshold.toString()));
            }
        }
    }


    @Override
    @DB
    public Volume migrateVolume(Volume volume, StoragePool destPool) throws StorageUnavailableException {
        String volumeToString = getVolumeIdentificationInfos(volume);

        VolumeInfo vol = volFactory.getVolume(volume.getId());
        if (vol == null){
            throw new CloudRuntimeException(String.format("Volume migration failed because volume [%s] is null.", volumeToString));
        }
        if (destPool == null) {
            throw new CloudRuntimeException("Volume migration failed because the destination storage pool is not available.");
        }

        checkConcurrentJobsPerDatastoreThreshhold(destPool);

        DataStore dataStoreTarget = dataStoreMgr.getDataStore(destPool.getId(), DataStoreRole.Primary);
        AsyncCallFuture<VolumeApiResult> future = volService.copyVolume(vol, dataStoreTarget);
        try {
            VolumeApiResult result = future.get();
            if (result.isFailed()) {
                String volToString = getReflectOnlySelectedFields(vol.getVolume());

                String msg = String.format("Volume [%s] migration failed due to [%s].", volToString, result.getResult());
                logger.error(msg);

                if (result.getResult() != null && result.getResult().contains("[UNSUPPORTED]")) {
                    throw new CloudRuntimeException(msg);
                }
                throw new StorageUnavailableException(msg, destPool.getId());
            } else {
                // update the volumeId for snapshots on secondary
                if (!_snapshotDao.listByVolumeId(vol.getId()).isEmpty()) {
                    _snapshotDao.updateVolumeIds(vol.getId(), result.getVolume().getId());
                    _snapshotDataStoreDao.updateVolumeIds(vol.getId(), result.getVolume().getId());
                }
            }
            return result.getVolume();
        } catch (InterruptedException | ExecutionException e) {
            String msg = String.format("Volume [%s] migration failed due to [%s].", volumeToString, e.getMessage());
            logger.error(msg);
            logger.debug("Exception: ", e);
            throw new CloudRuntimeException(msg, e);
        }
    }

    @Override
    @DB
    public Volume liveMigrateVolume(Volume volume, StoragePool destPool) {
        VolumeInfo vol = volFactory.getVolume(volume.getId());
        DataStore dataStoreTarget = dataStoreMgr.getDataStore(destPool.getId(), DataStoreRole.Primary);
        AsyncCallFuture<VolumeApiResult> future = volService.migrateVolume(vol, dataStoreTarget);

        String volToString = getReflectOnlySelectedFields(vol.getVolume());

        try {
            VolumeApiResult result = future.get();
            if (result.isFailed()) {
                logger.error("Volume [{}] migration failed due to [{}].", volToString, result.getResult());
                return null;
            }
            return result.getVolume();
        } catch (InterruptedException | ExecutionException e) {
            logger.error("Volume [{}] migration failed due to [{}].", volToString, e.getMessage());
            logger.debug("Exception: ", e);
            return null;
        }
    }

    @Override
    public void migrateVolumes(VirtualMachine vm, VirtualMachineTO vmTo, Host srcHost, Host destHost, Map<Volume, StoragePool> volumeToPool) {
        // Check if all the vms being migrated belong to the vm.
        // Check if the storage pool is of the right type.
        // Create a VolumeInfo to DataStore map too.

        Map<VolumeInfo, DataStore> volumeMap = new HashMap<VolumeInfo, DataStore>();
        for (Map.Entry<Volume, StoragePool> entry : volumeToPool.entrySet()) {
            Volume volume = entry.getKey();
            StoragePool storagePool = entry.getValue();
            StoragePool destPool = (StoragePool)dataStoreMgr.getDataStore(storagePool.getId(), DataStoreRole.Primary);

            String volumeToString = getVolumeIdentificationInfos(volume);
            String storagePoolToString = getReflectOnlySelectedFields(storagePool);

            if (volume.getInstanceId() != vm.getId()) {
                throw new CloudRuntimeException(String.format("Volume [%s] that has to be migrated, but it doesn't belong to the instance [%s].", volumeToString, vm));
            }

            if (destPool == null) {
                throw new CloudRuntimeException(String.format("Failed to find the destination storage pool [%s] to migrate the volume [%s] to.", storagePoolToString, volumeToString));
            }

            volumeMap.put(volFactory.getVolume(volume.getId()), (DataStore)destPool);
        }

        AsyncCallFuture<CommandResult> future = volService.migrateVolumes(volumeMap, vmTo, srcHost, destHost);
        try {
            CommandResult result = future.get();
            if (result.isFailed()) {
                String msg = String.format("Failed to migrate VM [%s] along with its volumes due to [%s].", vm, result.getResult());
                logger.error(msg);
                throw new CloudRuntimeException(msg);
            }
        } catch (InterruptedException |  ExecutionException e) {
            logger.error("Failed to migrate VM [{}] along with its volumes due to [{}].", vm, e.getMessage());
            logger.debug("Exception: ", e);
        }
    }

    @Override
    public boolean storageMigration(VirtualMachineProfile vm, Map<Volume, StoragePool> volumeToPool) throws StorageUnavailableException {
        Map<Volume, StoragePool> volumeStoragePoolMap = new HashMap<>();
        for (Map.Entry<Volume, StoragePool> entry : volumeToPool.entrySet()) {
            Volume volume = entry.getKey();
            StoragePool pool = entry.getValue();

            String volumeToString = getVolumeIdentificationInfos(volume);
            String poolToString = getReflectOnlySelectedFields(pool);

            if (volume.getState() != Volume.State.Ready) {
                String msg = String.format("Volume [%s] is in [%s] state.", volumeToString, volume.getState());
                logger.error(msg);
                throw new CloudRuntimeException(msg);
            }

            if (volume.getPoolId() == pool.getId()) {
                logger.debug("Volume [{}] already is on the elected storage pool [{}].", volumeToString, poolToString);
                continue;
            }
            volumeStoragePoolMap.put(volume, volumeToPool.get(volume));
        }

        if (MapUtils.isEmpty(volumeStoragePoolMap)) {
            logger.debug("No volume needs to be migrated.");
            return true;
        }
        logger.debug("Offline VM migration was not done up the stack in VirtualMachineManager. Trying to migrate the VM here.");
        for (Map.Entry<Volume, StoragePool> entry : volumeStoragePoolMap.entrySet()) {
            Volume result = migrateVolume(entry.getKey(), entry.getValue());
            if (result == null) {
                return false;
            }
        }
        return true;
    }

    @Override
    public void prepareForMigration(VirtualMachineProfile vm, DeployDestination dest) {
        List<VolumeVO> vols = _volsDao.findUsableVolumesForInstance(vm.getId());
        logger.debug("Preparing to migrate [{}] volumes for VM [{}].", vols.size(), vm.getVirtualMachine());

        for (VolumeVO vol : vols) {
            VolumeInfo volumeInfo = volFactory.getVolume(vol.getId());
            DataStore dataStore = dataStoreMgr.getDataStore(vol.getPoolId(), DataStoreRole.Primary);

            PrimaryDataStore primaryDataStore = (PrimaryDataStore)dataStore;
            // This might impact other managed storages, enable requires access for migration in relevant datastore driver (currently enabled for PowerFlex storage pool only)
            if (primaryDataStore.isManaged() && volService.requiresAccessForMigration(volumeInfo, dataStore)) {
                volService.grantAccess(volFactory.getVolume(vol.getId()), dest.getHost(), dataStore);
            }
            // make sure this is done AFTER grantAccess, as grantAccess may change the volume's state
            DataTO volTO = volumeInfo.getTO();
            DiskTO disk = storageMgr.getDiskWithThrottling(volTO, vol.getVolumeType(), vol.getDeviceId(), vol.getPath(), vm.getServiceOfferingId(), vol.getDiskOfferingId());
            disk.setDetails(getDetails(volumeInfo, dataStore));
            vm.addDisk(disk);
        }

        //if (vm.getType() == VirtualMachine.Type.User && vm.getTemplate().getFormat() == ImageFormat.ISO) {
        if (vm.getType() == VirtualMachine.Type.User) {
            _tmpltMgr.prepareIsoForVmProfile(vm, dest);
            //DataTO dataTO = tmplFactory.getTemplate(vm.getTemplate().getId(), DataStoreRole.Image, vm.getVirtualMachine().getDataCenterId()).getTO();
            //DiskTO iso = new DiskTO(dataTO, 3L, null, Volume.Type.ISO);
            //vm.addDisk(iso);
        }
    }

    private Map<String, String> getDetails(VolumeInfo volumeInfo, DataStore dataStore) {
        Map<String, String> details = new HashMap<String, String>();

        StoragePoolVO storagePool = _storagePoolDao.findById(dataStore.getId());

        details.put(DiskTO.MANAGED, String.valueOf(storagePool.isManaged()));
        details.put(DiskTO.STORAGE_HOST, storagePool.getHostAddress());
        details.put(DiskTO.STORAGE_PORT, String.valueOf(storagePool.getPort()));
        details.put(DiskTO.VOLUME_SIZE, String.valueOf(volumeInfo.getSize()));
        details.put(DiskTO.IQN, volumeInfo.get_iScsiName());
        details.put(DiskTO.MOUNT_POINT, volumeInfo.get_iScsiName());

        VolumeVO volume = _volumeDao.findById(volumeInfo.getId());
        details.put(DiskTO.PROTOCOL_TYPE, (volume.getPoolType() != null) ? volume.getPoolType().toString() : null);
        details.put(StorageManager.STORAGE_POOL_DISK_WAIT.toString(), String.valueOf(StorageManager.STORAGE_POOL_DISK_WAIT.valueIn(storagePool.getId())));

         if (volume.getPoolId() != null) {
            StoragePoolVO poolVO = _storagePoolDao.findById(volume.getPoolId());
            if (poolVO.getParent() != 0L) {
                details.put(DiskTO.PROTOCOL_TYPE, Storage.StoragePoolType.DatastoreCluster.toString());
            }
        }

        setIoDriverPolicy(details, storagePool, volume);
        ChapInfo chapInfo = volService.getChapInfo(volumeInfo, dataStore);

        if (chapInfo != null) {
            details.put(DiskTO.CHAP_INITIATOR_USERNAME, chapInfo.getInitiatorUsername());
            details.put(DiskTO.CHAP_INITIATOR_SECRET, chapInfo.getInitiatorSecret());
            details.put(DiskTO.CHAP_TARGET_USERNAME, chapInfo.getTargetUsername());
            details.put(DiskTO.CHAP_TARGET_SECRET, chapInfo.getTargetSecret());
        }

        return details;
    }

    private void setIoDriverPolicy(Map<String, String> details, StoragePoolVO storagePool, VolumeVO volume) {
        if (volume.getInstanceId() != null) {
            VMInstanceDetailVO ioDriverPolicy = vmInstanceDetailsDao.findDetail(volume.getInstanceId(),
                    VmDetailConstants.IO_POLICY);
            if (ioDriverPolicy != null) {
                if (IoDriverPolicy.STORAGE_SPECIFIC.toString().equals(ioDriverPolicy.getValue())) {
                    String storageIoPolicyDriver = StorageManager.STORAGE_POOL_IO_POLICY.valueIn(storagePool.getId());
                    if (storageIoPolicyDriver != null) {
                        details.put(VmDetailConstants.IO_POLICY, storageIoPolicyDriver);
                    }
                } else {
                    details.put(VmDetailConstants.IO_POLICY, ioDriverPolicy.getValue());
                }
            }
        }
    }

    private static enum VolumeTaskType {
        RECREATE, NOP, MIGRATE
    }

    private static class VolumeTask {
        final VolumeTaskType type;
        final StoragePoolVO pool;
        final VolumeVO volume;

        VolumeTask(VolumeTaskType type, VolumeVO volume, StoragePoolVO pool) {
            this.type = type;
            this.pool = pool;
            this.volume = volume;
        }
    }

    private List<VolumeTask> getTasks(List<VolumeVO> vols, Map<Volume, StoragePool> destVols, VirtualMachineProfile vm) throws StorageUnavailableException {
        boolean recreate = RecreatableSystemVmEnabled.value();
        List<VolumeTask> tasks = new ArrayList<VolumeTask>();
        for (VolumeVO vol : vols) {
            String volToString = getReflectOnlySelectedFields(vol);

            StoragePoolVO assignedPool = null;
            if (destVols != null) {
                StoragePool pool = destVols.get(vol);
                if (pool != null) {
                    assignedPool = _storagePoolDao.findById(pool.getId());
                }
            }
            if (assignedPool == null && recreate) {
                assignedPool = _storagePoolDao.findById(vol.getPoolId());
            }
            if (assignedPool != null) {
                String assignedPoolToString = getReflectOnlySelectedFields(assignedPool);

                Volume.State state = vol.getState();
                if (state == Volume.State.Allocated || state == Volume.State.Creating) {
                    VolumeTask task = new VolumeTask(VolumeTaskType.RECREATE, vol, null);
                    tasks.add(task);
                } else {
                    if (vol.isRecreatable()) {
                        logger.debug("Volume [{}] will be recreated on storage pool [{}], assigned by deploymentPlanner.", volToString, assignedPoolToString);
                        VolumeTask task = new VolumeTask(VolumeTaskType.RECREATE, vol, null);
                        tasks.add(task);
                    } else {
                        if (assignedPool.getId() != vol.getPoolId()) {
                            logger.debug("Mismatch with the storage pool [{}] assigned by deploymentPlanner and the one associated with the volume [{}].",
                                    assignedPoolToString, volToString);
                            DiskOffering diskOffering = _entityMgr.findById(DiskOffering.class, vol.getDiskOfferingId());
                            if (diskOffering.isUseLocalStorage()) {
                                // Currently migration of local volume is not supported so bail out
                                String msg = String.format("Local volume [%s] cannot be recreated on storage pool [%s], assigned by deploymentPlanner.", volToString, assignedPoolToString);

                                logger.error(msg);
                                throw new CloudRuntimeException(msg);

                            } else {
                                //Check if storage migration is enabled in config
                                Boolean isHAOperation = (Boolean)vm.getParameter(VirtualMachineProfile.Param.HaOperation);
                                Boolean storageMigrationEnabled = true;
                                if (isHAOperation != null && isHAOperation) {
                                    storageMigrationEnabled = StorageHAMigrationEnabled.value();
                                } else {
                                    storageMigrationEnabled = StorageMigrationEnabled.value();
                                }
                                if (storageMigrationEnabled) {
                                    logger.debug("Shared volume [{}] will be migrated to the storage pool [{}], assigned by deploymentPlanner.",
                                            volToString, assignedPoolToString);
                                    VolumeTask task = new VolumeTask(VolumeTaskType.MIGRATE, vol, assignedPool);
                                    tasks.add(task);
                                } else {
                                    throw new CloudRuntimeException("Cannot migrate volumes. Volume Migration is disabled.");
                                }
                            }
                        } else {
                            StoragePoolVO pool = _storagePoolDao.findById(vol.getPoolId());
                            VolumeTask task = new VolumeTask(VolumeTaskType.NOP, vol, pool);
                            tasks.add(task);
                        }

                    }
                }
            } else {
                if (vol.getPoolId() == null) {
                    throw new StorageUnavailableException(String.format("Volume has no pool associated and no storage pool assigned in DeployDestination. Unable to create volume [%s].",
                            volToString), Volume.class, vol.getId());
                }

                StoragePoolVO pool = _storagePoolDao.findById(vol.getPoolId());

                logger.debug("No need to recreate the volume [{}] since it already has an assigned pool: [{}]. Adding disk to the VM.",
                        volToString, pool.getUuid());
                VolumeTask task = new VolumeTask(VolumeTaskType.NOP, vol, pool);
                tasks.add(task);
            }
        }

        return tasks;
    }

    protected void checkAndUpdateVolumeAccountResourceCount(VolumeVO originalEntry, VolumeVO updateEntry) {
        if (Objects.equals(originalEntry.getSize(), updateEntry.getSize())) {
            return;
        }
        logger.debug("Size mismatch found for {} after creation, old size: {}, new size: {}. Updating resource count", updateEntry, originalEntry.getSize(), updateEntry.getSize());
        if (ObjectUtils.anyNull(originalEntry.getSize(), updateEntry.getSize())) {
            _resourceLimitMgr.recalculateResourceCount(updateEntry.getAccountId(), updateEntry.getDomainId(),
                    ResourceType.primary_storage.getOrdinal());
            return;
        }
        if (updateEntry.getSize() > originalEntry.getSize()) {
            _resourceLimitMgr.incrementResourceCount(updateEntry.getAccountId(), ResourceType.primary_storage, updateEntry.isDisplayVolume(), updateEntry.getSize() - originalEntry.getSize());
        } else {
            _resourceLimitMgr.decrementResourceCount(updateEntry.getAccountId(), ResourceType.primary_storage, updateEntry.isDisplayVolume(), originalEntry.getSize() - updateEntry.getSize());
        }
    }

    private Pair<VolumeVO, DataStore> recreateVolume(VolumeVO vol, VirtualMachineProfile vm, DeployDestination dest) throws StorageUnavailableException, StorageAccessException, ResourceAllocationException {
        String volToString = getReflectOnlySelectedFields(vol);

        VolumeVO newVol;
        boolean recreate = RecreatableSystemVmEnabled.value();
        DataStore destPool = null;
        if (recreate && (dest.getStorageForDisks() == null || dest.getStorageForDisks().get(vol) == null)) {
            destPool = dataStoreMgr.getDataStore(vol.getPoolId(), DataStoreRole.Primary);
            String destPoolToString = getReflectOnlySelectedFields(destPool);
            logger.debug("Existing pool: [{}].", destPoolToString);
        } else {
            StoragePool pool = dest.getStorageForDisks().get(vol);
            destPool = dataStoreMgr.getDataStore(pool.getId(), DataStoreRole.Primary);
        }
        if (vol.getState() == Volume.State.Allocated || vol.getState() == Volume.State.Creating) {
            DiskOffering diskOffering = _entityMgr.findById(DiskOffering.class, vol.getDiskOfferingId());
            if (diskOffering.getEncrypt()) {
                vol = setPassphraseForVolumeEncryption(vol);
            }
            newVol = vol;
        } else {
            newVol = switchVolume(vol, vm);

            String newVolToString = getReflectOnlySelectedFields(newVol);
            // update the volume->PrimaryDataStoreVO map since volumeId has
            // changed
            if (dest.getStorageForDisks() != null && dest.getStorageForDisks().containsKey(vol)) {
                StoragePool poolWithOldVol = dest.getStorageForDisks().get(vol);
                dest.getStorageForDisks().put(newVol, poolWithOldVol);
                dest.getStorageForDisks().remove(vol);
            }
            logger.debug("Created new volume [{}] from old volume [{}].", newVolToString, volToString);
        }
        updateVolumeSize(destPool, newVol);
        VolumeInfo volume = volFactory.getVolume(newVol.getId(), destPool);
        Long templateId = newVol.getTemplateId();
        for (int i = 0; i < 2; i++) {
            // retry one more time in case of template reload is required for VMware case
            AsyncCallFuture<VolumeApiResult> future;

            if (templateId == null) {
                DiskOffering diskOffering = _entityMgr.findById(DiskOffering.class, volume.getDiskOfferingId());
                HypervisorType hyperType = vm.getVirtualMachine().getHypervisorType();

                // update the volume's hv_ss_reserve (hypervisor snapshot reserve) from a disk offering (used for managed storage)
                volService.updateHypervisorSnapshotReserveForVolume(diskOffering, volume.getId(), hyperType);

                volume = volFactory.getVolume(newVol.getId(), destPool);

                future = volService.createVolumeAsync(volume, destPool);
            } else {
                final VirtualMachineTemplate template = _entityMgr.findById(VirtualMachineTemplate.class, templateId);
                if (template == null) {
                    logger.error("Failed to find template: {} for {}", templateId, volume);
                    throw new CloudRuntimeException(String.format("Failed to find template for volume ID: %s", volume.getUuid()));
                }
                TemplateInfo templ = tmplFactory.getReadyTemplateOnImageStore(templateId, dest.getDataCenter().getId());
                PrimaryDataStore primaryDataStore = (PrimaryDataStore)destPool;

                if (templ == null) {
                    if (tmplFactory.isTemplateMarkedForDirectDownload(templateId)) {
                        // Template is marked for direct download bypassing Secondary Storage
                        if (!primaryDataStore.isManaged()) {
                            templ = tmplFactory.getReadyBypassedTemplateOnPrimaryStore(templateId, destPool.getId(), dest.getHost().getId());
                        } else {
                            logger.debug("Directly downloading template [{}] on host [{}] and copying it to the managed storage pool [{}].",
                                    templateId, dest.getHost().getUuid(), destPool.getUuid());
                            templ = volService.createManagedStorageTemplate(templateId, destPool.getId(), dest.getHost().getId());
                        }

                        if (templ == null) {
                            String msg = String.format("Failed to spool direct download template [%s] to the data center [%s].", templateId, dest.getDataCenter().getUuid());
                            logger.error(msg);
                            throw new CloudRuntimeException(msg);
                        }
                    } else {
                        String msg = String.format("Could not find template [%s] ready for the data center [%s].", templateId, dest.getDataCenter().getUuid());
                        logger.error(msg);
                        throw new CloudRuntimeException(msg);
                    }
                }

                if (primaryDataStore.isManaged()) {
                    DiskOffering diskOffering = _entityMgr.findById(DiskOffering.class, volume.getDiskOfferingId());
                    HypervisorType hyperType = vm.getVirtualMachine().getHypervisorType();

                    // update the volume's hv_ss_reserve (hypervisor snapshot reserve) from a disk offering (used for managed storage)
                    volService.updateHypervisorSnapshotReserveForVolume(diskOffering, volume.getId(), hyperType);

                    long hostId = vm.getVirtualMachine().getHostId();

                    future = volService.createManagedStorageVolumeFromTemplateAsync(volume, destPool.getId(), templ, hostId);
                } else {
                    future = volService.createVolumeFromTemplateAsync(volume, destPool.getId(), templ);
                }
            }
            VolumeApiResult result;
            String newVolToString = getReflectOnlySelectedFields(newVol);

            try {
                result = future.get();
                if (result.isFailed()) {
                    if (result.getResult().contains(REQUEST_TEMPLATE_RELOAD) && (i == 0)) {
                        logger.debug("Retrying template deploy for VMware.");
                        continue;
                    } else {
                        String msg = String.format("Unable to create volume [%s] due to [%s].", newVolToString, result.getResult());
                        logger.error(msg);
                        throw new StorageUnavailableException(msg, destPool.getId());
                    }
                }

                StoragePoolVO storagePool = _storagePoolDao.findById(destPool.getId());

                if (storagePool.isManaged()) {
                    long hostId = vm.getVirtualMachine().getHostId();
                    Host host = _hostDao.findById(hostId);

                    try {
                        volService.grantAccess(volFactory.getVolume(newVol.getId()), host, destPool);
                    } catch (Exception e) {
                        throw new StorageAccessException(String.format("Unable to grant access to the volume [%s] on host [%s].", newVolToString, host), e);
                    }
                }

                newVol = _volsDao.findById(newVol.getId());
                break; //break out of template-redeploy retry loop
            } catch (StorageAccessException e) {
                throw e;
            } catch (InterruptedException | ExecutionException e) {
                String msg = String.format("Unable to create volume [%s] due to [%s].", newVolToString, e.toString());
                logger.error(msg);
                logger.debug("Exception: ", e);
                throw new StorageUnavailableException(msg, destPool.getId());
            }
        }
        checkAndUpdateVolumeAccountResourceCount(vol, newVol);
        return new Pair<>(newVol, destPool);
    }

    private VolumeVO setPassphraseForVolumeEncryption(VolumeVO volume) {
        if (volume.getPassphraseId() != null) {
            return volume;
        }
        logger.debug("Creating passphrase for the volume: " + volume.getName());
        long startTime = System.currentTimeMillis();
        PassphraseVO passphrase = passphraseDao.persist(new PassphraseVO(true));
        volume.setPassphraseId(passphrase.getId());
        long finishTime = System.currentTimeMillis();
        logger.debug("Creating and persisting passphrase took: " + (finishTime - startTime) + " ms for the volume: " + volume.toString());
        return _volsDao.persist(volume);
    }

    protected void grantVolumeAccessToHostIfNeeded(PrimaryDataStore volumeStore, long volumeId, Host host, String volToString) {
        PrimaryDataStoreDriver driver = (PrimaryDataStoreDriver)volumeStore.getDriver();
        if (!driver.volumesRequireGrantAccessWhenUsed()) {
            return;
        }
        try {
            volService.grantAccess(volFactory.getVolume(volumeId), host, volumeStore);
        } catch (Exception e) {
            throw new StorageAccessException(String.format("Unable to grant access to volume [%s] on host [%s].", volToString, host), e);
        }
    }

    /**
     * This method checks if size of volume on the data store would be different.
     * If it's different it verifies the resource limits and updates the volume's size
     */
    protected void updateVolumeSize(DataStore store, VolumeVO vol) throws ResourceAllocationException {
        if (store == null || !(store.getDriver() instanceof PrimaryDataStoreDriver)) {
            return;
        }

        VMTemplateVO template = vol.getTemplateId() != null ? _templateDao.findById(vol.getTemplateId()) : null;
        PrimaryDataStoreDriver driver = (PrimaryDataStoreDriver) store.getDriver();
        long newSize = driver.getVolumeSizeRequiredOnPool(vol.getSize(),
                template == null ? null : template.getSize(),
                vol.getPassphraseId() != null);

        if (newSize != vol.getSize()) {
            DiskOfferingVO diskOffering = diskOfferingDao.findByIdIncludingRemoved(vol.getDiskOfferingId());
            VMInstanceVO vm = vol.getInstanceId() != null ? vmInstanceDao.findById(vol.getInstanceId()) : null;
            if (vm == null || vm.getType() == VirtualMachine.Type.User) {
                // Update resource count for user vm volumes when volume is attached
                if (newSize > vol.getSize()) {
                    _resourceLimitMgr.checkPrimaryStorageResourceLimit(_accountMgr.getActiveAccountById(vol.getAccountId()),
                            vol.isDisplay(), newSize - vol.getSize(), diskOffering);
                    _resourceLimitMgr.incrementVolumePrimaryStorageResourceCount(vol.getAccountId(), vol.isDisplay(),
                            newSize - vol.getSize(), diskOffering);
                } else {
                    _resourceLimitMgr.decrementVolumePrimaryStorageResourceCount(vol.getAccountId(), vol.isDisplay(),
                            vol.getSize() - newSize, diskOffering);
                }
            }
            vol.setSize(newSize);
            _volsDao.persist(vol);
        }
    }

    @Override
    public void prepare(VirtualMachineProfile vm, DeployDestination dest) throws StorageUnavailableException, InsufficientStorageCapacityException, ConcurrentOperationException, StorageAccessException, ResourceAllocationException {
        if (dest == null) {
            String msg = String.format("Unable to prepare volumes for the VM [%s] because DeployDestination is null.", vm.getVirtualMachine());
            logger.error(msg);
            throw new CloudRuntimeException(msg);
        }

        // don't allow to start vm that doesn't have a root volume
        if (_volsDao.findByInstanceAndType(vm.getId(), Volume.Type.ROOT).isEmpty()) {
            throw new CloudRuntimeException(String.format("ROOT volume is missing, unable to prepare volumes for the VM [%s].", vm.getVirtualMachine()));
        }

        List<VolumeVO> vols = _volsDao.findUsableVolumesForInstance(vm.getId());

        List<VolumeTask> tasks = getTasks(vols, dest.getStorageForDisks(), vm);
        Volume vol = null;
        PrimaryDataStore store;
        for (VolumeTask task : tasks) {
            if (task.type == VolumeTaskType.NOP) {
                vol = task.volume;

                String volToString = getReflectOnlySelectedFields(vol);

                store = (PrimaryDataStore) dataStoreMgr.getDataStore(task.pool.getId(), DataStoreRole.Primary);

                // For zone-wide managed storage, it is possible that the VM can be started in another
                // cluster. In that case, make sure that the volume is in the right access group.
                if (store.isManaged()) {
                    Host lastHost = _hostDao.findById(vm.getVirtualMachine().getLastHostId());
                    Host host = _hostDao.findById(vm.getVirtualMachine().getHostId());

                    long lastClusterId = lastHost == null || lastHost.getClusterId() == null ? -1 : lastHost.getClusterId();
                    long clusterId = host == null || host.getClusterId() == null ? -1 : host.getClusterId();

                    updateVolumeSize(store, (VolumeVO) vol);

                    if (lastClusterId != clusterId) {
                        if (lastHost != null) {
                            storageMgr.removeStoragePoolFromCluster(lastHost.getId(), vol.get_iScsiName(), store);
                            volService.revokeAccess(volFactory.getVolume(vol.getId()), lastHost, store);
                        }

                        try {
                            volService.grantAccess(volFactory.getVolume(vol.getId()), host, store);
                        } catch (Exception e) {
                            throw new StorageAccessException(String.format("Unable to grant access to volume [%s] on host [%s].", volToString, host), e);
                        }
                    } else {
                        grantVolumeAccessToHostIfNeeded(store, vol.getId(), host, volToString);
                    }
                } else {
                    handleCheckAndRepairVolume(vol, vm.getVirtualMachine().getHostId());
                }
            } else if (task.type == VolumeTaskType.MIGRATE) {
                store = (PrimaryDataStore) dataStoreMgr.getDataStore(task.pool.getId(), DataStoreRole.Primary);
                updateVolumeSize(store, task.volume);
                vol = migrateVolume(task.volume, store);
            } else if (task.type == VolumeTaskType.RECREATE) {
                Pair<VolumeVO, DataStore> result = recreateVolume(task.volume, vm, dest);
                store = (PrimaryDataStore) dataStoreMgr.getDataStore(result.second().getId(), DataStoreRole.Primary);
                vol = result.first();
            }

            VolumeInfo volumeInfo = volFactory.getVolume(vol.getId());
            DataTO volTO = volumeInfo.getTO();
            DiskTO disk = storageMgr.getDiskWithThrottling(volTO, vol.getVolumeType(), vol.getDeviceId(), vol.getPath(), vm.getServiceOfferingId(), vol.getDiskOfferingId());
            DataStore dataStore = dataStoreMgr.getDataStore(vol.getPoolId(), DataStoreRole.Primary);

            disk.setDetails(getDetails(volumeInfo, dataStore));

            vm.addDisk(disk);

            // If hypervisor is vSphere, check for clone type setting.
            if (vm.getHypervisorType().equals(HypervisorType.VMware)) {
                // retrieve clone flag.
                UserVmCloneType cloneType = UserVmCloneType.linked;
                Boolean value = StorageManager.VmwareCreateCloneFull.valueIn(vol.getPoolId());
                if (value != null && value) {
                    cloneType = UserVmCloneType.full;
                }
                UserVmCloneSettingVO cloneSettingVO = _vmCloneSettingDao.findByVmId(vm.getId());
                if (cloneSettingVO != null) {
                    if (!cloneSettingVO.getCloneType().equals(cloneType.toString())) {
                        cloneSettingVO.setCloneType(cloneType.toString());
                        _vmCloneSettingDao.update(cloneSettingVO.getId(), cloneSettingVO);
                    }
                } else {
                    UserVmCloneSettingVO vmCloneSettingVO = new UserVmCloneSettingVO(vm.getId(), cloneType.toString());
                    _vmCloneSettingDao.persist(vmCloneSettingVO);
                }
            }
        }
    }

    @Override
    public Pair<List<String>, Set<String>> getVolumeCheckpointPathsAndImageStoreUrls(long volumeId, HypervisorType hypervisorType) {
        List<String> checkpointPaths = new ArrayList<>();
        Set<Long> imageStoreIds = new HashSet<>();
        Set<String> imageStoreUrls = new HashSet<>();
        if (HypervisorType.KVM.equals(hypervisorType)) {
            List<SnapshotDataStoreVO> snapshotDataStoreVos = _snapshotDataStoreDao.listReadyByVolumeIdAndCheckpointPathNotNull(volumeId);
            snapshotDataStoreVos.forEach(snapshotDataStoreVO -> {
                checkpointPaths.add(snapshotDataStoreVO.getKvmCheckpointPath());
                if (DataStoreRole.Image.equals(snapshotDataStoreVO.getRole())) {
                    imageStoreIds.add(snapshotDataStoreVO.getDataStoreId());
                }
            });
            imageStoreUrls = imageStoreIds.stream().map(id -> imageStoreDao.findById(id).getUrl()).collect(Collectors.toSet());
            logger.debug(String.format("Found [%s] snapshots [%s] that have checkpoints for volume with id [%s].", snapshotDataStoreVos.size(), snapshotDataStoreVos, volumeId));
        }

        return new Pair<>(checkpointPaths, imageStoreUrls);
    }

    private void handleCheckAndRepairVolume(Volume vol, Long hostId) {
        Host host = _hostDao.findById(hostId);
        try {
            volService.checkAndRepairVolumeBasedOnConfig(volFactory.getVolume(vol.getId()), host);
        } catch (Exception e) {
            String volumeToString = getReflectOnlySelectedFields(vol);
            logger.debug(String.format("Unable to check and repair volume [%s] on host [%s], due to %s.", volumeToString, host, e.getMessage()));
        }
    }

    private boolean stateTransitTo(Volume vol, Volume.Event event) throws NoTransitionException {
        return _volStateMachine.transitTo(vol, event, null, _volsDao);
    }

    @Override
    public boolean canVmRestartOnAnotherServer(long vmId) {
        List<VolumeVO> vols = _volsDao.findCreatedByInstance(vmId);
        for (VolumeVO vol : vols) {
            StoragePoolVO storagePoolVO = _storagePoolDao.findById(vol.getPoolId());
            if (!vol.isRecreatable() && storagePoolVO != null && storagePoolVO.getPoolType() != null && !(storagePoolVO.getPoolType().isShared())) {
                return false;
            }
        }
        return true;
    }

    public static final ConfigKey<Boolean> RecreatableSystemVmEnabled = new ConfigKey<Boolean>(Boolean.class, "recreate.systemvm.enabled", "Advanced", "false",
            "If true, will recreate system vm root disk whenever starting system vm", true);

    public static final ConfigKey<Boolean> StorageHAMigrationEnabled = new ConfigKey<Boolean>(Boolean.class, "enable.ha.storage.migration", "Storage", "true",
            "Enable/disable storage migration across primary storage during HA", true);

    public static final ConfigKey<Boolean> StorageMigrationEnabled = new ConfigKey<Boolean>(Boolean.class, "enable.storage.migration", "Storage", "true",
            "Enable/disable storage migration across primary storage", true);

    static final ConfigKey<Boolean> VolumeUrlCheck = new ConfigKey<Boolean>("Advanced", Boolean.class, "volume.url.check", "true",
            "Check the url for a volume before downloading it from the management server. Set to false when your management has no internet access.", true);

    @Override
    public ConfigKey<?>[] getConfigKeys() {
        return new ConfigKey<?>[] {
                RecreatableSystemVmEnabled, MaxVolumeSize, StorageHAMigrationEnabled, StorageMigrationEnabled,
                CustomDiskOfferingMaxSize, CustomDiskOfferingMinSize, VolumeUrlCheck, VolumeAllocationAlgorithm};
    }

    @Override
    public String getConfigComponentName() {
        return VolumeOrchestrationService.class.getSimpleName();
    }

    @Override
    public boolean configure(String name, Map<String, Object> params) throws ConfigurationException {
        return true;
    }

    @Override
    public boolean start() {
        if (configDepot.isNewConfig(VolumeAllocationAlgorithm)) {
            String vmAllocationAlgo = DeploymentClusterPlanner.VmAllocationAlgorithm.value();
            if (com.cloud.utils.StringUtils.isNotEmpty(vmAllocationAlgo) && !VolumeAllocationAlgorithm.defaultValue().equalsIgnoreCase(vmAllocationAlgo)) {
                logger.debug("Updating value for configuration: {} to {}", VolumeAllocationAlgorithm.key(), vmAllocationAlgo);
                configurationDao.update(VolumeAllocationAlgorithm.key(), vmAllocationAlgo);
            }
        }
        return true;
    }

    private void cleanupVolumeDuringAttachFailure(Long volumeId, Long vmId) {
        VolumeVO volume = _volsDao.findById(volumeId);
        if (volume == null) {
            return;
        }

        String volumeToString = getReflectOnlySelectedFields(volume);

        if (volume.getState().equals(Volume.State.Creating)) {
            logger.debug("Removing volume [{}], as it was leftover from the last management server stop.", volumeToString);
            _volsDao.remove(volume.getId());
        }

        if (volume.getState().equals(Volume.State.Attaching)) {
            logger.warn("Volume [{}] failed to attach to the VM [{}] on the last management server stop, changing state back to Ready.", volumeToString, _userVmDao.findById(vmId));
            volume.setState(Volume.State.Ready);
            _volsDao.update(volumeId, volume);
        }
    }

    private void cleanupVolumeDuringMigrationFailure(Long volumeId, Long destPoolId) {
        StoragePool destPool = (StoragePool)dataStoreMgr.getDataStore(destPoolId, DataStoreRole.Primary);
        if (destPool == null) {
            return;
        }

        VolumeVO volume = _volsDao.findById(volumeId);

        String destPoolToString = getReflectOnlySelectedFields(destPool);
        String volumeToString = getReflectOnlySelectedFields(volume);

        if (volume.getState() == Volume.State.Migrating) {
            VolumeVO duplicateVol = _volsDao.findByPoolIdName(destPoolId, volume.getName());

            if (duplicateVol != null) {
                String duplicateVolToString = getReflectOnlySelectedFields(duplicateVol);

                logger.debug("Removing volume [{}] from storage pool [{}] because it's duplicated.", duplicateVolToString, destPoolToString);
                _volsDao.remove(duplicateVol.getId());
            }

            logger.debug("Changing volume [{}] state from Migrating to Ready in case of migration failure.", volumeToString);
            volume.setState(Volume.State.Ready);
            _volsDao.update(volumeId, volume);
        }

    }

    private void cleanupVolumeDuringSnapshotFailure(Long volumeId, Long snapshotId) {
        _snapshotSrv.cleanupVolumeDuringSnapshotFailure(volumeId, snapshotId);
        VolumeVO volume = _volsDao.findById(volumeId);

        String volumeToString = getReflectOnlySelectedFields(volume);

        if (volume.getState() == Volume.State.Snapshotting) {
            logger.debug("Changing volume [{}] state back to Ready.", volumeToString);
            volume.setState(Volume.State.Ready);
            _volsDao.update(volume.getId(), volume);
        }
    }

    @Override
    public void cleanupStorageJobs() {
        //clean up failure jobs related to volume
        List<AsyncJobVO> jobs = _jobMgr.findFailureAsyncJobs(VmWorkAttachVolume.class.getName(), VmWorkMigrateVolume.class.getName(), VmWorkTakeVolumeSnapshot.class.getName());

        for (AsyncJobVO job : jobs) {
            try {
                if (job.getCmd().equalsIgnoreCase(VmWorkAttachVolume.class.getName())) {
                    VmWorkAttachVolume work = VmWorkSerializer.deserialize(VmWorkAttachVolume.class, job.getCmdInfo());
                    cleanupVolumeDuringAttachFailure(work.getVolumeId(), work.getVmId());
                } else if (job.getCmd().equalsIgnoreCase(VmWorkMigrateVolume.class.getName())) {
                    VmWorkMigrateVolume work = VmWorkSerializer.deserialize(VmWorkMigrateVolume.class, job.getCmdInfo());
                    cleanupVolumeDuringMigrationFailure(work.getVolumeId(), work.getDestPoolId());
                } else if (job.getCmd().equalsIgnoreCase(VmWorkTakeVolumeSnapshot.class.getName())) {
                    VmWorkTakeVolumeSnapshot work = VmWorkSerializer.deserialize(VmWorkTakeVolumeSnapshot.class, job.getCmdInfo());
                    cleanupVolumeDuringSnapshotFailure(work.getVolumeId(), work.getSnapshotId());
                }
            } catch (Exception e) {
                logger.error("Clean up job failed due to [{}]. Will continue with other clean up jobs.", e.getMessage());
                logger.debug("Exception: ", e);
            }
        }
    }

    @Override
    public boolean stop() {
        return true;
    }

    @Override
    public String getName() {
        return "Volume Manager";
    }

    @Override
    public void destroyVolume(Volume volume) {
        String volumeToString = getReflectOnlySelectedFields(volume);

        try {
            // Mark volume as removed if volume has not been created on primary
            if (volume.getState() == Volume.State.Allocated) {
                _volsDao.remove(volume.getId());
                stateTransitTo(volume, Volume.Event.DestroyRequested);
                _resourceLimitMgr.decrementVolumeResourceCount(volume.getAccountId(), volume.isDisplay(), volume.getSize(), diskOfferingDao.findByIdIncludingRemoved(volume.getDiskOfferingId()));
            } else {
                destroyVolumeInContext(volume);
            }
            // FIXME - All this is boiler plate code and should be done as part of state transition. This shouldn't be part of orchestrator.
            // publish usage event for the volume
            UsageEventUtils.publishUsageEvent(EventTypes.EVENT_VOLUME_DELETE, volume.getAccountId(), volume.getDataCenterId(), volume.getId(), volume.getName(), Volume.class.getName(),
                    volume.getUuid(), volume.isDisplayVolume());
        } catch (Exception e) {
            String msg = String.format("Failed to destroy volume [%s] due to [%s].", volumeToString, e.getMessage());
            logger.error(msg);
            logger.debug("Exception: ", e);
            throw new CloudRuntimeException(msg, e);
        }
    }

    @Override
    public String getVmNameFromVolumeId(long volumeId) {
        VolumeVO volume = _volsDao.findById(volumeId);
        return getVmNameOnVolume(volume);
    }

    @Override
    public String getStoragePoolOfVolume(long volumeId) {
        VolumeVO vol = _volsDao.findById(volumeId);
        return dataStoreMgr.getPrimaryDataStore(vol.getPoolId()).getUuid();
    }

    @Override
    public void updateVolumeDiskChain(long volumeId, String path, String chainInfo, String updatedDataStoreUUID) {
        VolumeVO vol = _volsDao.findById(volumeId);
        boolean needUpdate = false;

        String volToString = getReflectOnlySelectedFields(vol);

        // Volume path is not getting updated in the DB, need to find reason and fix the issue.
        if (vol.getPath() == null) {
            return;
        }
        if (!vol.getPath().equalsIgnoreCase(path)) {
            needUpdate = true;
        }

        if (chainInfo != null && (vol.getChainInfo() == null || !chainInfo.equalsIgnoreCase(vol.getChainInfo()))) {
            needUpdate = true;
        }

        if (updatedDataStoreUUID != null) {
            needUpdate = true;
        }

        if (needUpdate) {
            logger.info("Updating volume's disk chain info. Volume: [{}]. Path: [{}] -> [{}], Disk Chain Info: [{}] -> [{}].",
                    volToString, vol.getPath(), path, vol.getChainInfo(), chainInfo);
            vol.setPath(path);
            vol.setChainInfo(chainInfo);
            if (updatedDataStoreUUID != null) {
                StoragePoolVO pool = _storagePoolDao.findByUuid(updatedDataStoreUUID);
                if (pool != null) {
                    vol.setPoolId(pool.getId());
                }
            }
            _volsDao.update(volumeId, vol);
        }
    }

    @Override
    public DiskProfile importVolume(Type type, String name, DiskOffering offering, Long sizeInBytes, Long minIops, Long maxIops,
                                    Long zoneId, HypervisorType hypervisorType, VirtualMachine vm, VirtualMachineTemplate template, Account owner,
                                    Long deviceId, Long poolId, String path, String chainInfo) {
        if (sizeInBytes == null) {
            sizeInBytes = offering.getDiskSize();
        }

        minIops = minIops != null ? minIops : offering.getMinIops();
        maxIops = maxIops != null ? maxIops : offering.getMaxIops();

        VolumeVO vol = new VolumeVO(type, name, zoneId, owner.getDomainId(), owner.getId(), offering.getId(), offering.getProvisioningType(), sizeInBytes, minIops, maxIops, null);
        if (vm != null) {
            vol.setInstanceId(vm.getId());
            vol.setAttached(new Date());
        }

        if (deviceId != null) {
            vol.setDeviceId(deviceId);
        } else if (type.equals(Type.ROOT)) {
            vol.setDeviceId(0l);
        } else {
            vol.setDeviceId(1l);
        }

        if (template != null) {
            if (ImageFormat.ISO.equals(template.getFormat())) {
                vol.setIsoId(template.getId());
            } else if (Storage.TemplateType.DATADISK.equals(template.getTemplateType())) {
                vol.setTemplateId(template.getId());
            }
            if (type == Type.ROOT) {
                vol.setTemplateId(template.getId());
            }
        }

        // display flag matters only for the User vms
        if (vm != null && VirtualMachine.Type.User.equals(vm.getType())) {
            UserVmVO userVm = _userVmDao.findById(vm.getId());
            vol.setDisplayVolume(userVm.isDisplayVm());
        }

        vol.setFormat(getSupportedImageFormatForCluster(hypervisorType));
        vol.setPoolId(poolId);
        vol.setPath(path);
        vol.setChainInfo(chainInfo);
        vol.setState(Volume.State.Ready);
        vol = _volsDao.persist(vol);
        return toDiskProfile(vol, offering);
    }

    @Override
    public DiskProfile updateImportedVolume(Type type, DiskOffering offering, VirtualMachine vm, VirtualMachineTemplate template,
                                    Long deviceId, Long poolId, String path, String chainInfo, DiskProfile diskProfile) {

        VolumeVO vol = _volsDao.findById(diskProfile.getVolumeId());
        if (vm != null) {
            vol.setInstanceId(vm.getId());
        }

        if (deviceId != null) {
            vol.setDeviceId(deviceId);
        } else if (type.equals(Type.ROOT)) {
            vol.setDeviceId(0l);
        } else {
            vol.setDeviceId(1l);
        }

        if (template != null) {
            if (ImageFormat.ISO.equals(template.getFormat())) {
                vol.setIsoId(template.getId());
            } else if (Storage.TemplateType.DATADISK.equals(template.getTemplateType())) {
                vol.setTemplateId(template.getId());
            }
            if (type == Type.ROOT) {
                vol.setTemplateId(template.getId());
            }
        }

        // display flag matters only for the User vms
        if (VirtualMachine.Type.User.equals(vm.getType())) {
            UserVmVO userVm = _userVmDao.findById(vm.getId());
            vol.setDisplayVolume(userVm.isDisplayVm());
        }

        vol.setFormat(getSupportedImageFormatForCluster(vm.getHypervisorType()));
        vol.setPoolId(poolId);
        vol.setPath(path);
        vol.setChainInfo(chainInfo);
        vol.setSize(diskProfile.getSize());
        vol.setState(Volume.State.Ready);
        vol.setAttached(new Date());
        _volsDao.update(vol.getId(), vol);
        return toDiskProfile(vol, offering);
    }

    @Override
    public void unmanageVolumes(long vmId) {
        if (logger.isDebugEnabled()) {
            logger.debug("Unmanaging storage for VM [{}].", _userVmDao.findById(vmId));
        }
        final List<VolumeVO> volumesForVm = _volsDao.findByInstance(vmId);

        Transaction.execute(new TransactionCallbackNoReturn() {
            @Override
            public void doInTransactionWithoutResult(TransactionStatus status) {
                for (VolumeVO vol : volumesForVm) {
                    String volToString = getReflectOnlySelectedFields(vol);

                    boolean volumeAlreadyDestroyed = (vol.getState() == Volume.State.Destroy || vol.getState() == Volume.State.Expunged
                            || vol.getState() == Volume.State.Expunging);
                    if (volumeAlreadyDestroyed) {
                        logger.debug("Skipping Destroy for the volume [{}] as it is in [{}] state.", volToString, vol.getState().toString());
                    } else {
                        volService.unmanageVolume(vol.getId());
                    }
                }
            }
        });
    }
}<|MERGE_RESOLUTION|>--- conflicted
+++ resolved
@@ -183,12 +183,8 @@
 import com.cloud.vm.dao.SecondaryStorageVmDao;
 import com.cloud.vm.dao.UserVmCloneSettingDao;
 import com.cloud.vm.dao.UserVmDao;
-<<<<<<< HEAD
 import com.cloud.vm.dao.VMInstanceDetailsDao;
-=======
-import com.cloud.vm.dao.UserVmDetailsDao;
 import com.cloud.vm.dao.VMInstanceDao;
->>>>>>> 0cbebbdd
 
 public class VolumeOrchestrator extends ManagerBase implements VolumeOrchestrationService, Configurable {
 
@@ -272,13 +268,11 @@
     @Inject
     DiskOfferingDao diskOfferingDao;
     @Inject
-<<<<<<< HEAD
     ConfigDepot configDepot;
     @Inject
     ConfigurationDao configurationDao;
-=======
+    @Inject
     VMInstanceDao vmInstanceDao;
->>>>>>> 0cbebbdd
 
     @Inject
     protected SnapshotHelper snapshotHelper;
