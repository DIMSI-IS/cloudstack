--- conflicted
+++ resolved
@@ -1571,11 +1571,7 @@
                         }
                     }
                 } catch (final Throwable th) {
-<<<<<<< HEAD
-                    logger.warn("Caught: ", th);
-=======
-                    s_logger.error("Caught: ", th);
->>>>>>> 2e113e5e
+                    logger.error("Caught: ", th);
                     answer = new Answer(cmd, false, th.getMessage());
                 }
                 answers[i] = answer;
@@ -1590,11 +1586,7 @@
             try {
                 link.send(response.toBytes());
             } catch (final ClosedChannelException e) {
-<<<<<<< HEAD
-                logger.warn("Unable to send response because connection is closed: {}", response);
-=======
-                s_logger.error("Unable to send response because connection is closed: " + response);
->>>>>>> 2e113e5e
+                logger.error("Unable to send response because connection is closed: {}", response);
             }
         }
 
