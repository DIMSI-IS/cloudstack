--- conflicted
+++ resolved
@@ -58,14 +58,6 @@
 import org.apache.cloudstack.managed.context.ManagedContextTimerTask;
 import org.apache.cloudstack.management.ManagementServerHost;
 import org.apache.cloudstack.outofbandmanagement.dao.OutOfBandManagementDao;
-<<<<<<< HEAD
-=======
-import org.apache.cloudstack.shutdown.ShutdownManager;
-import org.apache.cloudstack.shutdown.command.BaseShutdownManagementServerHostCommand;
-import org.apache.cloudstack.shutdown.command.CancelShutdownManagementServerHostCommand;
-import org.apache.cloudstack.shutdown.command.PrepareForShutdownManagementServerHostCommand;
-import org.apache.cloudstack.shutdown.command.TriggerShutdownManagementServerHostCommand;
->>>>>>> 085bd3bd
 import org.apache.cloudstack.utils.identity.ManagementServerNode;
 import org.apache.cloudstack.utils.security.SSLUtils;
 
@@ -84,12 +76,6 @@
 import com.cloud.cluster.ClusterManagerListener;
 import com.cloud.cluster.ClusterServicePdu;
 import com.cloud.cluster.ClusteredAgentRebalanceService;
-<<<<<<< HEAD
-import org.apache.cloudstack.management.ManagementServerHost;
-import org.apache.commons.collections.CollectionUtils;
-
-=======
->>>>>>> 085bd3bd
 import com.cloud.cluster.ManagementServerHostVO;
 import com.cloud.cluster.agentlb.AgentLoadBalancerPlanner;
 import com.cloud.cluster.agentlb.HostTransferMapVO;
@@ -119,6 +105,8 @@
 import com.cloud.utils.nio.Task;
 import com.google.gson.Gson;
 
+import org.apache.commons.collections.CollectionUtils;
+
 public class ClusteredAgentManagerImpl extends AgentManagerImpl implements ClusterManagerListener, ClusteredAgentRebalanceService {
     private static ScheduledExecutorService s_transferExecutor = Executors.newScheduledThreadPool(2, new NamedThreadFactory("Cluster-AgentRebalancingExecutor"));
     private final long rebalanceTimeOut = 300000; // 5 mins - after this time remove the agent from the transfer list
@@ -126,7 +114,7 @@
     public final static long STARTUP_DELAY = 5000;
     public final static long SCAN_INTERVAL = 90000; // 90 seconds, it takes 60 sec for xenserver to fail login
     public final static int ACQUIRE_GLOBAL_LOCK_TIMEOUT_FOR_COOPERATION = 5; // 5 seconds
-    protected Set<Long> _agentToTransferIds = new HashSet<Long>();
+    protected Set<Long> _agentToTransferIds = new HashSet<>();
     Gson _gson;
     protected HashMap<String, SocketChannel> _peers;
     protected HashMap<String, SSLEngine> _sslEngines;
@@ -163,17 +151,17 @@
         super();
     }
 
-    protected final ConfigKey<Boolean> EnableLB = new ConfigKey<Boolean>(Boolean.class, "agent.lb.enabled", "Advanced", "false", "Enable agent load balancing between management server nodes", true);
-    protected final ConfigKey<Double> ConnectedAgentThreshold = new ConfigKey<Double>(Double.class, "agent.load.threshold", "Advanced", "0.7",
+    protected final ConfigKey<Boolean> EnableLB = new ConfigKey<>(Boolean.class, "agent.lb.enabled", "Advanced", "false", "Enable agent load balancing between management server nodes", true);
+    protected final ConfigKey<Double> ConnectedAgentThreshold = new ConfigKey<>(Double.class, "agent.load.threshold", "Advanced", "0.7",
             "What percentage of the agents can be held by one management server before load balancing happens", true, EnableLB.key());
-    protected final ConfigKey<Integer> LoadSize = new ConfigKey<Integer>(Integer.class, "direct.agent.load.size", "Advanced", "16", "How many agents to connect to in each round", true);
-    protected final ConfigKey<Integer> ScanInterval = new ConfigKey<Integer>(Integer.class, "direct.agent.scan.interval", "Advanced", "90", "Interval between scans to load agents", false,
+    protected final ConfigKey<Integer> LoadSize = new ConfigKey<>(Integer.class, "direct.agent.load.size", "Advanced", "16", "How many agents to connect to in each round", true);
+    protected final ConfigKey<Integer> ScanInterval = new ConfigKey<>(Integer.class, "direct.agent.scan.interval", "Advanced", "90", "Interval between scans to load agents", false,
             ConfigKey.Scope.Global, 1000);
 
     @Override
     public boolean configure(final String name, final Map<String, Object> xmlParams) throws ConfigurationException {
-        _peers = new HashMap<String, SocketChannel>(7);
-        _sslEngines = new HashMap<String, SSLEngine>(7);
+        _peers = new HashMap<>(7);
+        _sslEngines = new HashMap<>(7);
         _nodeId = ManagementServerNode.getManagementServerId();
 
         logger.info("Configuring ClusterAgentManagerImpl. management server node id(msid): {}", _nodeId);
@@ -232,7 +220,7 @@
 
         if (hosts != null) {
             hosts.addAll(appliances);
-            if (hosts.size() > 0) {
+            if (!hosts.isEmpty()) {
                 logger.debug("Found {} unmanaged direct hosts, processing connect for them...", hosts.size());
                 for (final HostVO host : hosts) {
                     try {
@@ -277,7 +265,7 @@
         logger.debug("create forwarding ClusteredAgentAttache for {}", host);
         long id = host.getId();
         final AgentAttache attache = new ClusteredAgentAttache(this, id, host.getUuid(), host.getName());
-        AgentAttache old = null;
+        AgentAttache old;
         synchronized (_agents) {
             old = _agents.get(host.getId());
             _agents.put(host.getId(), attache);
@@ -294,7 +282,7 @@
         logger.debug("create ClusteredAgentAttache for {}",  host);
         final AgentAttache attache = new ClusteredAgentAttache(this, host.getId(), host.getUuid(), host.getName(), link, host.isInMaintenanceStates());
         link.attach(attache);
-        AgentAttache old = null;
+        AgentAttache old;
         synchronized (_agents) {
             old = _agents.get(host.getId());
             _agents.put(host.getId(), attache);
@@ -309,7 +297,7 @@
     protected AgentAttache createAttacheForDirectConnect(final Host host, final ServerResource resource) {
         logger.debug("Create ClusteredDirectAgentAttache for {}.", host);
         final DirectAgentAttache attache = new ClusteredDirectAgentAttache(this, host.getId(), host.getUuid(), host.getName(), _nodeId, resource, host.isInMaintenanceStates());
-        AgentAttache old = null;
+        AgentAttache old;
         synchronized (_agents) {
             old = _agents.get(host.getId());
             _agents.put(host.getId(), attache);
@@ -428,12 +416,12 @@
     public boolean routeToPeer(final String peer, final byte[] bytes) {
         int i = 0;
         SocketChannel ch = null;
-        SSLEngine sslEngine = null;
+        SSLEngine sslEngine;
         while (i++ < 5) {
             ch = connectToPeer(peer, ch);
             if (ch == null) {
                 try {
-                    logD(bytes, "Unable to route to peer: " + Request.parse(bytes).toString());
+                    logD(bytes, "Unable to route to peer: " + Request.parse(bytes));
                 } catch (ClassNotFoundException | UnsupportedVersionException e) {
                     // Request.parse thrown exception when we try to log it, log as much as we can
                     logD(bytes, "Unable to route to peer, and Request.parse further caught exception" + e.getMessage());
@@ -451,7 +439,7 @@
                 return true;
             } catch (final IOException e) {
                 try {
-                    logI(bytes, "Unable to route to peer: " + Request.parse(bytes).toString() + " due to " + e.getMessage());
+                    logI(bytes, "Unable to route to peer: " + Request.parse(bytes) + " due to " + e.getMessage());
                 } catch (ClassNotFoundException | UnsupportedVersionException ex) {
                     // Request.parse thrown exception when we try to log it, log as much as we can
                     logI(bytes, "Unable to route to peer due to" + e.getMessage() + ". Also caught exception when parsing request: " + ex.getMessage());
@@ -494,7 +482,7 @@
     public SocketChannel connectToPeer(final String peerName, final SocketChannel prevCh) {
         synchronized (_peers) {
             final SocketChannel ch = _peers.get(peerName);
-            SSLEngine sslEngine = null;
+            SSLEngine sslEngine;
             if (prevCh != null) {
                 try {
                     prevCh.close();
@@ -627,9 +615,8 @@
 
         @Override
         protected void doTask(final Task task) throws TaskExecutionException {
-            final TransactionLegacy txn = TransactionLegacy.open(TransactionLegacy.CLOUD_DB);
-            try {
-                if (task.getType() != Task.Type.DATA) {
+            try (TransactionLegacy txn = TransactionLegacy.open(TransactionLegacy.CLOUD_DB)) {
+                if (task.getType() != Type.DATA) {
                     super.doTask(task);
                     return;
                 }
@@ -656,7 +643,7 @@
                         }
                         final Request req = Request.parse(data);
                         final Command[] cmds = req.getCommands();
-                        final CancelCommand cancel = (CancelCommand)cmds[0];
+                        final CancelCommand cancel = (CancelCommand) cmds[0];
                         logD(data, "Cancel request received");
                         agent.cancel(cancel.getSequence());
                         final Long current = agent._currentSequence;
@@ -680,10 +667,9 @@
                             // to deserialize this and send it through the agent attache.
                             final Request req = Request.parse(data);
                             agent.send(req, null);
-                            return;
                         } else {
                             if (agent instanceof Routable) {
-                                final Routable cluster = (Routable)agent;
+                                final Routable cluster = (Routable) agent;
                                 cluster.routeToAgent(data);
                             } else {
                                 agent.send(Request.parse(data));
@@ -700,13 +686,12 @@
                     if (mgmtId != -1 && mgmtId != _nodeId) {
                         routeToPeer(Long.toString(mgmtId), data);
                         if (Request.requiresSequentialExecution(data)) {
-                            final AgentAttache attache = (AgentAttache)link.attachment();
+                            final AgentAttache attache = (AgentAttache) link.attachment();
                             if (attache != null) {
                                 attache.sendNext(Request.getSequence(data));
                             }
-                            logD(data, "No attache to process " + Request.parse(data).toString());
+                            logD(data, "No attache to process " + Request.parse(data));
                         }
-                        return;
                     } else {
                         if (Request.isRequest(data)) {
                             super.doTask(task);
@@ -722,7 +707,6 @@
                                 logger.info("SeqA {}-{}: Response is not processed: {}", attache.getId(), response.getSequence(), response.toString());
                             }
                         }
-                        return;
                     }
                 }
             } catch (final ClassNotFoundException e) {
@@ -733,8 +717,6 @@
                 final String message = String.format("UnsupportedVersionException occurred when executing tasks! Error '%s'", e.getMessage());
                 logger.error(message);
                 throw new TaskExecutionException(message, e);
-            } finally {
-                txn.close();
             }
         }
     }
@@ -778,7 +760,7 @@
     public boolean executeRebalanceRequest(final long agentId, final long currentOwnerId, final long futureOwnerId, final Event event, boolean isConnectionTransfer) throws AgentUnavailableException, OperationTimedoutException {
         boolean result = false;
         if (event == Event.RequestAgentRebalance) {
-            return setToWaitForRebalance(agentId, currentOwnerId, futureOwnerId);
+            return setToWaitForRebalance(agentId);
         } else if (event == Event.StartAgentRebalance) {
             try {
                 result = rebalanceHost(agentId, currentOwnerId, futureOwnerId, isConnectionTransfer);
@@ -833,7 +815,7 @@
         sc.and(sc.entity().getType(), Op.EQ, Host.Type.Routing);
         final List<HostVO> allManagedAgents = sc.list();
 
-        int avLoad = 0;
+        int avLoad;
 
         if (!allManagedAgents.isEmpty() && !allMS.isEmpty()) {
             avLoad = allManagedAgents.size() / allMS.size();
@@ -851,7 +833,7 @@
         for (final ManagementServerHostVO node : allMS) {
             if (node.getMsid() != _nodeId) {
 
-                List<HostVO> hostsToRebalance = new ArrayList<HostVO>();
+                List<HostVO> hostsToRebalance = new ArrayList<>();
                 for (final AgentLoadBalancerPlanner lbPlanner : _lbPlanners) {
                     hostsToRebalance = lbPlanner.getHostsToRebalance(node, avLoad);
                     if (hostsToRebalance != null && !hostsToRebalance.isEmpty()) {
@@ -877,7 +859,7 @@
                         HostTransferMapVO transfer = null;
                         try {
                             transfer = _hostTransferDao.startAgentTransfering(hostId, node.getMsid(), _nodeId);
-                            final Answer[] answer = sendRebalanceCommand(node.getMsid(), hostId, node.getMsid(), _nodeId, Event.RequestAgentRebalance);
+                            final Answer[] answer = sendRebalanceCommand(node.getMsid(), hostId, node.getMsid(), _nodeId);
                             if (answer == null) {
                                 logger.warn("Failed to get host {} from management server {}", host, node);
                                 result = false;
@@ -904,8 +886,8 @@
         }
     }
 
-    private Answer[] sendRebalanceCommand(final long peer, final long agentId, final long currentOwnerId, final long futureOwnerId, final Event event) {
-        return sendRebalanceCommand(peer, agentId, currentOwnerId, futureOwnerId, event, false);
+    private Answer[] sendRebalanceCommand(final long peer, final long agentId, final long currentOwnerId, final long futureOwnerId) {
+        return sendRebalanceCommand(peer, agentId, currentOwnerId, futureOwnerId, Event.RequestAgentRebalance, false);
     }
 
     private Answer[] sendRebalanceCommand(final long peer, final long agentId, final long currentOwnerId, final long futureOwnerId, final Event event, final boolean isConnectionTransfer) {
@@ -920,8 +902,7 @@
             final String peerName = Long.toString(peer);
             final String cmdStr = _gson.toJson(cmds);
             final String ansStr = _clusterMgr.execute(peerName, agentId, cmdStr, true);
-            final Answer[] answers = _gson.fromJson(ansStr, Answer[].class);
-            return answers;
+            return _gson.fromJson(ansStr, Answer[].class);
         } catch (final Exception e) {
             logger.warn("Caught exception while talking to {}",  currentOwnerId, e);
             return null;
@@ -970,7 +951,7 @@
                 try {
                     logger.trace("Clustered agent transfer scan check, management server id: {}",  _nodeId);
                     synchronized (_agentToTransferIds) {
-                        if (_agentToTransferIds.size() > 0) {
+                        if (!_agentToTransferIds.isEmpty()) {
                             logger.debug("Found {} agents to transfer", _agentToTransferIds.size());
                             // for (Long hostId : _agentToTransferIds) {
                             for (final Iterator<Long> iterator = _agentToTransferIds.iterator(); iterator.hasNext();) {
@@ -994,7 +975,7 @@
                                 }
 
                                 if (transferMap.getInitialOwner() != _nodeId || attache == null || attache.forForward()) {
-                                    logger.debug(String.format("Management server %d doesn't own host id=%d (%s) any more, skipping rebalance for the host", _nodeId, hostId, attache));
+                                    logger.debug("Management server {} doesn't own host id={} ({}) any more, skipping rebalance for the host", _nodeId, hostId, attache);
                                     iterator.remove();
                                     _hostTransferDao.completeAgentTransfer(hostId);
                                     continue;
@@ -1014,9 +995,7 @@
                                         _executor.execute(new RebalanceTask(hostId, transferMap.getInitialOwner(), transferMap.getFutureOwner()));
                                     } catch (final RejectedExecutionException ex) {
                                         logger.warn("Failed to submit rebalance task for host id={} ({}); postponing the execution", hostId, attache);
-                                        continue;
                                     }
-
                                 } else {
                                     logger.debug("Agent {} ({}) can't be transferred yet as its request queue size is {} and listener queue size is {}",
                                             hostId, attache, attache.getQueueSize(), attache.getNonRecurringListenersSize());
@@ -1026,7 +1005,6 @@
                             logger.trace("Found no agents to be transferred by the management server {}",  _nodeId);
                         }
                     }
-
                 } catch (final Throwable e) {
                     logger.error("Problem with the clustered agent transfer scan check!", e);
                 }
@@ -1034,7 +1012,7 @@
         };
     }
 
-    private boolean setToWaitForRebalance(final long hostId, final long currentOwnerId, final long futureOwnerId) {
+    private boolean setToWaitForRebalance(final long hostId) {
         logger.debug("Adding agent {} ({}) to the list of agents to transfer", hostId, findAttache(hostId));
         synchronized (_agentToTransferIds) {
             return _agentToTransferIds.add(hostId);
@@ -1083,13 +1061,8 @@
                 }
 
                 if (result) {
-<<<<<<< HEAD
                     logger.debug("Loading directly connected host {} to the management server {} as a part of rebalance process", host, _nodeId);
                     result = loadDirectlyConnectedHost(host, true, isConnectionTransfer);
-=======
-                    logger.debug("Loading directly connected {} to the management server {} as a part of rebalance process", host, _nodeId);
-                    result = loadDirectlyConnectedHost(host, true);
->>>>>>> 085bd3bd
                 } else {
                     logger.warn("Failed to disconnect {} as a part of rebalance process without notification", host);
                 }
@@ -1111,12 +1084,12 @@
 
     protected void finishRebalance(final long hostId, final long futureOwnerId, final Event event) {
 
-        final boolean success = event == Event.RebalanceCompleted ? true : false;
+        final boolean success = event == Event.RebalanceCompleted;
 
         final AgentAttache attache = findAttache(hostId);
         logger.debug("Finishing rebalancing for the agent {} ({}) with event {}", hostId, attache, event);
 
-        if (attache == null || !(attache instanceof ClusteredAgentAttache)) {
+        if (!(attache instanceof ClusteredAgentAttache)) {
             logger.debug("Unable to find forward attache for the host id={} assuming that the agent disconnected already", hostId);
             _hostTransferDao.completeAgentTransfer(hostId);
             return;
@@ -1212,9 +1185,9 @@
     }
 
     protected class RebalanceTask extends ManagedContextRunnable {
-        Long hostId = null;
-        Long currentOwnerId = null;
-        Long futureOwnerId = null;
+        Long hostId;
+        Long currentOwnerId;
+        Long futureOwnerId;
 
         public RebalanceTask(final long hostId, final long currentOwnerId, final long futureOwnerId) {
             this.hostId = hostId;
@@ -1283,7 +1256,7 @@
                 final ChangeAgentCommand cmd = (ChangeAgentCommand)cmds[0];
 
                 logger.debug("Intercepting command for agent change: agent {} event: {}", cmd.getAgentId(), cmd.getEvent());
-                boolean result = false;
+                boolean result;
                 try {
                     result = executeAgentUserRequest(cmd.getAgentId(), cmd.getEvent());
                     logger.debug("Result is {}", result);
@@ -1300,7 +1273,7 @@
                 final TransferAgentCommand cmd = (TransferAgentCommand)cmds[0];
 
                 logger.debug("Intercepting command for agent rebalancing: agent: {}, event: {}, connection transfer: {}", cmd.getAgentId(), cmd.getEvent(), cmd.isConnectionTransfer());
-                boolean result = false;
+                boolean result;
                 try {
                     result = rebalanceAgent(cmd.getAgentId(), cmd.getEvent(), cmd.getCurrentOwner(), cmd.getFutureOwner(), cmd.isConnectionTransfer());
                     logger.debug("Result is {}", result);
@@ -1320,7 +1293,7 @@
 
                 logger.debug("Intercepting command to propagate event {} for host {} ({})", () -> cmd.getEvent().name(), cmd::getHostId, () -> _hostDao.findById(cmd.getHostId()));
 
-                boolean result = false;
+                boolean result;
                 try {
                     result = _resourceMgr.executeUserRequest(cmd.getHostId(), cmd.getEvent());
                     logger.debug("Result is {}", result);
@@ -1418,23 +1391,23 @@
     @Override
     public boolean transferDirectAgentsFromMS(String fromMsUuid, long fromMsId, long timeoutDurationInMs) {
         if (timeoutDurationInMs <= 0) {
-            logger.debug(String.format("Not transferring direct agents from management server node %d (id: %s) to other nodes, invalid timeout duration", fromMsId, fromMsUuid));
+            logger.debug("Not transferring direct agents from management server node {} (id: {}) to other nodes, invalid timeout duration", fromMsId, fromMsUuid);
             return false;
         }
 
         long transferStartTime = System.currentTimeMillis();
         if (CollectionUtils.isEmpty(getDirectAgentHosts(fromMsId))) {
-            logger.info(String.format("No direct agent hosts available on management server node %d (id: %s), to transfer", fromMsId, fromMsUuid));
+            logger.info("No direct agent hosts available on management server node {} (id: {}), to transfer", fromMsId, fromMsUuid);
             return true;
         }
 
         List<ManagementServerHostVO> msHosts = getUpMsHostsExcludingMs(fromMsId);
         if (msHosts.isEmpty()) {
-            logger.warn(String.format("No management server nodes available to transfer agents from management server node %d (id: %s)", fromMsId, fromMsUuid));
+            logger.warn("No management server nodes available to transfer agents from management server node {} (id: {})", fromMsId, fromMsUuid);
             return false;
         }
 
-        logger.debug(String.format("Transferring direct agents from management server node %d (id: %s) to other nodes", fromMsId, fromMsUuid));
+        logger.debug("Transferring direct agents from management server node {} (id: {}) to other nodes", fromMsId, fromMsUuid);
         int agentTransferFailedCount = 0;
         List<DataCenterVO> dataCenterList = dcDao.listAll();
         for (DataCenterVO dc : dataCenterList) {
@@ -1442,11 +1415,11 @@
             if (CollectionUtils.isEmpty(directAgentHostsInDc)) {
                 continue;
             }
-            logger.debug(String.format("Transferring %d direct agents from management server node %d (id: %s) of zone %s", directAgentHostsInDc.size(), fromMsId, fromMsUuid, dc.toString()));
+            logger.debug("Transferring {} direct agents from management server node {} (id: {}) of zone {}", directAgentHostsInDc.size(), fromMsId, fromMsUuid, dc);
             for (HostVO host : directAgentHostsInDc) {
                 long transferElapsedTimeInMs = System.currentTimeMillis() - transferStartTime;
                 if (transferElapsedTimeInMs >= timeoutDurationInMs) {
-                    logger.debug(String.format("Stop transferring remaining direct agents from management server node %d (id: %s), timed out", fromMsId, fromMsUuid));
+                    logger.debug("Stop transferring remaining direct agents from management server node {} (id: {}), timed out", fromMsId, fromMsUuid);
                     return false;
                 }
 
@@ -1464,7 +1437,7 @@
                         updateLastManagementServer(host.getId(), fromMsId);
                     }
                 } catch (Exception e) {
-                    logger.warn(String.format("Failed to transfer direct agent of the host %s from management server node %d (id: %s), due to %s", host, fromMsId, fromMsUuid, e.getMessage()));
+                    logger.warn("Failed to transfer direct agent of the host {} from management server node {} (id: {}), due to {}", host, fromMsId, fromMsUuid, e.getMessage());
                 }
             }
         }
@@ -1477,7 +1450,7 @@
         List<HostVO> hosts = _hostDao.listHostsByMs(msId);
         for (HostVO host : hosts) {
             AgentAttache agent = findAttache(host.getId());
-            if (agent != null && agent instanceof DirectAgentAttache) {
+            if (agent instanceof DirectAgentAttache) {
                 directAgentHosts.add(host);
             }
         }
@@ -1490,7 +1463,7 @@
         List<HostVO> hosts = _hostDao.listHostsByMsAndDc(msId, dcId);
         for (HostVO host : hosts) {
             AgentAttache agent = findAttache(host.getId());
-            if (agent != null && agent instanceof DirectAgentAttache) {
+            if (agent instanceof DirectAgentAttache) {
                 directAgentHosts.add(host);
             }
         }
@@ -1500,13 +1473,7 @@
 
     private List<ManagementServerHostVO> getUpMsHostsExcludingMs(long avoidMsId) {
         final List<ManagementServerHostVO> msHosts = _mshostDao.listBy(ManagementServerHost.State.Up);
-        Iterator<ManagementServerHostVO> iterator = msHosts.iterator();
-        while (iterator.hasNext()) {
-            ManagementServerHostVO ms = iterator.next();
-            if (ms.getMsid() == avoidMsId || _mshostPeerDao.findByPeerMsAndState(ms.getId(), ManagementServerHost.State.Up) == null) {
-                iterator.remove();
-            }
-        }
+        msHosts.removeIf(ms -> ms.getMsid() == avoidMsId || _mshostPeerDao.findByPeerMsAndState(ms.getId(), ManagementServerHost.State.Up) == null);
 
         return msHosts;
     }
@@ -1608,8 +1575,7 @@
     public ConfigKey<?>[] getConfigKeys() {
         final ConfigKey<?>[] keys = super.getConfigKeys();
 
-        final List<ConfigKey<?>> keysLst = new ArrayList<ConfigKey<?>>();
-        keysLst.addAll(Arrays.asList(keys));
+        final List<ConfigKey<?>> keysLst = new ArrayList<>(Arrays.asList(keys));
         keysLst.add(EnableLB);
         keysLst.add(ConnectedAgentThreshold);
         keysLst.add(LoadSize);
