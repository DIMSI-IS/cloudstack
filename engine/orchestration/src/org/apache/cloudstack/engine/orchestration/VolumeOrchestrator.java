/*
 * Licensed to the Apache Software Foundation (ASF) under one
 * or more contributor license agreements.  See the NOTICE file
 * distributed with this work for additional information
 * regarding copyright ownership.  The ASF licenses this file
 * to you under the Apache License, Version 2.0 (the
 * "License"); you may not use this file except in compliance
 * with the License.  You may obtain a copy of the License at
 *
 *   http://www.apache.org/licenses/LICENSE-2.0
 *
 * Unless required by applicable law or agreed to in writing,
 * software distributed under the License is distributed on an
 * "AS IS" BASIS, WITHOUT WARRANTIES OR CONDITIONS OF ANY
 * KIND, either express or implied.  See the License for the
 * specific language governing permissions and limitations
 * under the License.
 */
package org.apache.cloudstack.engine.orchestration;

import java.util.ArrayList;
import java.util.HashMap;
import java.util.HashSet;
import java.util.List;
import java.util.Map;
import java.util.Set;
import java.util.UUID;
import java.util.concurrent.ExecutionException;

import javax.inject.Inject;
import javax.naming.ConfigurationException;

import org.apache.log4j.Logger;

import org.apache.cloudstack.engine.orchestration.service.VolumeOrchestrationService;
import org.apache.cloudstack.engine.subsystem.api.storage.ChapInfo;
import org.apache.cloudstack.engine.subsystem.api.storage.DataObject;
import org.apache.cloudstack.engine.subsystem.api.storage.DataStore;
import org.apache.cloudstack.engine.subsystem.api.storage.DataStoreCapabilities;
import org.apache.cloudstack.engine.subsystem.api.storage.DataStoreDriver;
import org.apache.cloudstack.engine.subsystem.api.storage.DataStoreManager;
import org.apache.cloudstack.engine.subsystem.api.storage.PrimaryDataStore;
import org.apache.cloudstack.engine.subsystem.api.storage.PrimaryDataStoreDriver;
import org.apache.cloudstack.engine.subsystem.api.storage.SnapshotDataFactory;
import org.apache.cloudstack.engine.subsystem.api.storage.SnapshotInfo;
import org.apache.cloudstack.engine.subsystem.api.storage.SnapshotService;
import org.apache.cloudstack.engine.subsystem.api.storage.SnapshotStrategy;
import org.apache.cloudstack.engine.subsystem.api.storage.SnapshotStrategy.SnapshotOperation;
import org.apache.cloudstack.engine.subsystem.api.storage.StoragePoolAllocator;
import org.apache.cloudstack.engine.subsystem.api.storage.StorageStrategyFactory;
import org.apache.cloudstack.engine.subsystem.api.storage.TemplateDataFactory;
import org.apache.cloudstack.engine.subsystem.api.storage.TemplateInfo;
import org.apache.cloudstack.engine.subsystem.api.storage.VolumeDataFactory;
import org.apache.cloudstack.engine.subsystem.api.storage.VolumeInfo;
import org.apache.cloudstack.engine.subsystem.api.storage.VolumeService;
import org.apache.cloudstack.engine.subsystem.api.storage.VolumeService.VolumeApiResult;
import org.apache.cloudstack.framework.async.AsyncCallFuture;
import org.apache.cloudstack.framework.config.ConfigDepot;
import org.apache.cloudstack.framework.config.ConfigKey;
import org.apache.cloudstack.framework.config.Configurable;
import org.apache.cloudstack.framework.jobs.AsyncJobManager;
import org.apache.cloudstack.framework.jobs.impl.AsyncJobVO;
import org.apache.cloudstack.storage.command.CommandResult;
import org.apache.cloudstack.storage.datastore.db.PrimaryDataStoreDao;
import org.apache.cloudstack.storage.datastore.db.SnapshotDataStoreDao;
import org.apache.cloudstack.storage.datastore.db.SnapshotDataStoreVO;
import org.apache.cloudstack.storage.datastore.db.StoragePoolVO;
import org.apache.cloudstack.storage.datastore.db.TemplateDataStoreDao;
import org.apache.cloudstack.storage.datastore.db.TemplateDataStoreVO;

import com.cloud.agent.api.to.DataTO;
import com.cloud.agent.api.to.DiskTO;
import com.cloud.agent.api.to.VirtualMachineTO;
import com.cloud.agent.manager.allocator.PodAllocator;
import com.cloud.capacity.CapacityManager;
import com.cloud.cluster.ClusterManager;
import com.cloud.configuration.Resource.ResourceType;
import com.cloud.dc.DataCenter;
import com.cloud.dc.Pod;
import com.cloud.deploy.DataCenterDeployment;
import com.cloud.deploy.DeployDestination;
import com.cloud.deploy.DeploymentPlanner.ExcludeList;
import com.cloud.event.EventTypes;
import com.cloud.event.UsageEventUtils;
import com.cloud.exception.ConcurrentOperationException;
import com.cloud.exception.InsufficientStorageCapacityException;
import com.cloud.exception.InvalidParameterValueException;
import com.cloud.exception.StorageUnavailableException;
import com.cloud.host.Host;
import com.cloud.host.HostVO;
import com.cloud.host.dao.HostDao;
import com.cloud.hypervisor.Hypervisor.HypervisorType;
import com.cloud.offering.DiskOffering;
import com.cloud.offering.ServiceOffering;
import com.cloud.org.Cluster;
import com.cloud.storage.DataStoreRole;
import com.cloud.storage.ScopeType;
import com.cloud.storage.Snapshot;
import com.cloud.storage.Storage;
import com.cloud.storage.Storage.ImageFormat;
import com.cloud.storage.StorageManager;
import com.cloud.storage.StoragePool;
import com.cloud.storage.VMTemplateStorageResourceAssoc;
import com.cloud.storage.Volume;
import com.cloud.storage.Volume.Type;
import com.cloud.storage.VolumeVO;
import com.cloud.storage.dao.SnapshotDao;
import com.cloud.storage.dao.VolumeDao;
import com.cloud.storage.dao.VolumeDetailsDao;
import com.cloud.template.TemplateManager;
import com.cloud.template.VirtualMachineTemplate;
import com.cloud.user.Account;
import com.cloud.user.ResourceLimitService;
import com.cloud.uservm.UserVm;
import com.cloud.utils.Pair;
import com.cloud.utils.component.ManagerBase;
import com.cloud.utils.db.DB;
import com.cloud.utils.db.EntityManager;
import com.cloud.utils.db.Transaction;
import com.cloud.utils.db.TransactionCallback;
import com.cloud.utils.db.TransactionCallbackNoReturn;
import com.cloud.utils.db.TransactionStatus;
import com.cloud.utils.exception.CloudRuntimeException;
import com.cloud.utils.fsm.NoTransitionException;
import com.cloud.utils.fsm.StateMachine2;
import com.cloud.vm.DiskProfile;
import com.cloud.vm.UserVmCloneSettingVO;
import com.cloud.vm.UserVmVO;
import com.cloud.vm.VirtualMachine;
import com.cloud.vm.VirtualMachine.State;
import com.cloud.vm.VirtualMachineProfile;
import com.cloud.vm.VirtualMachineProfileImpl;
import com.cloud.vm.VmWorkAttachVolume;
import com.cloud.vm.VmWorkMigrateVolume;
import com.cloud.vm.VmWorkSerializer;
import com.cloud.vm.VmWorkTakeVolumeSnapshot;
import com.cloud.vm.dao.UserVmCloneSettingDao;
import com.cloud.vm.dao.UserVmDao;

public class VolumeOrchestrator extends ManagerBase implements VolumeOrchestrationService, Configurable {

    public enum UserVmCloneType {
        full, linked
    }

    private static final Logger s_logger = Logger.getLogger(VolumeOrchestrator.class);

    @Inject
    EntityManager _entityMgr;
    @Inject
    protected TemplateManager _tmpltMgr;
    @Inject
    protected VolumeDao _volsDao;
    @Inject
    protected PrimaryDataStoreDao _storagePoolDao = null;
    @Inject
    protected TemplateDataStoreDao _vmTemplateStoreDao = null;
    @Inject
    protected VolumeDao _volumeDao;
    @Inject
    protected SnapshotDao _snapshotDao;
    @Inject
    protected SnapshotDataStoreDao _snapshotDataStoreDao;
    @Inject
    protected ResourceLimitService _resourceLimitMgr;
    @Inject
    VolumeDetailsDao _volDetailDao;
    @Inject
    DataStoreManager dataStoreMgr;
    @Inject
    VolumeService volService;
    @Inject
    VolumeDataFactory volFactory;
    @Inject
    TemplateDataFactory tmplFactory;
    @Inject
    SnapshotDataFactory snapshotFactory;
    @Inject
    ConfigDepot _configDepot;
    @Inject
    HostDao _hostDao;
    @Inject
    SnapshotService _snapshotSrv;
    @Inject
    protected UserVmDao _userVmDao;
    @Inject
    protected AsyncJobManager _jobMgr;
    @Inject
    ClusterManager clusterManager;
    @Inject
    StorageManager storageMgr;
    @Inject
<<<<<<< HEAD
    protected UserVmCloneSettingDao _vmCloneSettingDao;
=======
    StorageStrategyFactory _storageStrategyFactory;
>>>>>>> c101817d

    private final StateMachine2<Volume.State, Volume.Event, Volume> _volStateMachine;
    protected List<StoragePoolAllocator> _storagePoolAllocators;

    public List<StoragePoolAllocator> getStoragePoolAllocators() {
        return _storagePoolAllocators;
    }

    public void setStoragePoolAllocators(List<StoragePoolAllocator> storagePoolAllocators) {
        _storagePoolAllocators = storagePoolAllocators;
    }

    protected List<PodAllocator> _podAllocators;

    public List<PodAllocator> getPodAllocators() {
        return _podAllocators;
    }

    public void setPodAllocators(List<PodAllocator> podAllocators) {
        _podAllocators = podAllocators;
    }

    protected VolumeOrchestrator() {
        _volStateMachine = Volume.State.getStateMachine();
    }

    @Override
    public VolumeInfo moveVolume(VolumeInfo volume, long destPoolDcId, Long destPoolPodId, Long destPoolClusterId, HypervisorType dataDiskHyperType)
            throws ConcurrentOperationException, StorageUnavailableException {

        // Find a destination storage pool with the specified criteria
        DiskOffering diskOffering = _entityMgr.findById(DiskOffering.class, volume.getDiskOfferingId());
        DiskProfile dskCh = new DiskProfile(volume.getId(), volume.getVolumeType(), volume.getName(), diskOffering.getId(), diskOffering.getDiskSize(),
                diskOffering.getTagsArray(), diskOffering.getUseLocalStorage(), diskOffering.isRecreatable(), null);
        dskCh.setHyperType(dataDiskHyperType);
        storageMgr.setDiskProfileThrottling(dskCh, null, diskOffering);

        DataCenter destPoolDataCenter = _entityMgr.findById(DataCenter.class, destPoolDcId);
        Pod destPoolPod = _entityMgr.findById(Pod.class, destPoolPodId);

        StoragePool destPool = findStoragePool(dskCh, destPoolDataCenter, destPoolPod, destPoolClusterId, null, null, new HashSet<StoragePool>());

        if (destPool == null) {
            throw new CloudRuntimeException("Failed to find a storage pool with enough capacity to move the volume to.");
        }

        Volume newVol = migrateVolume(volume, destPool);
        return volFactory.getVolume(newVol.getId());
    }

    @Override
    public Volume allocateDuplicateVolume(Volume oldVol, Long templateId) {
        return allocateDuplicateVolumeVO(oldVol, templateId);
    }

    public VolumeVO allocateDuplicateVolumeVO(Volume oldVol, Long templateId) {
        VolumeVO newVol = new VolumeVO(oldVol.getVolumeType(),
                oldVol.getName(),
                oldVol.getDataCenterId(),
                oldVol.getDomainId(),
                oldVol.getAccountId(),
                oldVol.getDiskOfferingId(),
                oldVol.getProvisioningType(),
                oldVol.getSize(),
                oldVol.getMinIops(),
                oldVol.getMaxIops(),
                oldVol.get_iScsiName());
        if (templateId != null) {
            newVol.setTemplateId(templateId);
        } else {
            newVol.setTemplateId(oldVol.getTemplateId());
        }
        newVol.setDeviceId(oldVol.getDeviceId());
        newVol.setInstanceId(oldVol.getInstanceId());
        newVol.setRecreatable(oldVol.isRecreatable());
        newVol.setFormat(oldVol.getFormat());
        return _volsDao.persist(newVol);
    }

    @Override
    public StoragePool findStoragePool(DiskProfile dskCh, DataCenter dc, Pod pod, Long clusterId, Long hostId, VirtualMachine vm, final Set<StoragePool> avoid) {
        Long podId = null;
        if (pod != null) {
            podId = pod.getId();
        } else if (clusterId != null) {
            Cluster cluster = _entityMgr.findById(Cluster.class, clusterId);
            if (cluster != null) {
                podId = cluster.getPodId();
            }
        }

        VirtualMachineProfile profile = new VirtualMachineProfileImpl(vm);
        for (StoragePoolAllocator allocator : _storagePoolAllocators) {

            ExcludeList avoidList = new ExcludeList();
            for (StoragePool pool : avoid) {
                avoidList.addPool(pool.getId());
            }
            DataCenterDeployment plan = new DataCenterDeployment(dc.getId(), podId, clusterId, hostId, null, null);

            final List<StoragePool> poolList = allocator.allocateToPool(dskCh, profile, plan, avoidList, 1);
            if (poolList != null && !poolList.isEmpty()) {
                return (StoragePool)dataStoreMgr.getDataStore(poolList.get(0).getId(), DataStoreRole.Primary);
            }
        }
        return null;
    }

    public Pair<Pod, Long> findPod(VirtualMachineTemplate template, ServiceOffering offering, DataCenter dc, long accountId, Set<Long> avoids) {
        for (PodAllocator allocator : _podAllocators) {
            final Pair<Pod, Long> pod = allocator.allocateTo(template, offering, dc, accountId, avoids);
            if (pod != null) {
                return pod;
            }
        }
        return null;
    }

    @DB
    @Override
    public VolumeInfo createVolumeFromSnapshot(Volume volume, Snapshot snapshot, UserVm vm) throws StorageUnavailableException {
        Account account = _entityMgr.findById(Account.class, volume.getAccountId());

        final HashSet<StoragePool> poolsToAvoid = new HashSet<StoragePool>();
        StoragePool pool = null;

        Set<Long> podsToAvoid = new HashSet<Long>();
        Pair<Pod, Long> pod = null;

        DiskOffering diskOffering = _entityMgr.findById(DiskOffering.class, volume.getDiskOfferingId());
        DataCenter dc = _entityMgr.findById(DataCenter.class, volume.getDataCenterId());
        DiskProfile dskCh = new DiskProfile(volume, diskOffering, snapshot.getHypervisorType());

        String msg = "There are no available storage pools to store the volume in";

        if (vm != null) {
            Pod podofVM = _entityMgr.findById(Pod.class, vm.getPodIdToDeployIn());
            if (podofVM != null) {
                pod = new Pair<Pod, Long>(podofVM, podofVM.getId());
            }
        }

        if (vm != null && pod != null) {
            //if VM is running use the hostId to find the clusterID. If it is stopped, refer the cluster where the ROOT volume of the VM exists.
            Long hostId = null;
            Long clusterId = null;
            if (vm.getState() == State.Running) {
                hostId = vm.getHostId();
                if (hostId != null) {
                    Host vmHost = _entityMgr.findById(Host.class, hostId);
                    clusterId = vmHost.getClusterId();
                }
            } else {
                List<VolumeVO> rootVolumesOfVm = _volsDao.findByInstanceAndType(vm.getId(), Volume.Type.ROOT);
                if (rootVolumesOfVm.size() != 1) {
                    throw new CloudRuntimeException("The VM " + vm.getHostName() + " has more than one ROOT volume and is in an invalid state. Please contact Cloud Support.");
                } else {
                    VolumeVO rootVolumeOfVm = rootVolumesOfVm.get(0);
                    StoragePoolVO rootDiskPool = _storagePoolDao.findById(rootVolumeOfVm.getPoolId());
                    clusterId = (rootDiskPool == null ? null : rootDiskPool.getClusterId());
                }
            }
            // Determine what storage pool to store the volume in
            while ((pool = findStoragePool(dskCh, dc, pod.first(), clusterId, hostId, vm, poolsToAvoid)) != null) {
                break;
            }

            if (pool == null) {
                //pool could not be found in the VM's pod/cluster.
                if (s_logger.isDebugEnabled()) {
                    s_logger.debug("Could not find any storage pool to create Volume in the pod/cluster of the provided VM " + vm.getUuid());
                }
                StringBuilder addDetails = new StringBuilder(msg);
                addDetails.append(", Could not find any storage pool to create Volume in the pod/cluster of the VM ");
                addDetails.append(vm.getUuid());
                msg = addDetails.toString();
            }
        } else {
            // Determine what pod to store the volume in
            while ((pod = findPod(null, null, dc, account.getId(), podsToAvoid)) != null) {
                podsToAvoid.add(pod.first().getId());
                // Determine what storage pool to store the volume in
                while ((pool = findStoragePool(dskCh, dc, pod.first(), null, null, null, poolsToAvoid)) != null) {
                    break;
                }

                if (pool != null) {
                    if (s_logger.isDebugEnabled()) {
                        s_logger.debug("Found a suitable pool for create volume: " + pool.getId());
                    }
                    break;
                }
            }
        }

        if (pool == null) {
            s_logger.info(msg);
            throw new StorageUnavailableException(msg, -1);
        }

        VolumeInfo vol = volFactory.getVolume(volume.getId());
        DataStore store = dataStoreMgr.getDataStore(pool.getId(), DataStoreRole.Primary);
        DataStoreRole dataStoreRole = getDataStoreRole(snapshot);
        SnapshotInfo snapInfo = snapshotFactory.getSnapshot(snapshot.getId(), dataStoreRole);


        if(snapInfo == null && dataStoreRole == DataStoreRole.Image) {
            // snapshot is not backed up to secondary, let's do that now.
            snapInfo = snapshotFactory.getSnapshot(snapshot.getId(), DataStoreRole.Primary);

            if (snapInfo == null) {
                throw new CloudRuntimeException("Cannot find snapshot " + snapshot.getId());
            }
            // We need to copy the snapshot onto secondary.
            SnapshotStrategy snapshotStrategy = _storageStrategyFactory.getSnapshotStrategy(snapshot, SnapshotOperation.BACKUP);
            snapshotStrategy.backupSnapshot(snapInfo);

            // Attempt to grab it again.
            snapInfo = snapshotFactory.getSnapshot(snapshot.getId(), dataStoreRole);
            if (snapInfo == null) {
                throw new CloudRuntimeException("Cannot find snapshot " + snapshot.getId() + " on secondary and could not create backup");
            }
        }
        // don't try to perform a sync if the DataStoreRole of the snapshot is equal to DataStoreRole.Primary
        if (!DataStoreRole.Primary.equals(dataStoreRole)) {
            try {
                // sync snapshot to region store if necessary
                DataStore snapStore = snapInfo.getDataStore();
                long snapVolId = snapInfo.getVolumeId();

                _snapshotSrv.syncVolumeSnapshotsToRegionStore(snapVolId, snapStore);
            } catch (Exception ex) {
                // log but ignore the sync error to avoid any potential S3 down issue, it should be sync next time
                s_logger.warn(ex.getMessage(), ex);
            }
        }

        // create volume on primary from snapshot
        AsyncCallFuture<VolumeApiResult> future = volService.createVolumeFromSnapshot(vol, store, snapInfo);
        try {
            VolumeApiResult result = future.get();
            if (result.isFailed()) {
                s_logger.debug("Failed to create volume from snapshot:" + result.getResult());
                throw new CloudRuntimeException("Failed to create volume from snapshot:" + result.getResult());
            }
            return result.getVolume();
        } catch (InterruptedException e) {
            s_logger.debug("Failed to create volume from snapshot", e);
            throw new CloudRuntimeException("Failed to create volume from snapshot", e);
        } catch (ExecutionException e) {
            s_logger.debug("Failed to create volume from snapshot", e);
            throw new CloudRuntimeException("Failed to create volume from snapshot", e);
        }

    }

    public DataStoreRole getDataStoreRole(Snapshot snapshot) {
        SnapshotDataStoreVO snapshotStore = _snapshotDataStoreDao.findBySnapshot(snapshot.getId(), DataStoreRole.Primary);

        if (snapshotStore == null) {
            return DataStoreRole.Image;
        }

        long storagePoolId = snapshotStore.getDataStoreId();
        DataStore dataStore = dataStoreMgr.getDataStore(storagePoolId, DataStoreRole.Primary);

        Map<String, String> mapCapabilities = dataStore.getDriver().getCapabilities();

        if (mapCapabilities != null) {
            String value = mapCapabilities.get(DataStoreCapabilities.STORAGE_SYSTEM_SNAPSHOT.toString());
            Boolean supportsStorageSystemSnapshots = new Boolean(value);

            if (supportsStorageSystemSnapshots) {
                return DataStoreRole.Primary;
            }
        }

        return DataStoreRole.Image;
    }

    protected DiskProfile createDiskCharacteristics(VolumeInfo volume, VirtualMachineTemplate template, DataCenter dc, DiskOffering diskOffering) {
        if (volume.getVolumeType() == Type.ROOT && Storage.ImageFormat.ISO != template.getFormat()) {
            TemplateDataStoreVO ss = _vmTemplateStoreDao.findByTemplateZoneDownloadStatus(template.getId(), dc.getId(), VMTemplateStorageResourceAssoc.Status.DOWNLOADED);
            if (ss == null) {
                throw new CloudRuntimeException("Template " + template.getName() + " has not been completely downloaded to zone " + dc.getId());
            }

            return new DiskProfile(volume.getId(), volume.getVolumeType(), volume.getName(), diskOffering.getId(), ss.getSize(), diskOffering.getTagsArray(),
                    diskOffering.getUseLocalStorage(), diskOffering.isRecreatable(), Storage.ImageFormat.ISO != template.getFormat() ? template.getId() : null);
        } else {
            return new DiskProfile(volume.getId(), volume.getVolumeType(), volume.getName(), diskOffering.getId(), diskOffering.getDiskSize(), diskOffering.getTagsArray(),
                    diskOffering.getUseLocalStorage(), diskOffering.isRecreatable(), null);
        }
    }

    @DB
    public VolumeInfo copyVolumeFromSecToPrimary(VolumeInfo volume, VirtualMachine vm, VirtualMachineTemplate template, DataCenter dc, Pod pod, Long clusterId,
            ServiceOffering offering, DiskOffering diskOffering, List<StoragePool> avoids, long size, HypervisorType hyperType) throws NoTransitionException {

        final HashSet<StoragePool> avoidPools = new HashSet<StoragePool>(avoids);
        DiskProfile dskCh = createDiskCharacteristics(volume, template, dc, diskOffering);
        dskCh.setHyperType(vm.getHypervisorType());
        storageMgr.setDiskProfileThrottling(dskCh, null, diskOffering);

        // Find a suitable storage to create volume on
        StoragePool destPool = findStoragePool(dskCh, dc, pod, clusterId, null, vm, avoidPools);
        DataStore destStore = dataStoreMgr.getDataStore(destPool.getId(), DataStoreRole.Primary);
        AsyncCallFuture<VolumeApiResult> future = volService.copyVolume(volume, destStore);

        try {
            VolumeApiResult result = future.get();
            if (result.isFailed()) {
                s_logger.debug("copy volume failed: " + result.getResult());
                throw new CloudRuntimeException("copy volume failed: " + result.getResult());
            }
            return result.getVolume();
        } catch (InterruptedException e) {
            s_logger.debug("Failed to copy volume: " + volume.getId(), e);
            throw new CloudRuntimeException("Failed to copy volume", e);
        } catch (ExecutionException e) {
            s_logger.debug("Failed to copy volume: " + volume.getId(), e);
            throw new CloudRuntimeException("Failed to copy volume", e);
        }
    }

    @DB
    public VolumeInfo createVolume(VolumeInfo volume, VirtualMachine vm, VirtualMachineTemplate template, DataCenter dc, Pod pod, Long clusterId, ServiceOffering offering,
            DiskOffering diskOffering, List<StoragePool> avoids, long size, HypervisorType hyperType) {
        // update the volume's hv_ss_reserve (hypervisor snapshot reserve) from a disk offering (used for managed storage)
        volume = volService.updateHypervisorSnapshotReserveForVolume(diskOffering, volume.getId(), hyperType);

        StoragePool pool = null;

        DiskProfile dskCh = null;
        if (volume.getVolumeType() == Type.ROOT && Storage.ImageFormat.ISO != template.getFormat()) {
            dskCh = createDiskCharacteristics(volume, template, dc, offering);
            storageMgr.setDiskProfileThrottling(dskCh, offering, diskOffering);
        } else {
            dskCh = createDiskCharacteristics(volume, template, dc, diskOffering);
            storageMgr.setDiskProfileThrottling(dskCh, null, diskOffering);
        }

        if (diskOffering != null && diskOffering.isCustomized()) {
            dskCh.setSize(size);
        }

        dskCh.setHyperType(hyperType);

        final HashSet<StoragePool> avoidPools = new HashSet<StoragePool>(avoids);

        pool = findStoragePool(dskCh, dc, pod, clusterId, vm.getHostId(), vm, avoidPools);
        if (pool == null) {
            s_logger.warn("Unable to find suitable primary storage when creating volume " + volume.getName());
            throw new CloudRuntimeException("Unable to find suitable primary storage when creating volume " + volume.getName());
        }

        if (s_logger.isDebugEnabled()) {
            s_logger.debug("Trying to create " + volume + " on " + pool);
        }
        DataStore store = dataStoreMgr.getDataStore(pool.getId(), DataStoreRole.Primary);
        for (int i = 0; i < 2; i++) {
            // retry one more time in case of template reload is required for Vmware case
            AsyncCallFuture<VolumeApiResult> future = null;
            boolean isNotCreatedFromTemplate = volume.getTemplateId() == null ? true : false;
            if (isNotCreatedFromTemplate) {
                future = volService.createVolumeAsync(volume, store);
            } else {
                TemplateInfo templ = tmplFactory.getTemplate(template.getId(), DataStoreRole.Image);
                future = volService.createVolumeFromTemplateAsync(volume, store.getId(), templ);
            }
            try {
                VolumeApiResult result = future.get();
                if (result.isFailed()) {
                    if (result.getResult().contains("request template reload") && (i == 0)) {
                        s_logger.debug("Retry template re-deploy for vmware");
                        continue;
                    } else {
                        s_logger.debug("create volume failed: " + result.getResult());
                        throw new CloudRuntimeException("create volume failed:" + result.getResult());
                    }
                }

                return result.getVolume();
            } catch (InterruptedException e) {
                s_logger.error("create volume failed", e);
                throw new CloudRuntimeException("create volume failed", e);
            } catch (ExecutionException e) {
                s_logger.error("create volume failed", e);
                throw new CloudRuntimeException("create volume failed", e);
            }
        }
        throw new CloudRuntimeException("create volume failed even after template re-deploy");
    }

    public String getRandomVolumeName() {
        return UUID.randomUUID().toString();
    }

    @Override
    public boolean volumeOnSharedStoragePool(Volume volume) {
        Long poolId = volume.getPoolId();
        if (poolId == null) {
            return false;
        } else {
            StoragePoolVO pool = _storagePoolDao.findById(poolId);

            if (pool == null) {
                return false;
            } else {
                return (pool.getScope() == ScopeType.HOST) ? false : true;
            }
        }
    }

    @Override
    public boolean volumeInactive(Volume volume) {
        Long vmId = volume.getInstanceId();
        if (vmId != null) {
            UserVm vm = _entityMgr.findById(UserVm.class, vmId);
            if (vm == null) {
                return true;
            }
            State state = vm.getState();
            if (state.equals(State.Stopped) || state.equals(State.Destroyed)) {
                return true;
            }
        }
        return false;
    }

    @Override
    public String getVmNameOnVolume(Volume volume) {
        Long vmId = volume.getInstanceId();
        if (vmId != null) {
            VirtualMachine vm = _entityMgr.findById(VirtualMachine.class, vmId);

            if (vm == null) {
                return null;
            }
            return vm.getInstanceName();
        }
        return null;
    }

    @Override
    public boolean validateVolumeSizeRange(long size) {
        if (size < 0 || (size > 0 && size < (1024 * 1024 * 1024))) {
            throw new InvalidParameterValueException("Please specify a size of at least 1 GB.");
        } else if (size > (MaxVolumeSize.value() * 1024 * 1024 * 1024)) {
            throw new InvalidParameterValueException("volume size " + size + ", but the maximum size allowed is " + MaxVolumeSize + " GB.");
        }

        return true;
    }

    protected DiskProfile toDiskProfile(Volume vol, DiskOffering offering) {
        return new DiskProfile(vol.getId(), vol.getVolumeType(), vol.getName(), offering.getId(), vol.getSize(), offering.getTagsArray(), offering.getUseLocalStorage(),
                offering.isRecreatable(), vol.getTemplateId());
    }

    @Override
    public DiskProfile allocateRawVolume(Type type, String name, DiskOffering offering, Long size, Long minIops, Long maxIops, VirtualMachine vm, VirtualMachineTemplate template, Account owner) {
        if (size == null) {
            size = offering.getDiskSize();
        } else {
            size = (size * 1024 * 1024 * 1024);
        }

        minIops = minIops != null ? minIops : offering.getMinIops();
        maxIops = maxIops != null ? maxIops : offering.getMaxIops();

        VolumeVO vol = new VolumeVO(type,
                name,
                vm.getDataCenterId(),
                owner.getDomainId(),
                owner.getId(),
                offering.getId(),
                offering.getProvisioningType(),
                size,
                minIops,
                maxIops,
                null);
        if (vm != null) {
            vol.setInstanceId(vm.getId());
        }

        if (type.equals(Type.ROOT)) {
            vol.setDeviceId(0l);
        } else {
            vol.setDeviceId(1l);
        }
        if (template.getFormat() == ImageFormat.ISO) {
            vol.setIsoId(template.getId());
        }
        // display flag matters only for the User vms
        if (vm.getType() == VirtualMachine.Type.User) {
            UserVmVO userVm = _userVmDao.findById(vm.getId());
            vol.setDisplayVolume(userVm.isDisplayVm());
        }

        vol.setFormat(getSupportedImageFormatForCluster(vm.getHypervisorType()));
        vol = _volsDao.persist(vol);

        // Save usage event and update resource count for user vm volumes
        if (vm.getType() == VirtualMachine.Type.User) {
            UsageEventUtils.publishUsageEvent(EventTypes.EVENT_VOLUME_CREATE, vol.getAccountId(), vol.getDataCenterId(), vol.getId(), vol.getName(), offering.getId(), null, size,
                    Volume.class.getName(), vol.getUuid(), vol.isDisplayVolume());

            _resourceLimitMgr.incrementResourceCount(vm.getAccountId(), ResourceType.volume, vol.isDisplayVolume());
            _resourceLimitMgr.incrementResourceCount(vm.getAccountId(), ResourceType.primary_storage, vol.isDisplayVolume(), new Long(vol.getSize()));
        }
        return toDiskProfile(vol, offering);
    }

    @Override
    public DiskProfile allocateTemplatedVolume(Type type, String name, DiskOffering offering, Long rootDisksize, Long minIops, Long maxIops, VirtualMachineTemplate template, VirtualMachine vm, Account owner) {
        assert (template.getFormat() != ImageFormat.ISO) : "ISO is not a template really....";

        Long size = _tmpltMgr.getTemplateSize(template.getId(), vm.getDataCenterId());
        if (rootDisksize != null ) {
            rootDisksize = rootDisksize * 1024 * 1024 * 1024;
            if (rootDisksize > size) {
                s_logger.debug("Using root disk size of " + rootDisksize + " Bytes for volume " + name);
                size = rootDisksize;
            } else {
                s_logger.debug("Using root disk size of " + size + " Bytes for volume " + name + "since specified root disk size of " + rootDisksize + " Bytes is smaller than template");
            }
        }

        minIops = minIops != null ? minIops : offering.getMinIops();
        maxIops = maxIops != null ? maxIops : offering.getMaxIops();

        VolumeVO vol = new VolumeVO(type,
                name,
                vm.getDataCenterId(),
                owner.getDomainId(),
                owner.getId(),
                offering.getId(),
                offering.getProvisioningType(),
                size,
                minIops,
                maxIops,
                null);
        vol.setFormat(getSupportedImageFormatForCluster(template.getHypervisorType()));
        if (vm != null) {
            vol.setInstanceId(vm.getId());
        }
        vol.setTemplateId(template.getId());

        if (type.equals(Type.ROOT)) {
            vol.setDeviceId(0l);
            if (!vm.getType().equals(VirtualMachine.Type.User)) {
                vol.setRecreatable(true);
            }
        } else {
            vol.setDeviceId(1l);
        }

        if (vm.getType() == VirtualMachine.Type.User) {
            UserVmVO userVm = _userVmDao.findById(vm.getId());
            vol.setDisplayVolume(userVm.isDisplayVm());
        }


        vol = _volsDao.persist(vol);

        // Create event and update resource count for volumes if vm is a user vm
        if (vm.getType() == VirtualMachine.Type.User) {

            Long offeringId = null;

            if (offering.getType() == DiskOffering.Type.Disk) {
                offeringId = offering.getId();
            }

            UsageEventUtils.publishUsageEvent(EventTypes.EVENT_VOLUME_CREATE, vol.getAccountId(), vol.getDataCenterId(), vol.getId(), vol.getName(), offeringId, vol.getTemplateId(), size,
                    Volume.class.getName(), vol.getUuid(), vol.isDisplayVolume());

            _resourceLimitMgr.incrementResourceCount(vm.getAccountId(), ResourceType.volume, vol.isDisplayVolume());
            _resourceLimitMgr.incrementResourceCount(vm.getAccountId(), ResourceType.primary_storage, vol.isDisplayVolume(), new Long(vol.getSize()));
        }
        return toDiskProfile(vol, offering);
    }

    private ImageFormat getSupportedImageFormatForCluster(HypervisorType hyperType) {
        if (hyperType == HypervisorType.XenServer) {
            return ImageFormat.VHD;
        } else if (hyperType == HypervisorType.KVM) {
            return ImageFormat.QCOW2;
        } else if (hyperType == HypervisorType.VMware) {
            return ImageFormat.OVA;
        } else if (hyperType == HypervisorType.Ovm) {
            return ImageFormat.RAW;
        } else if (hyperType == HypervisorType.Hyperv) {
            return ImageFormat.VHDX;
        } else {
            return null;
        }
    }

    private boolean isSupportedImageFormatForCluster(VolumeInfo volume, HypervisorType rootDiskHyperType) {
        ImageFormat volumeFormat = volume.getFormat();
        if (rootDiskHyperType == HypervisorType.Hyperv) {
            if (volumeFormat.equals(ImageFormat.VHDX) || volumeFormat.equals(ImageFormat.VHD)) {
                return true;
            } else {
                return false;
            }
        } else {
            return volume.getFormat().equals(getSupportedImageFormatForCluster(rootDiskHyperType));
        }
    }

    private VolumeInfo copyVolume(StoragePool rootDiskPool, VolumeInfo volume, VirtualMachine vm, VirtualMachineTemplate rootDiskTmplt, DataCenter dcVO, Pod pod,
            DiskOffering diskVO, ServiceOffering svo, HypervisorType rootDiskHyperType) throws NoTransitionException {

        if (!isSupportedImageFormatForCluster(volume, rootDiskHyperType)) {
            throw new InvalidParameterValueException("Failed to attach volume to VM since volumes format " + volume.getFormat().getFileExtension()
                    + " is not compatible with the vm hypervisor type");
        }

        VolumeInfo volumeOnPrimary = copyVolumeFromSecToPrimary(volume, vm, rootDiskTmplt, dcVO, pod, rootDiskPool.getClusterId(), svo, diskVO, new ArrayList<StoragePool>(),
                volume.getSize(), rootDiskHyperType);

        return volumeOnPrimary;
    }

    @Override
    public VolumeInfo createVolumeOnPrimaryStorage(VirtualMachine vm, VolumeInfo volume, HypervisorType rootDiskHyperType, StoragePool storagePool) throws NoTransitionException {
        VirtualMachineTemplate rootDiskTmplt = _entityMgr.findById(VirtualMachineTemplate.class, vm.getTemplateId());
        DataCenter dcVO = _entityMgr.findById(DataCenter.class, vm.getDataCenterId());
        Pod pod = _entityMgr.findById(Pod.class, storagePool.getPodId());

        ServiceOffering svo = _entityMgr.findById(ServiceOffering.class, vm.getServiceOfferingId());
        DiskOffering diskVO = _entityMgr.findById(DiskOffering.class, volume.getDiskOfferingId());
        Long clusterId = storagePool.getClusterId();

        VolumeInfo vol = null;
        if (volume.getState() == Volume.State.Allocated) {
            vol = createVolume(volume, vm, rootDiskTmplt, dcVO, pod, clusterId, svo, diskVO, new ArrayList<StoragePool>(), volume.getSize(), rootDiskHyperType);
        } else if (volume.getState() == Volume.State.Uploaded) {
            vol = copyVolume(storagePool, volume, vm, rootDiskTmplt, dcVO, pod, diskVO, svo, rootDiskHyperType);
            if (vol != null) {
                // Moving of Volume is successful, decrement the volume resource count from secondary for an account and increment it into primary storage under same account.
                _resourceLimitMgr.decrementResourceCount(volume.getAccountId(), ResourceType.secondary_storage, volume.getSize());
                _resourceLimitMgr.incrementResourceCount(volume.getAccountId(), ResourceType.primary_storage, volume.getSize());
            }
        }

        if (vol == null) {
            throw new CloudRuntimeException("Volume shouldn't be null " + volume.getId());
        }
        VolumeVO volVO = _volsDao.findById(vol.getId());
        if (volVO.getFormat() == null) {
            volVO.setFormat(getSupportedImageFormatForCluster(rootDiskHyperType));
        }
        _volsDao.update(volVO.getId(), volVO);
        return volFactory.getVolume(volVO.getId());
    }

    @DB
    protected VolumeVO switchVolume(final VolumeVO existingVolume, final VirtualMachineProfile vm) throws StorageUnavailableException {
        Long templateIdToUse = null;
        Long volTemplateId = existingVolume.getTemplateId();
        long vmTemplateId = vm.getTemplateId();
        if (volTemplateId != null && volTemplateId.longValue() != vmTemplateId) {
            if (s_logger.isDebugEnabled()) {
                s_logger.debug("switchVolume: Old Volume's templateId: " + volTemplateId + " does not match the VM's templateId: " + vmTemplateId
                        + ", updating templateId in the new Volume");
            }
            templateIdToUse = vmTemplateId;
        }

        final Long templateIdToUseFinal = templateIdToUse;
        return Transaction.execute(new TransactionCallback<VolumeVO>() {
            @Override
            public VolumeVO doInTransaction(TransactionStatus status) {
                VolumeVO newVolume = allocateDuplicateVolumeVO(existingVolume, templateIdToUseFinal);
                try {
                    stateTransitTo(existingVolume, Volume.Event.DestroyRequested);
                } catch (NoTransitionException e) {
                    s_logger.debug("Unable to destroy existing volume: " + e.toString());
                }
                // In case of VMware VM will continue to use the old root disk until expunged, so force expunge old root disk
                if (vm.getHypervisorType() == HypervisorType.VMware) {
                    s_logger.info("Expunging volume " + existingVolume.getId() + " from primary data store");
                    AsyncCallFuture<VolumeApiResult> future = volService.expungeVolumeAsync(volFactory.getVolume(existingVolume.getId()));
                    try {
                        future.get();
                    } catch (Exception e) {
                        s_logger.debug("Failed to expunge volume:" + existingVolume.getId(), e);
                    }
                }

                return newVolume;
            }
        });
    }

    @Override
    public void release(VirtualMachineProfile profile) {
        // add code here
    }

    @Override
    @DB
    public void cleanupVolumes(long vmId) throws ConcurrentOperationException {
        if (s_logger.isDebugEnabled()) {
            s_logger.debug("Cleaning storage for vm: " + vmId);
        }
        final List<VolumeVO> volumesForVm = _volsDao.findByInstance(vmId);
        final List<VolumeVO> toBeExpunged = new ArrayList<VolumeVO>();

        Transaction.execute(new TransactionCallbackNoReturn() {
            @Override
            public void doInTransactionWithoutResult(TransactionStatus status) {
                for (VolumeVO vol : volumesForVm) {
                    if (vol.getVolumeType().equals(Type.ROOT)) {
                        // Destroy volume if not already destroyed
                        boolean volumeAlreadyDestroyed = (vol.getState() == Volume.State.Destroy || vol.getState() == Volume.State.Expunged || vol.getState() == Volume.State.Expunging);
                        if (!volumeAlreadyDestroyed) {
                            volService.destroyVolume(vol.getId());
                        } else {
                            s_logger.debug("Skipping destroy for the volume " + vol + " as its in state " + vol.getState().toString());
                        }
                        toBeExpunged.add(vol);
                    } else {
                        if (s_logger.isDebugEnabled()) {
                            s_logger.debug("Detaching " + vol);
                        }
                        _volsDao.detachVolume(vol.getId());
                    }
                }
            }
        });

        AsyncCallFuture<VolumeApiResult> future = null;
        for (VolumeVO expunge : toBeExpunged) {
            future = volService.expungeVolumeAsync(volFactory.getVolume(expunge.getId()));
            try {
                future.get();
            } catch (InterruptedException e) {
                s_logger.debug("failed expunge volume" + expunge.getId(), e);
            } catch (ExecutionException e) {
                s_logger.debug("failed expunge volume" + expunge.getId(), e);
            }
        }
    }

    @Override
    public void revokeAccess(DataObject dataObject, Host host, DataStore dataStore) {
        DataStoreDriver dataStoreDriver = dataStore != null ? dataStore.getDriver() : null;

        if (dataStoreDriver instanceof PrimaryDataStoreDriver) {
            ((PrimaryDataStoreDriver)dataStoreDriver).revokeAccess(dataObject, host, dataStore);
        }
    }

    @Override
    public void revokeAccess(long vmId, long hostId) {
        HostVO host = _hostDao.findById(hostId);

        List<VolumeVO> volumesForVm = _volsDao.findByInstance(vmId);

        if (volumesForVm != null) {
            for (VolumeVO volumeForVm : volumesForVm) {
                VolumeInfo volumeInfo = volFactory.getVolume(volumeForVm.getId());

                // pool id can be null for the VM's volumes in Allocated state
                if (volumeForVm.getPoolId() != null) {
                    DataStore dataStore = dataStoreMgr.getDataStore(volumeForVm.getPoolId(), DataStoreRole.Primary);

                    volService.revokeAccess(volumeInfo, host, dataStore);
                }
            }
        }
    }

    @Override
    @DB
    public Volume migrateVolume(Volume volume, StoragePool destPool) throws StorageUnavailableException {
        VolumeInfo vol = volFactory.getVolume(volume.getId());
        AsyncCallFuture<VolumeApiResult> future = volService.copyVolume(vol, (DataStore)destPool);
        try {
            VolumeApiResult result = future.get();
            if (result.isFailed()) {
                s_logger.error("Migrate volume failed:" + result.getResult());
                throw new StorageUnavailableException("Migrate volume failed: " + result.getResult(), destPool.getId());
            } else {
                // update the volumeId for snapshots on secondary
                if (!_snapshotDao.listByVolumeId(vol.getId()).isEmpty()) {
                    _snapshotDao.updateVolumeIds(vol.getId(), result.getVolume().getId());
                    _snapshotDataStoreDao.updateVolumeIds(vol.getId(), result.getVolume().getId());
                }
            }
            return result.getVolume();
        } catch (InterruptedException e) {
            s_logger.debug("migrate volume failed", e);
            throw new CloudRuntimeException(e.getMessage());
        } catch (ExecutionException e) {
            s_logger.debug("migrate volume failed", e);
            throw new CloudRuntimeException(e.getMessage());
        }
    }

    @DB
    protected Volume liveMigrateVolume(Volume volume, StoragePool destPool) {
        VolumeInfo vol = volFactory.getVolume(volume.getId());
        AsyncCallFuture<VolumeApiResult> future = volService.migrateVolume(vol, (DataStore)destPool);
        try {
            VolumeApiResult result = future.get();
            if (result.isFailed()) {
                s_logger.debug("migrate volume failed:" + result.getResult());
                return null;
            }
            return result.getVolume();
        } catch (InterruptedException e) {
            s_logger.debug("migrate volume failed", e);
            return null;
        } catch (ExecutionException e) {
            s_logger.debug("migrate volume failed", e);
            return null;
        }
    }

    @Override
    public void migrateVolumes(VirtualMachine vm, VirtualMachineTO vmTo, Host srcHost, Host destHost, Map<Volume, StoragePool> volumeToPool) {
        // Check if all the vms being migrated belong to the vm.
        // Check if the storage pool is of the right type.
        // Create a VolumeInfo to DataStore map too.
        Map<VolumeInfo, DataStore> volumeMap = new HashMap<VolumeInfo, DataStore>();
        for (Map.Entry<Volume, StoragePool> entry : volumeToPool.entrySet()) {
            Volume volume = entry.getKey();
            StoragePool storagePool = entry.getValue();
            StoragePool destPool = (StoragePool)dataStoreMgr.getDataStore(storagePool.getId(), DataStoreRole.Primary);

            if (volume.getInstanceId() != vm.getId()) {
                throw new CloudRuntimeException("Volume " + volume + " that has to be migrated doesn't belong to the" + " instance " + vm);
            }

            if (destPool == null) {
                throw new CloudRuntimeException("Failed to find the destination storage pool " + storagePool.getId());
            }

            volumeMap.put(volFactory.getVolume(volume.getId()), (DataStore)destPool);
        }

        AsyncCallFuture<CommandResult> future = volService.migrateVolumes(volumeMap, vmTo, srcHost, destHost);
        try {
            CommandResult result = future.get();
            if (result.isFailed()) {
                s_logger.debug("Failed to migrated vm " + vm + " along with its volumes. " + result.getResult());
                throw new CloudRuntimeException("Failed to migrated vm " + vm + " along with its volumes. ");
            }
        } catch (InterruptedException e) {
            s_logger.debug("Failed to migrated vm " + vm + " along with its volumes.", e);
        } catch (ExecutionException e) {
            s_logger.debug("Failed to migrated vm " + vm + " along with its volumes.", e);
        }
    }

    @Override
    public boolean storageMigration(VirtualMachineProfile vm, StoragePool destPool) throws StorageUnavailableException {
        List<VolumeVO> vols = _volsDao.findUsableVolumesForInstance(vm.getId());
        List<Volume> volumesNeedToMigrate = new ArrayList<Volume>();

        for (VolumeVO volume : vols) {
            if (volume.getState() != Volume.State.Ready) {
                s_logger.debug("volume: " + volume.getId() + " is in " + volume.getState() + " state");
                throw new CloudRuntimeException("volume: " + volume.getId() + " is in " + volume.getState() + " state");
            }

            if (volume.getPoolId() == destPool.getId()) {
                s_logger.debug("volume: " + volume.getId() + " is on the same storage pool: " + destPool.getId());
                continue;
            }

            volumesNeedToMigrate.add(volume);
        }

        if (volumesNeedToMigrate.isEmpty()) {
            s_logger.debug("No volume need to be migrated");
            return true;
        }

        for (Volume vol : volumesNeedToMigrate) {
            Volume result = migrateVolume(vol, destPool);
            if (result == null) {
                return false;
            }
        }
        return true;
    }

    @Override
    public void prepareForMigration(VirtualMachineProfile vm, DeployDestination dest) {
        List<VolumeVO> vols = _volsDao.findUsableVolumesForInstance(vm.getId());
        if (s_logger.isDebugEnabled()) {
            s_logger.debug("Preparing " + vols.size() + " volumes for " + vm);
        }

        for (VolumeVO vol : vols) {
            VolumeInfo volumeInfo = volFactory.getVolume(vol.getId());
            DataTO volTO = volumeInfo.getTO();
            DiskTO disk = storageMgr.getDiskWithThrottling(volTO, vol.getVolumeType(), vol.getDeviceId(), vol.getPath(),
                    vm.getServiceOfferingId(), vol.getDiskOfferingId());
            DataStore dataStore = dataStoreMgr.getDataStore(vol.getPoolId(), DataStoreRole.Primary);

            disk.setDetails(getDetails(volumeInfo, dataStore));

            vm.addDisk(disk);
        }

        //if (vm.getType() == VirtualMachine.Type.User && vm.getTemplate().getFormat() == ImageFormat.ISO) {
        if (vm.getType() == VirtualMachine.Type.User) {
            _tmpltMgr.prepareIsoForVmProfile(vm);
            //DataTO dataTO = tmplFactory.getTemplate(vm.getTemplate().getId(), DataStoreRole.Image, vm.getVirtualMachine().getDataCenterId()).getTO();
            //DiskTO iso = new DiskTO(dataTO, 3L, null, Volume.Type.ISO);
            //vm.addDisk(iso);
        }
    }

    private Map<String, String> getDetails(VolumeInfo volumeInfo, DataStore dataStore) {
        Map<String, String> details = new HashMap<String, String>();

        StoragePoolVO storagePool = _storagePoolDao.findById(dataStore.getId());

        details.put(DiskTO.MANAGED, String.valueOf(storagePool.isManaged()));
        details.put(DiskTO.STORAGE_HOST, storagePool.getHostAddress());
        details.put(DiskTO.STORAGE_PORT, String.valueOf(storagePool.getPort()));
        details.put(DiskTO.VOLUME_SIZE, String.valueOf(volumeInfo.getSize()));
        details.put(DiskTO.IQN, volumeInfo.get_iScsiName());
        details.put(DiskTO.MOUNT_POINT, volumeInfo.get_iScsiName());

        VolumeVO volume = _volumeDao.findById(volumeInfo.getId());

        details.put(DiskTO.PROTOCOL_TYPE, (volume.getPoolType() != null) ? volume.getPoolType().toString() : null);

        ChapInfo chapInfo = volService.getChapInfo(volumeInfo, dataStore);

        if (chapInfo != null) {
            details.put(DiskTO.CHAP_INITIATOR_USERNAME, chapInfo.getInitiatorUsername());
            details.put(DiskTO.CHAP_INITIATOR_SECRET, chapInfo.getInitiatorSecret());
            details.put(DiskTO.CHAP_TARGET_USERNAME, chapInfo.getTargetUsername());
            details.put(DiskTO.CHAP_TARGET_SECRET, chapInfo.getTargetSecret());
        }

        return details;
    }

    private static enum VolumeTaskType {
        RECREATE, NOP, MIGRATE
    }

    private static class VolumeTask {
        final VolumeTaskType type;
        final StoragePoolVO pool;
        final VolumeVO volume;

        VolumeTask(VolumeTaskType type, VolumeVO volume, StoragePoolVO pool) {
            this.type = type;
            this.pool = pool;
            this.volume = volume;
        }
    }

    private List<VolumeTask> getTasks(List<VolumeVO> vols, Map<Volume, StoragePool> destVols, VirtualMachineProfile vm) throws StorageUnavailableException {
        boolean recreate = RecreatableSystemVmEnabled.value();
        List<VolumeTask> tasks = new ArrayList<VolumeTask>();
        for (VolumeVO vol : vols) {
            StoragePoolVO assignedPool = null;
            if (destVols != null) {
                StoragePool pool = destVols.get(vol);
                if (pool != null) {
                    assignedPool = _storagePoolDao.findById(pool.getId());
                }
            }
            if (assignedPool == null && recreate) {
                assignedPool = _storagePoolDao.findById(vol.getPoolId());
            }
            if (assignedPool != null) {
                Volume.State state = vol.getState();
                if (state == Volume.State.Allocated || state == Volume.State.Creating) {
                    VolumeTask task = new VolumeTask(VolumeTaskType.RECREATE, vol, null);
                    tasks.add(task);
                } else {
                    if (vol.isRecreatable()) {
                        if (s_logger.isDebugEnabled()) {
                            s_logger.debug("Volume " + vol + " will be recreated on storage pool " + assignedPool + " assigned by deploymentPlanner");
                        }
                        VolumeTask task = new VolumeTask(VolumeTaskType.RECREATE, vol, null);
                        tasks.add(task);
                    } else {
                        if (assignedPool.getId() != vol.getPoolId()) {
                            if (s_logger.isDebugEnabled()) {
                                s_logger.debug("Mismatch in storage pool " + assignedPool + " assigned by deploymentPlanner and the one associated with volume " + vol);
                            }
                            DiskOffering diskOffering = _entityMgr.findById(DiskOffering.class, vol.getDiskOfferingId());
                            if (diskOffering.getUseLocalStorage()) {
                                // Currently migration of local volume is not supported so bail out
                                if (s_logger.isDebugEnabled()) {
                                    s_logger.debug("Local volume " + vol + " cannot be recreated on storagepool " + assignedPool + " assigned by deploymentPlanner");
                                }
                                throw new CloudRuntimeException("Local volume " + vol + " cannot be recreated on storagepool " + assignedPool + " assigned by deploymentPlanner");
                            } else {
                                //Check if storage migration is enabled in config
                                Boolean isHAOperation = (Boolean)vm.getParameter(VirtualMachineProfile.Param.HaOperation);
                                Boolean storageMigrationEnabled = true;
                                if (isHAOperation != null && isHAOperation) {
                                    storageMigrationEnabled = StorageHAMigrationEnabled.value();
                                } else {
                                    storageMigrationEnabled = StorageMigrationEnabled.value();
                                }
                                if(storageMigrationEnabled){
                                    if (s_logger.isDebugEnabled()) {
                                        s_logger.debug("Shared volume " + vol + " will be migrated on storage pool " + assignedPool + " assigned by deploymentPlanner");
                                    }
                                    VolumeTask task = new VolumeTask(VolumeTaskType.MIGRATE, vol, assignedPool);
                                    tasks.add(task);
                                } else {
                                    throw new CloudRuntimeException("Cannot migrate volumes. Volume Migration is disabled");
                                }
                            }
                        } else {
                            StoragePoolVO pool = _storagePoolDao.findById(vol.getPoolId());
                            VolumeTask task = new VolumeTask(VolumeTaskType.NOP, vol, pool);
                            tasks.add(task);
                        }

                    }
                }
            } else {
                if (vol.getPoolId() == null) {
                    throw new StorageUnavailableException("Volume has no pool associate and also no storage pool assigned in DeployDestination, Unable to create " + vol,
                            Volume.class, vol.getId());
                }
                if (s_logger.isDebugEnabled()) {
                    s_logger.debug("No need to recreate the volume: " + vol + ", since it already has a pool assigned: " + vol.getPoolId() + ", adding disk to VM");
                }
                StoragePoolVO pool = _storagePoolDao.findById(vol.getPoolId());
                VolumeTask task = new VolumeTask(VolumeTaskType.NOP, vol, pool);
                tasks.add(task);
            }
        }

        return tasks;
    }

    private Pair<VolumeVO, DataStore> recreateVolume(VolumeVO vol, VirtualMachineProfile vm, DeployDestination dest) throws StorageUnavailableException {
        VolumeVO newVol;
        boolean recreate = RecreatableSystemVmEnabled.value();
        DataStore destPool = null;
        if (recreate && (dest.getStorageForDisks() == null || dest.getStorageForDisks().get(vol) == null)) {
            destPool = dataStoreMgr.getDataStore(vol.getPoolId(), DataStoreRole.Primary);
            s_logger.debug("existing pool: " + destPool.getId());
        } else {
            StoragePool pool = dest.getStorageForDisks().get(vol);
            destPool = dataStoreMgr.getDataStore(pool.getId(), DataStoreRole.Primary);
        }

        if (vol.getState() == Volume.State.Allocated || vol.getState() == Volume.State.Creating) {
            newVol = vol;
        } else {
            newVol = switchVolume(vol, vm);
            // update the volume->PrimaryDataStoreVO map since volumeId has
            // changed
            if (dest.getStorageForDisks() != null && dest.getStorageForDisks().containsKey(vol)) {
                StoragePool poolWithOldVol = dest.getStorageForDisks().get(vol);
                dest.getStorageForDisks().put(newVol, poolWithOldVol);
                dest.getStorageForDisks().remove(vol);
            }
            if (s_logger.isDebugEnabled()) {
                s_logger.debug("Created new volume " + newVol + " for old volume " + vol);
            }
        }
        VolumeInfo volume = volFactory.getVolume(newVol.getId(), destPool);
        Long templateId = newVol.getTemplateId();
        for (int i = 0; i < 2; i++) {
            // retry one more time in case of template reload is required for Vmware case
            AsyncCallFuture<VolumeApiResult> future = null;
            if (templateId == null) {
                DiskOffering diskOffering = _entityMgr.findById(DiskOffering.class, volume.getDiskOfferingId());
                HypervisorType hyperType = vm.getVirtualMachine().getHypervisorType();

                // update the volume's hv_ss_reserve (hypervisor snapshot reserve) from a disk offering (used for managed storage)
                volService.updateHypervisorSnapshotReserveForVolume(diskOffering, volume.getId(), hyperType);

                volume = volFactory.getVolume(newVol.getId(), destPool);

                future = volService.createVolumeAsync(volume, destPool);
            } else {
                TemplateInfo templ = tmplFactory.getReadyTemplateOnImageStore(templateId, dest.getDataCenter().getId());

                if (templ == null) {
                    s_logger.debug("can't find ready template: " + templateId + " for data center " + dest.getDataCenter().getId());

                    throw new CloudRuntimeException("can't find ready template: " + templateId + " for data center " + dest.getDataCenter().getId());
                }

                PrimaryDataStore primaryDataStore = (PrimaryDataStore)destPool;

                if (primaryDataStore.isManaged()) {
                    DiskOffering diskOffering = _entityMgr.findById(DiskOffering.class, volume.getDiskOfferingId());
                    HypervisorType hyperType = vm.getVirtualMachine().getHypervisorType();

                    // update the volume's hv_ss_reserve (hypervisor snapshot reserve) from a disk offering (used for managed storage)
                    volService.updateHypervisorSnapshotReserveForVolume(diskOffering, volume.getId(), hyperType);

                    long hostId = vm.getVirtualMachine().getHostId();

                    future = volService.createManagedStorageVolumeFromTemplateAsync(volume, destPool.getId(), templ, hostId);
                }
                else {
                    future = volService.createVolumeFromTemplateAsync(volume, destPool.getId(), templ);
                }
            }
            VolumeApiResult result;
            try {
                result = future.get();
                if (result.isFailed()) {
                    if (result.getResult().contains("request template reload") && (i == 0)) {
                        s_logger.debug("Retry template re-deploy for vmware");
                        continue;
                    } else {
                        s_logger.debug("Unable to create " + newVol + ":" + result.getResult());
                        throw new StorageUnavailableException("Unable to create " + newVol + ":" + result.getResult(), destPool.getId());
                    }
                }

                StoragePoolVO storagePool = _storagePoolDao.findById(destPool.getId());

                if (storagePool.isManaged()) {
                    long hostId = vm.getVirtualMachine().getHostId();
                    Host host = _hostDao.findById(hostId);

                    volService.grantAccess(volFactory.getVolume(newVol.getId()), host, destPool);
                }

                newVol = _volsDao.findById(newVol.getId());
                break; //break out of template-redeploy retry loop
            } catch (InterruptedException | ExecutionException e) {
                s_logger.error("Unable to create " + newVol, e);
                throw new StorageUnavailableException("Unable to create " + newVol + ":" + e.toString(), destPool.getId());
            }
        }

        return new Pair<VolumeVO, DataStore>(newVol, destPool);
    }

    @Override
    public void prepare(VirtualMachineProfile vm, DeployDestination dest) throws StorageUnavailableException, InsufficientStorageCapacityException, ConcurrentOperationException {

        if (dest == null) {
            if (s_logger.isDebugEnabled()) {
                s_logger.debug("DeployDestination cannot be null, cannot prepare Volumes for the vm: " + vm);
            }
            throw new CloudRuntimeException("Unable to prepare Volume for vm because DeployDestination is null, vm:" + vm);
        }

        // don't allow to start vm that doesn't have a root volume
        if (_volsDao.findByInstanceAndType(vm.getId(), Volume.Type.ROOT).isEmpty()) {
            throw new CloudRuntimeException("Unable to prepare volumes for vm as ROOT volume is missing");
        }

        List<VolumeVO> vols = _volsDao.findUsableVolumesForInstance(vm.getId());
        if (s_logger.isDebugEnabled()) {
            s_logger.debug("Checking if we need to prepare " + vols.size() + " volumes for " + vm);
        }

        List<VolumeTask> tasks = getTasks(vols, dest.getStorageForDisks(), vm);
        Volume vol = null;
        StoragePool pool = null;
        for (VolumeTask task : tasks) {
            if (task.type == VolumeTaskType.NOP) {
                pool = (StoragePool)dataStoreMgr.getDataStore(task.pool.getId(), DataStoreRole.Primary);
                vol = task.volume;
            } else if (task.type == VolumeTaskType.MIGRATE) {
                pool = (StoragePool)dataStoreMgr.getDataStore(task.pool.getId(), DataStoreRole.Primary);
                vol = migrateVolume(task.volume, pool);
            } else if (task.type == VolumeTaskType.RECREATE) {
                Pair<VolumeVO, DataStore> result = recreateVolume(task.volume, vm, dest);
                pool = (StoragePool)dataStoreMgr.getDataStore(result.second().getId(), DataStoreRole.Primary);
                vol = result.first();
            }
            VolumeInfo volumeInfo = volFactory.getVolume(vol.getId());
            DataTO volTO = volumeInfo.getTO();
            DiskTO disk = storageMgr.getDiskWithThrottling(volTO, vol.getVolumeType(), vol.getDeviceId(), vol.getPath(),
                    vm.getServiceOfferingId(), vol.getDiskOfferingId());
            DataStore dataStore = dataStoreMgr.getDataStore(vol.getPoolId(), DataStoreRole.Primary);

            disk.setDetails(getDetails(volumeInfo, dataStore));

            vm.addDisk(disk);

            // If hypervisor is vSphere, check for clone type setting.
            if (vm.getHypervisorType().equals(HypervisorType.VMware)) {
                // retrieve clone flag.
                UserVmCloneType cloneType = UserVmCloneType.linked;
                Boolean value = CapacityManager.VmwareCreateCloneFull.valueIn(vol.getPoolId());
                if (value != null && value) {
                    cloneType = UserVmCloneType.full;
                }
                try {
                    UserVmCloneSettingVO cloneSettingVO = _vmCloneSettingDao.findByVmId(vm.getId());
                    if (cloneSettingVO != null){
                        if (! cloneSettingVO.getCloneType().equals(cloneType.toString())){
                            cloneSettingVO.setCloneType(cloneType.toString());
                            _vmCloneSettingDao.update(cloneSettingVO.getVmId(), cloneSettingVO);
                        }
                    }
                    else {
                        UserVmCloneSettingVO vmCloneSettingVO = new UserVmCloneSettingVO(vm.getId(), cloneType.toString());
                        _vmCloneSettingDao.persist(vmCloneSettingVO);
                    }
                }
                catch (Throwable e){
                    s_logger.debug("[NSX_PLUGIN_LOG] ERROR: " + e.getMessage());
                }
            }

        }
    }

    private boolean stateTransitTo(Volume vol, Volume.Event event) throws NoTransitionException {
        return _volStateMachine.transitTo(vol, event, null, _volsDao);
    }

    @Override
    public boolean canVmRestartOnAnotherServer(long vmId) {
        List<VolumeVO> vols = _volsDao.findCreatedByInstance(vmId);
        for (VolumeVO vol : vols) {
            StoragePoolVO storagePoolVO = _storagePoolDao.findById(vol.getPoolId());
            if (!vol.isRecreatable() && storagePoolVO != null && storagePoolVO.getPoolType() != null && !(storagePoolVO.getPoolType().isShared())) {
                return false;
            }
        }
        return true;
    }

    public static final ConfigKey<Long> MaxVolumeSize = new ConfigKey<Long>(Long.class, "storage.max.volume.size", "Storage", "2000", "The maximum size for a volume (in GB).",
            true);

    public static final ConfigKey<Boolean> RecreatableSystemVmEnabled = new ConfigKey<Boolean>(Boolean.class, "recreate.systemvm.enabled", "Advanced", "false",
            "If true, will recreate system vm root disk whenever starting system vm", true);

    public static final ConfigKey<Boolean> StorageHAMigrationEnabled = new ConfigKey<Boolean>(Boolean.class, "enable.ha.storage.migration", "Storage", "true",
            "Enable/disable storage migration across primary storage during HA", true);

    public static final ConfigKey<Boolean> StorageMigrationEnabled = new ConfigKey<Boolean>(Boolean.class, "enable.storage.migration", "Storage", "true",
            "Enable/disable storage migration across primary storage", true);

    @Override
    public ConfigKey<?>[] getConfigKeys() {
        return new ConfigKey<?>[] {RecreatableSystemVmEnabled, MaxVolumeSize, StorageHAMigrationEnabled, StorageMigrationEnabled, CustomDiskOfferingMaxSize, CustomDiskOfferingMinSize};
    }

    @Override
    public String getConfigComponentName() {
        return VolumeOrchestrationService.class.getSimpleName();
    }

    @Override
    public boolean configure(String name, Map<String, Object> params) throws ConfigurationException {
        return true;
    }

    private void cleanupVolumeDuringAttachFailure(Long volumeId) {
        VolumeVO volume = _volsDao.findById(volumeId);
        if (volume == null) {
            return;
        }

        if (volume.getState().equals(Volume.State.Creating)) {
            s_logger.debug("Remove volume: " + volume.getId() + ", as it's leftover from last mgt server stop");
            _volsDao.remove(volume.getId());
        }
    }

    private void cleanupVolumeDuringMigrationFailure(Long volumeId, Long destPoolId) {
        StoragePool destPool = (StoragePool)dataStoreMgr.getDataStore(destPoolId, DataStoreRole.Primary);
        if (destPool == null) {
            return;
        }

        VolumeVO volume = _volsDao.findById(volumeId);
        if (volume.getState() == Volume.State.Migrating) {
            VolumeVO duplicateVol = _volsDao.findByPoolIdName(destPoolId, volume.getName());
            if (duplicateVol != null) {
                s_logger.debug("Remove volume " + duplicateVol.getId() + " on storage pool " + destPoolId);
                _volsDao.remove(duplicateVol.getId());
            }

            s_logger.debug("change volume state to ready from migrating in case migration failure for vol: " + volumeId);
            volume.setState(Volume.State.Ready);
            _volsDao.update(volumeId, volume);
        }

    }

    private void cleanupVolumeDuringSnapshotFailure(Long volumeId, Long snapshotId) {
        _snapshotSrv.cleanupVolumeDuringSnapshotFailure(volumeId, snapshotId);
        VolumeVO volume = _volsDao.findById(volumeId);
        if (volume.getState() == Volume.State.Snapshotting) {
            s_logger.debug("change volume state back to Ready: " + volume.getId());
            volume.setState(Volume.State.Ready);
            _volsDao.update(volume.getId(), volume);
        }
    }

    @Override
    public void cleanupStorageJobs() {
        //clean up failure jobs related to volume
        List<AsyncJobVO> jobs = _jobMgr.findFailureAsyncJobs(VmWorkAttachVolume.class.getName(),
                VmWorkMigrateVolume.class.getName(), VmWorkTakeVolumeSnapshot.class.getName());

        for (AsyncJobVO job : jobs) {
            try {
                if (job.getCmd().equalsIgnoreCase(VmWorkAttachVolume.class.getName())) {
                    VmWorkAttachVolume work = VmWorkSerializer.deserialize(VmWorkAttachVolume.class, job.getCmdInfo());
                    cleanupVolumeDuringAttachFailure(work.getVolumeId());
                } else if (job.getCmd().equalsIgnoreCase(VmWorkMigrateVolume.class.getName())) {
                    VmWorkMigrateVolume work = VmWorkSerializer.deserialize(VmWorkMigrateVolume.class, job.getCmdInfo());
                    cleanupVolumeDuringMigrationFailure(work.getVolumeId(), work.getDestPoolId());
                } else if (job.getCmd().equalsIgnoreCase(VmWorkTakeVolumeSnapshot.class.getName())) {
                    VmWorkTakeVolumeSnapshot work = VmWorkSerializer.deserialize(VmWorkTakeVolumeSnapshot.class, job.getCmdInfo());
                    cleanupVolumeDuringSnapshotFailure(work.getVolumeId(), work.getSnapshotId());
                }
            } catch (Exception e) {
                s_logger.debug("clean up job failure, will continue", e);
            }
        }
    }

    @Override
    public boolean stop() {
        return true;
    }

    @Override
    public String getName() {
        return "Volume Manager";
    }

    @Override
    public void destroyVolume(Volume volume) {
        try {
            // Mark volume as removed if volume has not been created on primary
            if (volume.getState() == Volume.State.Allocated) {
                _volsDao.remove(volume.getId());
                stateTransitTo(volume, Volume.Event.DestroyRequested);
            } else {
                volService.destroyVolume(volume.getId());
            }
            // FIXME - All this is boiler plate code and should be done as part of state transition. This shouldn't be part of orchestrator.
            // publish usage event for the volume
            UsageEventUtils.publishUsageEvent(EventTypes.EVENT_VOLUME_DELETE, volume.getAccountId(), volume.getDataCenterId(), volume.getId(), volume.getName(),
                    Volume.class.getName(), volume.getUuid(), volume.isDisplayVolume());
            _resourceLimitMgr.decrementResourceCount(volume.getAccountId(), ResourceType.volume, volume.isDisplay());
            //FIXME - why recalculate and not decrement
            _resourceLimitMgr.recalculateResourceCount(volume.getAccountId(), volume.getDomainId(), ResourceType.primary_storage.getOrdinal());
        } catch (Exception e) {
            s_logger.debug("Failed to destroy volume" + volume.getId(), e);
            throw new CloudRuntimeException("Failed to destroy volume" + volume.getId(), e);
        }
    }

    @Override
    public String getVmNameFromVolumeId(long volumeId) {
        VolumeVO volume = _volsDao.findById(volumeId);
        return getVmNameOnVolume(volume);
    }

    @Override
    public String getStoragePoolOfVolume(long volumeId) {
        VolumeVO vol = _volsDao.findById(volumeId);
        return dataStoreMgr.getPrimaryDataStore(vol.getPoolId()).getUuid();
    }

    @Override
    public void updateVolumeDiskChain(long volumeId, String path, String chainInfo) {
        VolumeVO vol = _volsDao.findById(volumeId);
        boolean needUpdate = false;
        // Volume path is not getting updated in the DB, need to find reason and fix the issue.
        if (vol.getPath() == null)
            return;
        if (!vol.getPath().equalsIgnoreCase(path))
            needUpdate = true;

        if (chainInfo != null && (vol.getChainInfo() == null || !chainInfo.equalsIgnoreCase(vol.getChainInfo())))
            needUpdate = true;

        if (needUpdate) {
            s_logger.info("Update volume disk chain info. vol: " + vol.getId() + ", " + vol.getPath() + " -> " + path + ", " + vol.getChainInfo() + " -> " + chainInfo);
            vol.setPath(path);
            vol.setChainInfo(chainInfo);
            _volsDao.update(volumeId, vol);
        }
    }
}<|MERGE_RESOLUTION|>--- conflicted
+++ resolved
@@ -190,11 +190,9 @@
     @Inject
     StorageManager storageMgr;
     @Inject
-<<<<<<< HEAD
     protected UserVmCloneSettingDao _vmCloneSettingDao;
-=======
+    @Inject
     StorageStrategyFactory _storageStrategyFactory;
->>>>>>> c101817d
 
     private final StateMachine2<Volume.State, Volume.Event, Volume> _volStateMachine;
     protected List<StoragePoolAllocator> _storagePoolAllocators;
