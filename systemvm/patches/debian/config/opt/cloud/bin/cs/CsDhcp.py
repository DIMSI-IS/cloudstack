# Licensed to the Apache Software Foundation (ASF) under one
# or more contributor license agreements.  See the NOTICE file
# distributed with this work for additional information
# regarding copyright ownership.  The ASF licenses this file
# to you under the Apache License, Version 2.0 (the
# "License"); you may not use this file except in compliance
# with the License.  You may obtain a copy of the License at
#
# http://www.apache.org/licenses/LICENSE-2.0
#
# Unless required by applicable law or agreed to in writing,
# software distributed under the License is distributed on an
# "AS IS" BASIS, WITHOUT WARRANTIES OR CONDITIONS OF ANY
# KIND, either express or implied.  See the License for the
# specific language governing permissions and limitations
# under the License.
import CsHelper
import logging
from netaddr import *
from random import randint
from CsGuestNetwork import CsGuestNetwork
from cs.CsDatabag import CsDataBag
from cs.CsFile import CsFile

LEASES = "/var/lib/misc/dnsmasq.leases"
DHCP_HOSTS = "/etc/dhcphosts.txt"
CLOUD_CONF = "/etc/dnsmasq.d/cloud.conf"


class CsDhcp(CsDataBag):
    """ Manage dhcp entries """

    def process(self):
        self.hosts = {}
        self.changed = []
        self.devinfo = CsHelper.get_device_info()
        self.preseed()
        self.cloud = CsFile(DHCP_HOSTS)
        self.conf = CsFile(CLOUD_CONF)

        self.cloud.repopulate()

        for item in self.dbag:
            if item == "id":
                continue
            self.add(self.dbag[item])
        self.write_hosts()

        if self.cloud.is_changed():
            self.delete_leases()

        self.configure_server()

        self.conf.commit()
        self.cloud.commit()

        # We restart DNSMASQ every time the configure.py is called in order to avoid lease problems.
        if not self.cl.is_redundant() or self.cl.is_master():
            CsHelper.service("dnsmasq", "restart")

    def configure_server(self):
        # self.conf.addeq("dhcp-hostsfile=%s" % DHCP_HOSTS)
        idx = 0
        for i in self.devinfo:
            if not i['dnsmasq']:
                continue
            device = i['dev']
            ip = i['ip'].split('/')[0]
            sline = "dhcp-range=interface:%s,set:interface-%s-%s" % (device, device, idx)
            line = "dhcp-range=interface:%s,set:interface-%s-%s,%s,static" % (device, device, idx, ip)
            self.conf.search(sline, line)
            gn = CsGuestNetwork(device, self.config)
            sline = "dhcp-option=tag:interface-%s-%s,15" % (device, idx)
            line = "dhcp-option=tag:interface-%s-%s,15,%s" % (device, idx, gn.get_domain())
            self.conf.search(sline, line)
            # DNS search order
            if gn.get_dns() and device:
                sline = "dhcp-option=tag:interface-%s-%s,6" % (device, idx)
                dns_list = [x for x in gn.get_dns() if x is not None]
                line = "dhcp-option=tag:interface-%s-%s,6,%s" % (device, idx, ','.join(dns_list))
                self.conf.search(sline, line)
            # Gateway
            gateway = ''
            if self.config.is_vpc():
                gateway = gn.get_gateway()
            else:
                gateway = i['gateway']
            sline = "dhcp-option=tag:interface-%s-%s,3," % (device, idx)
            line = "dhcp-option=tag:interface-%s-%s,3,%s" % (device, idx, gateway)
            self.conf.search(sline, line)
            # Netmask
            netmask = ''
            if self.config.is_vpc():
                netmask = gn.get_netmask()
            else:
                netmask = self.config.address().get_guest_netmask()
            sline = "dhcp-option=tag:interface-%s-%s,1," % (device, idx)
            line = "dhcp-option=tag:interface-%s-%s,1,%s" % (device, idx, netmask)
            self.conf.search(sline, line)
            idx += 1

    def delete_leases(self):
        try:
            open(LEASES, 'w').close()
        except IOError:
            return

    def preseed(self):
<<<<<<< HEAD
        self.add_host("127.0.0.1", "localhost")
        self.add_host("::1", "localhost ip6-localhost ip6-loopback")
=======
        self.add_host("127.0.0.1", "localhost %s" % CsHelper.get_hostname())
        self.add_host("::1",     "localhost ip6-localhost ip6-loopback")
>>>>>>> 3b59a9b2
        self.add_host("ff02::1", "ip6-allnodes")
        self.add_host("ff02::2", "ip6-allrouters")
        if self.config.is_router():
            self.add_host(self.config.address().get_guest_ip(), "%s data-server" % CsHelper.get_hostname())

    def write_hosts(self):
        file = CsFile("/etc/hosts")
        file.repopulate()
        for ip in self.hosts:
            file.add("%s\t%s" % (ip, self.hosts[ip]))
        if file.is_changed():
            file.commit()
            logging.info("Updated hosts file")
        else:
            logging.debug("Hosts file unchanged")

    def add(self, entry):
        self.add_host(entry['ipv4_adress'], entry['host_name'])

        # lease time boils down to once a month
        # with a splay of 60 hours to prevent storms
        lease = randint(700, 760)
        self.cloud.add("%s,%s,%s,%sh" % (entry['mac_address'],
                                         entry['ipv4_adress'],
                                         entry['host_name'],
                                         lease
                                         ))
        i = IPAddress(entry['ipv4_adress'])
        # Calculate the device
        for v in self.devinfo:
            if i > v['network'].network and i < v['network'].broadcast:
                v['dnsmasq'] = True
                # Virtual Router
                v['gateway'] = entry['default_gateway']

    def add_host(self, ip, hosts):
        self.hosts[ip] = hosts<|MERGE_RESOLUTION|>--- conflicted
+++ resolved
@@ -106,13 +106,8 @@
             return
 
     def preseed(self):
-<<<<<<< HEAD
-        self.add_host("127.0.0.1", "localhost")
+        self.add_host("127.0.0.1", "localhost %s" % CsHelper.get_hostname())
         self.add_host("::1", "localhost ip6-localhost ip6-loopback")
-=======
-        self.add_host("127.0.0.1", "localhost %s" % CsHelper.get_hostname())
-        self.add_host("::1",     "localhost ip6-localhost ip6-loopback")
->>>>>>> 3b59a9b2
         self.add_host("ff02::1", "ip6-allnodes")
         self.add_host("ff02::2", "ip6-allrouters")
         if self.config.is_router():
