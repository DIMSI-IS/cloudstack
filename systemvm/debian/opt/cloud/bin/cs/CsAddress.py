--- conflicted
+++ resolved
@@ -19,23 +19,15 @@
 from netaddr import IPAddress, IPNetwork
 import subprocess
 import time
-<<<<<<< HEAD
+
 from . import CsHelper
 from .CsDatabag import CsDataBag
 from .CsApp import CsApache, CsDnsmasq, CsPasswdSvc
 from .CsRoute import CsRoute
 from .CsRule import CsRule
-=======
-import CsHelper
-from CsDatabag import CsDataBag
-from CsApp import CsApache, CsDnsmasq, CsPasswdSvc
-from CsRoute import CsRoute
-from CsRule import CsRule
-from CsStaticRoutes import CsStaticRoutes
->>>>>>> ae1d7cc8
+from .CsStaticRoutes import CsStaticRoutes
 
 VRRP_TYPES = ['guest']
-
 
 class CsAddress(CsDataBag):
 
