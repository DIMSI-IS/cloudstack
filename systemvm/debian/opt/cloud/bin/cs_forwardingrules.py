# Licensed to the Apache Software Foundation (ASF) under one
# or more contributor license agreements.  See the NOTICE file
# distributed with this work for additional information
# regarding copyright ownership.  The ASF licenses this file
# to you under the Apache License, Version 2.0 (the
# "License"); you may not use this file except in compliance
# with the License.  You may obtain a copy of the License at
#
#   http://www.apache.org/licenses/LICENSE-2.0
#
# Unless required by applicable law or agreed to in writing,
# software distributed under the License is distributed on an
# "AS IS" BASIS, WITHOUT WARRANTIES OR CONDITIONS OF ANY
# KIND, either express or implied.  See the License for the
# specific language governing permissions and limitations
# under the License.


import logging

def merge(dbag, rules):
    for rule in rules["rules"]:
        source_ip = rule["source_ip_address"]
        destination_ip = rule["destination_ip_address"]
        revoke = rule["revoke"]

        newrule = dict()
        newrule["public_ip"] = source_ip
        newrule["internal_ip"] = destination_ip

        if rules["type"] == "staticnatrules":
            newrule["type"] = "staticnat"
        elif rules["type"] == "forwardrules":
            newrule["type"] = "forward"
            newrule["public_ports"] = rule["source_port_range"]
            newrule["internal_ports"] = rule["destination_port_range"]
            newrule["protocol"] = rule["protocol"]
            if "source_cidr_list" in rule:
                newrule["source_cidr_list"] = rule["source_cidr_list"]

        if not revoke:
            if rules["type"] == "staticnatrules":
                dbag[source_ip] = [newrule]
            elif rules["type"] == "forwardrules":
                index = -1
                if source_ip in list(dbag.keys()):
                    for forward in dbag[source_ip]:
                        if ruleCompare(forward, newrule):
                            index = dbag[source_ip].index(forward)
                    if not index == -1:
                        dbag[source_ip][index] = newrule
                    else:
                        dbag[source_ip].append(newrule)
                else:
                    dbag[source_ip] = [newrule]
        else:
            if rules["type"] == "staticnatrules":
                if source_ip in list(dbag.keys()):
                    del dbag[source_ip]
            elif rules["type"] == "forwardrules":
                if source_ip in list(dbag.keys()):
                    index = -1
                    for forward in dbag[source_ip]:
                        if ruleCompare(forward, newrule):
                            index = dbag[source_ip].index(forward)
<<<<<<< HEAD
                            print("removing index %s" % str(index))
=======
                            logging.info("Removing forwarding rule [%s] at index [%s].", forward, index)
>>>>>>> 7cfeab1a
                    if not index == -1:
                        del dbag[source_ip][index]

    return dbag


# Compare function checks only the public side, those must be equal the internal details could change
def ruleCompare(ruleA, ruleB):
    if not ruleA["type"] == ruleB["type"]:
        return False
    if ruleA["type"] == "staticnat":
        return ruleA["public_ip"] == ruleB["public_ip"]
    elif ruleA["type"] == "forward":
        return ruleA["public_ip"] == ruleB["public_ip"] and ruleA["public_ports"] == ruleB["public_ports"] \
            and ruleA["protocol"] == ruleB["protocol"] and cidrsConflict(ruleA.get("source_cidr_list"), ruleB.get("source_cidr_list"))

# Same validation as in com.cloud.network.firewall.FirewallManagerImpl.detectConflictingCidrs
def cidrsConflict(cidrListA, cidrListB):
    if not cidrListA and not cidrListB:
        return True
    if not cidrListA:
        return False
    if not cidrListB:
        return False

    cidrListA = set(cidrListA.split(","))
    cidrListB = set(cidrListB.split(","))

    return len(cidrListA.intersection(cidrListB)) > 0<|MERGE_RESOLUTION|>--- conflicted
+++ resolved
@@ -63,11 +63,7 @@
                     for forward in dbag[source_ip]:
                         if ruleCompare(forward, newrule):
                             index = dbag[source_ip].index(forward)
-<<<<<<< HEAD
-                            print("removing index %s" % str(index))
-=======
                             logging.info("Removing forwarding rule [%s] at index [%s].", forward, index)
->>>>>>> 7cfeab1a
                     if not index == -1:
                         del dbag[source_ip][index]
 
