//
// Licensed to the Apache Software Foundation (ASF) under one
// or more contributor license agreements.  See the NOTICE file
// distributed with this work for additional information
// regarding copyright ownership.  The ASF licenses this file
// to you under the Apache License, Version 2.0 (the
// "License"); you may not use this file except in compliance
// with the License.  You may obtain a copy of the License at
//
//   http://www.apache.org/licenses/LICENSE-2.0
//
// Unless required by applicable law or agreed to in writing,
// software distributed under the License is distributed on an
// "AS IS" BASIS, WITHOUT WARRANTIES OR CONDITIONS OF ANY
// KIND, either express or implied.  See the License for the
// specific language governing permissions and limitations
// under the License.
//

package com.cloud.utils.net;

import java.io.BufferedReader;
import java.io.IOException;
import java.io.InputStreamReader;
import java.math.BigInteger;
import java.net.Inet4Address;
import java.net.Inet6Address;
import java.net.InetAddress;
import java.net.InterfaceAddress;
import java.net.NetworkInterface;
import java.net.SocketException;
import java.net.URI;
import java.net.URISyntaxException;
import java.net.UnknownHostException;
import java.util.ArrayList;
import java.util.Arrays;
import java.util.Collections;
import java.util.Formatter;
import java.util.Iterator;
import java.util.List;
import java.util.Random;
import java.util.Set;
import java.util.SortedSet;
import java.util.TreeSet;
import java.util.regex.Matcher;
import java.util.regex.Pattern;

import org.apache.commons.collections.CollectionUtils;
import org.apache.commons.lang.SystemUtils;
import org.apache.commons.lang3.StringUtils;
import org.apache.commons.net.util.SubnetUtils;
import org.apache.commons.validator.routines.InetAddressValidator;
import org.apache.commons.validator.routines.RegexValidator;
import org.apache.logging.log4j.Logger;
import org.apache.logging.log4j.LogManager;

import com.cloud.utils.IteratorUtil;
import com.cloud.utils.Pair;
import com.cloud.utils.exception.CloudRuntimeException;
import com.cloud.utils.script.Script;
import com.googlecode.ipv6.IPv6Address;
import com.googlecode.ipv6.IPv6AddressRange;
import com.googlecode.ipv6.IPv6Network;

public class NetUtils {
    protected static Logger LOGGER = LogManager.getLogger(NetUtils.class);

    public static final int MAX_CIDR = 32;
    private static final long MAX_IPv4_ADDR = ip2Long("255.255.255.255");
    private static final int RFC_3021_31_BIT_CIDR = 31;

    public final static int HTTP_PORT = 80;
    public final static int HTTPS_PORT = 443;
    public final static int VPN_PORT = 500;
    public final static int VPN_NATT_PORT = 4500;
    public final static int VPN_L2TP_PORT = 1701;
    public final static int HAPROXY_STATS_PORT = 8081;

    public final static String UDP_PROTO = "udp";
    public final static String TCP_PROTO = "tcp";
    public final static String ANY_PROTO = "any";
    public final static String ICMP_PROTO = "icmp";
    public static final String ICMP6_PROTO = "icmp6";
    public final static int ICMP_PROTO_NUMBER = 1;
    public final static String ALL_PROTO = "all";
    public final static String HTTP_PROTO = "http";
    public final static String HTTPS_PROTO = "https";
    public final static String SSL_PROTO = "ssl";

    public final static String ALL_IP4_CIDRS = "0.0.0.0/0";
    public final static String ALL_IP6_CIDRS = "::/0";
    public final static int PORT_RANGE_MIN = 0;
    public final static int PORT_RANGE_MAX = 65535;

    public final static int DEFAULT_AUTOSCALE_EXPUNGE_VM_GRACE_PERIOD = 2 * 60; // Grace period before Vm is expunged
    public final static int DEFAULT_AUTOSCALE_POLICY_INTERVAL_TIME = 30;
    public final static int DEFAULT_AUTOSCALE_POLICY_QUIET_TIME = 5 * 60;
    private final static Random s_rand = new Random(System.currentTimeMillis());
    private final static long prefix = 0x1e;

    // RFC4291 IPv6 EUI-64
    public final static int IPV6_EUI64_11TH_BYTE = -1;
    public final static int IPV6_EUI64_12TH_BYTE = -2;

    // Regex
    public final static Pattern HOSTNAME_PATTERN = Pattern.compile("[a-zA-Z0-9-]+");
    public final static Pattern START_HOSTNAME_PATTERN = Pattern.compile("^[0-9-].*");

    public static String extractHost(String uri) throws URISyntaxException {
        return (new URI(uri)).getHost();
    }

    public enum InternetProtocol {
        IPv4, IPv6, DualStack;

        public static InternetProtocol fromValue(String protocol) {
            if (StringUtils.isBlank(protocol)) {
                return null;
            } else if (protocol.equalsIgnoreCase("IPv4")) {
                return IPv4;
            } else if (protocol.equalsIgnoreCase("IPv6")) {
                return IPv6;
            } else if (protocol.equalsIgnoreCase("DualStack")) {
                return DualStack;
            }
            throw new IllegalArgumentException("Unexpected Internet Protocol : " + protocol);
        }

        public static boolean isIpv6EnabledProtocol(InternetProtocol protocol) {
            return IPv6.equals(protocol) || DualStack.equals(protocol);
        }
    }

    public static long createSequenceBasedMacAddress(final long macAddress, long globalConfig) {
        /*
            Logic for generating MAC address:
            Mac = B1:B2:B3:B4:B5:B6 (Bx is a byte).
            B1 -> Presently controlled by prefix variable. The value should be such that the MAC is local and unicast.
            B2 -> This will be configurable for each deployment/installation. Controlled by the global config MACIdentifier
            B3 -> A randomly generated number between 0 - 255
            B4,5,6 -> These bytes are based on the unique DB identifier associated with the IP address for which MAC is generated (refer to mac_address field in user_ip_address table).
         */

        return macAddress | prefix<<40 | globalConfig << 32 & 0x00ff00000000l | (long)s_rand.nextInt(255) << 24;
    }

    public static String getHostName() {
        try {
            final InetAddress localAddr = InetAddress.getLocalHost();
            if (localAddr != null) {
                return localAddr.getHostName();
            }
        } catch (final UnknownHostException e) {
            LOGGER.warn("UnknownHostException when trying to get host name. ", e);
        }
        return "localhost";
    }

    public static String getCanonicalHostName() {
        try {
            InetAddress localAddr = InetAddress.getLocalHost();
            if (localAddr != null) {
                return localAddr.getCanonicalHostName();
            }
        } catch (UnknownHostException e) {
            LOGGER.warn("UnknownHostException when trying to get canonical host name. ", e);
        }
        return "localhost";
    }

    public static InetAddress getLocalInetAddress() {
        try {
            return InetAddress.getLocalHost();
        } catch (final UnknownHostException e) {
            LOGGER.warn("UnknownHostException in getLocalInetAddress().", e);
            return null;
        }
    }

    public static String resolveToIp(final String host) {
        try {
            final InetAddress addr = InetAddress.getByName(host);
            return addr.getHostAddress();
        } catch (final UnknownHostException e) {
            LOGGER.warn("Unable to resolve " + host + " to IP due to UnknownHostException");
            return null;
        }
    }

    public static InetAddress[] getAllLocalInetAddresses() {
        final List<InetAddress> addrList = new ArrayList<InetAddress>();
        try {
            for (final NetworkInterface ifc : IteratorUtil.enumerationAsIterable(NetworkInterface.getNetworkInterfaces())) {
                if (ifc.isUp() && !ifc.isVirtual()) {
                    for (final InetAddress addr : IteratorUtil.enumerationAsIterable(ifc.getInetAddresses())) {
                        addrList.add(addr);
                    }
                }
            }
        } catch (final SocketException e) {
            LOGGER.warn("SocketException in getAllLocalInetAddresses().", e);
        }

        final InetAddress[] addrs = new InetAddress[addrList.size()];
        if (addrList.size() > 0) {
            System.arraycopy(addrList.toArray(), 0, addrs, 0, addrList.size());
        }
        return addrs;
    }

    public static String[] getLocalCidrs() {
        final String defaultHostIp = getDefaultHostIp();

        final List<String> cidrList = new ArrayList<String>();
        try {
            for (final NetworkInterface ifc : IteratorUtil.enumerationAsIterable(NetworkInterface.getNetworkInterfaces())) {
                if (ifc.isUp() && !ifc.isVirtual() && !ifc.isLoopback()) {
                    for (final InterfaceAddress address : ifc.getInterfaceAddresses()) {
                        final InetAddress addr = address.getAddress();
                        final int prefixLength = address.getNetworkPrefixLength();
                        if (prefixLength < MAX_CIDR && prefixLength > 0) {
                            final String ip = addr.getHostAddress();
                            if (ip.equalsIgnoreCase(defaultHostIp)) {
                                cidrList.add(ipAndNetMaskToCidr(ip, getCidrNetmask(prefixLength)));
                            }
                        }
                    }
                }
            }
        } catch (final SocketException e) {
            LOGGER.warn("UnknownHostException in getLocalCidrs().", e);
        }

        return cidrList.toArray(new String[0]);
    }

    public static String getDefaultHostIp() {
        if (SystemUtils.IS_OS_WINDOWS) {
            final Pattern pattern = Pattern.compile("\\s*0.0.0.0\\s*0.0.0.0\\s*(\\S*)\\s*(\\S*)\\s*");
            try {
                final Process result = Runtime.getRuntime().exec("route print -4");
                final BufferedReader output = new BufferedReader(new InputStreamReader(result.getInputStream()));

                String line = output.readLine();
                while (line != null) {
                    final Matcher matcher = pattern.matcher(line);
                    if (matcher.find()) {
                        return matcher.group(2);
                    }
                    line = output.readLine();
                }
            } catch (final IOException e) {
                LOGGER.debug("Caught IOException", e);
            }
            return null;
        } else {
            NetworkInterface nic = null;
            final String pubNic = getDefaultEthDevice();

            if (pubNic == null) {
                return null;
            }

            try {
                nic = NetworkInterface.getByName(pubNic);
            } catch (final SocketException e) {
                return null;
            }

            String[] info = null;
            try {
                info = NetUtils.getNetworkParams(nic);
            } catch (final NullPointerException ignored) {
                LOGGER.debug("Caught NullPointerException when trying to getDefaultHostIp");
            }
            if (info != null) {
                return info[0];
            }
            return null;
        }
    }

    public static List<String> getAllDefaultNicIps() {
        final List<String> addrs = new ArrayList<>();
        final String pubNic = getDefaultEthDevice();

        if (pubNic == null) {
            return addrs;
        }

        NetworkInterface nic = null;
        try {
            nic = NetworkInterface.getByName(pubNic);
        } catch (final SocketException e) {
            return addrs;
        }

        for (InterfaceAddress address : nic.getInterfaceAddresses()) {
            addrs.add(address.getAddress().getHostAddress().split("%")[0]);
        }
        return addrs;
    }

    public static String getDefaultEthDevice() {
        if (SystemUtils.IS_OS_MAC) {
            final String defDev = Script.runSimpleBashScript("/sbin/route -n get default 2> /dev/null | grep interface | awk '{print $2}'");
            return defDev;
        }
        return Script.runSimpleBashScript("ip route show default 0.0.0.0/0 | head -1 | awk '{print $5}'");
    }

    public static String getLocalIPString() {
        final InetAddress addr = getLocalInetAddress();
        if (addr != null) {
            return addr.getHostAddress();
        }

        return "127.0.0.1";
    }

    public static boolean isLocalAddress(final InetAddress addr) {
        final InetAddress[] addrs = getAllLocalInetAddresses();

        if (addrs != null) {
            for (final InetAddress self : addrs) {
                if (self.equals(addr)) {
                    return true;
                }
            }
        }
        return false;
    }

    public static boolean isLocalAddress(final String strAddress) {
        try {
            InetAddress addr = InetAddress.getByName(strAddress);
            return isLocalAddress(addr);
        } catch (final UnknownHostException e) {
        }
        return false;
    }

    public static String getMacAddress(final InetAddress address) {
        final StringBuffer sb = new StringBuffer();
        final Formatter formatter = new Formatter(sb);
        try {
            final NetworkInterface ni = NetworkInterface.getByInetAddress(address);
            final byte[] mac = ni.getHardwareAddress();

            for (int i = 0; i < mac.length; i++) {
                formatter.format("%02X%s", mac[i], i < mac.length - 1 ? ":" : "");
            }
        } catch (final SocketException e) {
            LOGGER.error("SocketException when trying to retrieve MAC address", e);
        } finally {
            formatter.close();
        }
        return sb.toString();
    }

    /**
     * This method will fail in case we have a 31 Bit prefix network
     * See RFC 3021.
     *
     * In order to avoid calling this method, please check the <code>NetUtils.is31PrefixCidr(cidr)</code> first.
     */
    public static boolean ipRangesOverlap(final String startIp1, final String endIp1, final String startIp2, final String endIp2) {
        final long startIp1Long = ip2Long(startIp1);
        long endIp1Long = startIp1Long;
        if (endIp1 != null) {
            endIp1Long = ip2Long(endIp1);
        }
        final long startIp2Long = ip2Long(startIp2);
        long endIp2Long = startIp2Long;
        if (endIp2 != null) {
            endIp2Long = ip2Long(endIp2);
        }

        if (startIp1Long == startIp2Long || startIp1Long == endIp2Long || endIp1Long == startIp2Long || endIp1Long == endIp2Long) {
            return true;
        } else if (startIp1Long > startIp2Long && startIp1Long < endIp2Long) {
            return true;
        } else if (endIp1Long > startIp2Long && endIp1Long < endIp2Long) {
            return true;
        } else if (startIp2Long > startIp1Long && startIp2Long < endIp1Long) {
            return true;
        } else if (endIp2Long > startIp1Long && endIp2Long < endIp1Long) {
            return true;
        } else {
            return false;
        }
    }

    public static long ip2Long(final String ip) {
        final String[] tokens = ip.split("[.]");
        assert tokens.length == 4;
        long result = 0;
        for (int i = 0; i < tokens.length; i++) {
            try {
                result = result << 8 | Integer.parseInt(tokens[i]);
            } catch (final NumberFormatException e) {
                throw new RuntimeException("Incorrect number", e);
            }
        }

        return result;
    }

    public static String long2Ip(final long ip) {
        final StringBuilder result = new StringBuilder(15);
        result.append(ip >> 24 & 0xff).append(".");
        result.append(ip >> 16 & 0xff).append(".");
        result.append(ip >> 8 & 0xff).append(".");
        result.append(ip & 0xff);

        return result.toString();
    }

    public static long mac2Long(final String macAddress) {
        final String[] tokens = macAddress.split(":");
        assert tokens.length == 6;
        long result = 0;
        for (int i = 0; i < tokens.length; i++) {
            result = result << 8;
            result |= Integer.parseInt(tokens[i], 16);
        }
        return result;
    }

    public static String[] getNicParams(final String nicName) {
        try {
            final NetworkInterface nic = NetworkInterface.getByName(nicName);
            return getNetworkParams(nic);
        } catch (final SocketException e) {
            return null;
        }
    }

    public static String[] getNetworkParams(NetworkInterface nic) {
        LOGGER.debug(String.format("Retrieving network params of NIC [%s].", nic));

        LOGGER.trace(String.format("Retrieving all NIC [%s] addresses.", nic));
        List<InterfaceAddress> addrs = nic.getInterfaceAddresses();
        if (CollectionUtils.isEmpty(addrs)) {
            LOGGER.debug(String.format("NIC [%s] has no addresses, returning null.", nic));
            return null;
        }

        String addrsToString = Arrays.toString(addrs.toArray());
        LOGGER.trace(String.format("Found [%s] as NIC [%s] addresses. Reversing the list order because it has reverse order in \"ip addr show\".",
                addrsToString, nic));

        Collections.reverse(addrs);
        InterfaceAddress addr = null;

        LOGGER.trace(String.format("Iterating through the NIC [%s] addresses [%s] to find a valid address.", nic, addrsToString));
        for (InterfaceAddress iaddr : addrs) {
            InetAddress inet = iaddr.getAddress();
            LOGGER.trace(String.format("Validating address [%s].", inet));
            if (!inet.isLinkLocalAddress() && !inet.isLoopbackAddress() && !inet.isMulticastAddress() && inet.getAddress().length == 4) {
                addr = iaddr;
                break;
            }
            LOGGER.trace(String.format("Address [%s] is link local [%s], loopback [%s], multicast [%s], or does not have 4 octets [%s]; therefore we will not retrieve its" +
                    " interface params.", inet, inet.isLinkLocalAddress(), inet.isLoopbackAddress(), inet.isMulticastAddress(), inet.getAddress().length));
        }
        if (addr == null) {
            LOGGER.debug(String.format("Could not find a valid address in NIC [%s], returning null.", nic));
            return null;
        }

        LOGGER.debug(String.format("Retrieving params of address [%s] of NIC [%s].", addr, nic));

        String[] result = new String[3];
        result[0] = addr.getAddress().getHostAddress();

        try {
            final byte[] mac = nic.getHardwareAddress();
            result[1] = byte2Mac(mac);
        } catch (final SocketException e) {
            LOGGER.warn(String.format("Unable to get NIC's [%s] MAC address due to [%s].", nic, e.getMessage()), e);
        }

        result[2] = prefix2Netmask(addr.getNetworkPrefixLength());
        return result;
    }

    public static String prefix2Netmask(final short prefix) {
        long addr = 0;
        for (int i = 0; i < prefix; i++) {
            addr = addr | 1 << 31 - i;
        }

        return long2Ip(addr);
    }

    public static String byte2Mac(final byte[] m) {
        final StringBuilder result = new StringBuilder(17);
        final Formatter formatter = new Formatter(result);
        formatter.format("%02x:%02x:%02x:%02x:%02x:%02x", m[0], m[1], m[2], m[3], m[4], m[5]);
        formatter.close();
        return result.toString();
    }

    public static String long2Mac(final long macAddress) {
        final StringBuilder result = new StringBuilder(17);
        try (Formatter formatter = new Formatter(result)) {
            formatter.format("%02x:%02x:%02x:%02x:%02x:%02x",
                    macAddress >> 40 & 0xff, macAddress >> 32 & 0xff,
                    macAddress >> 24 & 0xff, macAddress >> 16 & 0xff,
                    macAddress >> 8 & 0xff, macAddress & 0xff);
        }
        return result.toString();
    }

    public static boolean isSiteLocalAddress(final String ipAddress) {
        try {
            final InetAddress ip = InetAddress.getByName(ipAddress);
            if (ip != null) {
                return ip.isSiteLocalAddress();
            }
        } catch (UnknownHostException e) {}

        return false;
    }

    public static boolean validIpRange(final String startIP, final String endIP) {
        if (endIP == null || endIP.isEmpty()) {
            return true;
        }

        final long startIPLong = NetUtils.ip2Long(startIP);
        final long endIPLong = NetUtils.ip2Long(endIP);
        return startIPLong <= endIPLong;
    }

    public static boolean isValidIp4(final String ip) {
        if (ip == null)
            return false;

        final InetAddressValidator validator = InetAddressValidator.getInstance();
        return validator.isValidInet4Address(ip);
    }

    /**
     * Returns true if the given IPv4 address is in the specific Ipv4 range
     */
    public static boolean isIpInRange(final String ipInRange, final String startIP, final String endIP) {
        if (ipInRange == null || !validIpRange(startIP, endIP))
            return false;

        final long ipInRangeLong = NetUtils.ip2Long(ipInRange);
        final long startIPLong = NetUtils.ip2Long(startIP);
        final long endIPLong = NetUtils.ip2Long(endIP);

        return startIPLong <= ipInRangeLong && ipInRangeLong <= endIPLong;
    }

    public static boolean is31PrefixCidr(final String cidr) {
        final boolean isValidCird = isValidIp4Cidr(cidr);
        if (isValidCird) {
            final String[] cidrPair = cidr.split("\\/");
            final String cidrSize = cidrPair[1];

            final int cidrSizeNum = Integer.parseInt(cidrSize);
            if (cidrSizeNum == RFC_3021_31_BIT_CIDR) {
                return true;
            }
        }
        return false;
    }

    public static boolean isValidIp4Cidr(final String cidr) {
        if (cidr == null || cidr.isEmpty()) {
            return false;
        }

        final String[] cidrPair = cidr.split("\\/");
        if (cidrPair.length != 2) {
            return false;
        }
        final String cidrAddress = cidrPair[0];
        final String cidrSize = cidrPair[1];
        if (!isValidIp4(cidrAddress)) {
            return false;
        }
        int cidrSizeNum = -1;

        try {
            cidrSizeNum = Integer.parseInt(cidrSize);
        } catch (final Exception e) {
            return false;
        }

        if (cidrSizeNum < 0 || cidrSizeNum > MAX_CIDR) {
            return false;
        }

        return true;
    }

    public static boolean isValidIp4Netmask(final String netmask) {
        if (!isValidIp4(netmask)) {
            return false;
        }

        final long ip = ip2Long(netmask);
        int count = 0;
        boolean finished = false;
        for (int i = 31; i >= 0; i--) {
            if ((ip >> i & 0x1) == 0) {
                finished = true;
            } else {
                if (finished) {
                    return false;
                }
                count += 1;
            }
        }

        if (count == 0) {
            return false;
        }

        return true;
    }

    public static String getCidrFromGatewayAndNetmask(final String gatewayStr, final String netmaskStr) {
        final long netmask = ip2Long(netmaskStr);
        final long gateway = ip2Long(gatewayStr);
        final long firstPart = gateway & netmask;
        final long size = getCidrSize(netmaskStr);
        return long2Ip(firstPart) + "/" + size;
    }

    public static String getCleanIp4Cidr(final String cidr) {
        if (!isValidIp4Cidr(cidr)) {
            throw new CloudRuntimeException("Invalid CIDR: " + cidr);
        }
        String gateway = cidr.split("/")[0];
        Long netmaskSize = Long.parseLong(cidr.split("/")[1]);
        final long ip = ip2Long(gateway);
        final long startNetMask = ip2Long(getCidrNetmask(netmaskSize));
        final long start = (ip & startNetMask);
        return String.format("%s/%s", long2Ip(start), netmaskSize);
    }

    public static String[] getIpRangeFromCidr(final String cidr, final long size) {
        assert size < MAX_CIDR : "You do know this is not for ipv6 right?  Keep it smaller than 32 but you have " + size;
        final String[] result = new String[2];
        final long ip = ip2Long(cidr);
        final long startNetMask = ip2Long(getCidrNetmask(size));
        final long start = (ip & startNetMask) + 1;
        long end = start;

        end = end >> MAX_CIDR - size;

        end++;
        end = (end << MAX_CIDR - size) - 2;

        result[0] = long2Ip(start);
        result[1] = long2Ip(end);

        return result;
    }

    public static Set<Long> getAllIpsFromCidr(final String cidr, final long size, final Set<Long> usedIps, int maxIps) {
        assert size < MAX_CIDR : "You do know this is not for ipv6 right?  Keep it smaller than 32 but you have " + size;
        final Set<Long> result = new TreeSet<Long>();
        final long ip = ip2Long(cidr);
        final long startNetMask = ip2Long(getCidrNetmask(size));
        long start = (ip & startNetMask) + 1;
        long end = start;

        end = end >> MAX_CIDR - size;

        end++;
        end = (end << MAX_CIDR - size) - 2;
        while (start <= end && (maxIps == -1 || result.size() < maxIps)) {
            if (!usedIps.contains(start)) {
                result.add(start);
            }
            start++;
        }

        return result;
    }

    /**
     * Given a cidr, this method returns an ip address within the range but
     * is not in the avoid list.
     *
     * @param startIp ip that the cidr starts with
     * @param size size of the cidr
     * @param avoid set of ips to avoid
     * @return ip that is within the cidr range but not in the avoid set.  -1 if unable to find one.
     */
    public static long getRandomIpFromCidr(final String startIp, final int size, final SortedSet<Long> avoid) {
        return getRandomIpFromCidr(ip2Long(startIp), size, avoid);

    }

    /**
     * Given a cidr, this method returns an ip address within the range but
     * is not in the avoid list.
     * Note: the gateway address has to be specified in the avoid list
     *
     * @param cidr ip that the cidr starts with
     * @param size size of the cidr
     * @param avoid set of ips to avoid
     * @return ip that is within the cidr range but not in the avoid set.  -1 if unable to find one.
     */
    public static long getRandomIpFromCidr(final long cidr, final int size, final SortedSet<Long> avoid) {
        assert size < MAX_CIDR : "You do know this is not for ipv6 right?  Keep it smaller than 32 but you have " + size;

        final long startNetMask = ip2Long(getCidrNetmask(size));
        final long startIp = (cidr & startNetMask) + 1; //exclude the first ip since it isnt valid, e.g., 192.168.10.0
        int range = 1 << MAX_CIDR - size; //e.g., /24 = 2^8 = 256
        range = range - 1; //exclude end of the range since that is the broadcast address, e.g., 192.168.10.255

        if (avoid.size() >= range) {
            return -1;
        }

        //Reduce the range by the size of the avoid set
        //e.g., cidr = 192.168.10.0, size = /24, avoid = 192.168.10.1, 192.168.10.20, 192.168.10.254
        // range = 2^8 - 1 - 3 = 252
        range = range - avoid.size();
        final int next = s_rand.nextInt(range); //note: nextInt excludes last value
        long ip = startIp + next;
        for (final Long avoidable : avoid) {
            if (ip >= avoidable) {
                ip++;
            } else {
                break;
            }
        }

        return ip;
    }

    public static String getIpRangeStartIpFromCidr(final String cidr, final long size) {
        final long ip = ip2Long(cidr);
        final long startNetMask = ip2Long(getCidrNetmask(size));
        final long start = (ip & startNetMask) + 1;
        return long2Ip(start);
    }

    public static String getIpRangeEndIpFromCidr(final String cidr, final long size) {
        final long ip = ip2Long(cidr);
        final long startNetMask = ip2Long(getCidrNetmask(size));
        final long start = (ip & startNetMask) + 1;
        long end = start;
        end = end >> MAX_CIDR - size;

        end++;
        end = (end << MAX_CIDR - size) - 2;
        return long2Ip(end);
    }

    public static boolean sameSubnet(final String ip1, final String ip2, final String netmask) {
        if (ip1 == null || ip1.isEmpty() || ip2 == null || ip2.isEmpty()) {
            return true;
        }
        final String subnet1 = NetUtils.getSubNet(ip1, netmask);
        final String subnet2 = NetUtils.getSubNet(ip2, netmask);

        return subnet1.equals(subnet2);
    }

    public static boolean sameSubnetCIDR(final String ip1, final String ip2, final long cidrSize) {
        if (ip1 == null || ip1.isEmpty() || ip2 == null || ip2.isEmpty()) {
            return true;
        }
        final String subnet1 = NetUtils.getCidrSubNet(ip1, cidrSize);
        final String subnet2 = NetUtils.getCidrSubNet(ip2, cidrSize);

        return subnet1.equals(subnet2);
    }

    public static String getSubNet(final String ip, final String netmask) {
        final long ipAddr = ip2Long(ip);
        final long subnet = ip2Long(netmask);
        final long result = ipAddr & subnet;
        return long2Ip(result);
    }

    public static String getCidrSubNet(final String ip, final long cidrSize) {
        final long numericNetmask = netMaskFromCidr(cidrSize);
        final String netmask = NetUtils.long2Ip(numericNetmask);
        return getSubNet(ip, netmask);
    }

    /**
     * @param cidrSize
     * @return
     */
    static long netMaskFromCidr(final long cidrSize) {
        return ((long)0xffffffff) >> MAX_CIDR - cidrSize << MAX_CIDR - cidrSize;
    }

    public static String ipAndNetMaskToCidr(final String ip, final String netmask) {
        if (!isValidIp4(ip)) {
            return null;
        }

        if (!isValidIp4Netmask(netmask)) {
            return null;
        }

        final long ipAddr = ip2Long(ip);
        final long subnet = ip2Long(netmask);
        final long result = ipAddr & subnet;
        int bits = subnet == 0 ? 0 : 1;
        long subnet2 = subnet;
        while ((subnet2 = subnet2 >> 1 & subnet) != 0) {
            bits++;
        }

        return long2Ip(result) + "/" + Integer.toString(bits);
    }

    public static String[] ipAndNetMaskToRange(final String ip, final String netmask) {
        final long ipAddr = ip2Long(ip);
        long subnet = ip2Long(netmask);
        final long start = (ipAddr & subnet) + 1;
        long end = start;
        int bits = subnet == 0 ? 0 : 1;
        while ((subnet = subnet >> 1 & subnet) != 0) {
            bits++;
        }
        end = end >> MAX_CIDR - bits;

        end++;
        end = (end << MAX_CIDR - bits) - 2;

        return new String[] {long2Ip(start), long2Ip(end)};

    }

    public static Pair<String, Integer> getCidr(final String cidr) {
        final String[] tokens = cidr.split("/");
        return new Pair<String, Integer>(tokens[0], Integer.parseInt(tokens[1]));
    }

    public static enum SupersetOrSubset {
        isSuperset, isSubset, neitherSubetNorSuperset, sameSubnet, errorInCidrFormat
    }

    public static SupersetOrSubset isNetowrkASubsetOrSupersetOfNetworkB(final String cidrA, final String cidrB) {
        if (!areCidrsNotEmpty(cidrA, cidrB)) {
            return SupersetOrSubset.errorInCidrFormat;
        }
        final Long[] cidrALong = cidrToLong(cidrA);
        final Long[] cidrBLong = cidrToLong(cidrB);
        long shift = 0;

        if (cidrALong[1] >= cidrBLong[1]) {
            shift = MAX_CIDR - cidrBLong[1];
        } else {
            shift = MAX_CIDR - cidrALong[1];
        }
        final long result = (cidrALong[0] >> shift) - (cidrBLong[0] >> shift);
        if (result == 0) {
            if (cidrALong[1] < cidrBLong[1]) {
                //this implies cidrA is super set of cidrB
                return SupersetOrSubset.isSuperset;
            } else if (cidrALong[1].equals(cidrBLong[1])) {
                //this implies both the cidrs are equal
                return SupersetOrSubset.sameSubnet;
            }
            // implies cidrA is subset of cidrB
            return SupersetOrSubset.isSubset;
        }
        //this implies no overlap.
        return SupersetOrSubset.neitherSubetNorSuperset;
    }

    public static boolean isNetworkAWithinNetworkB(final String cidrA, final String cidrB) {
        if (!areCidrsNotEmpty(cidrA, cidrB)) {
            return false;
        }
        Long[] cidrALong = cidrToLong(cidrA);
        Long[] cidrBLong = cidrToLong(cidrB);

        long shift = MAX_CIDR - cidrBLong[1];
        return (cidrALong[0] >> shift == cidrBLong[0] >> shift) && (cidrALong[1] >= cidrBLong[1]);
    }

    static boolean areCidrsNotEmpty(String cidrA, String cidrB) {
        return StringUtils.isNoneEmpty(cidrA, cidrB);
    }

    public static Long[] cidrToLong(final String cidr) {
        if (cidr == null || cidr.isEmpty()) {
            throw new CloudRuntimeException("empty cidr can not be converted to longs");
        }
        final String[] cidrPair = cidr.split("\\/");
        if (cidrPair.length != 2) {
            throw new CloudRuntimeException("cidr is not formatted correctly: "+ cidr);
        }
        final String cidrAddress = cidrPair[0];
        final String cidrSize = cidrPair[1];
        if (!isValidIp4(cidrAddress)) {
            throw new CloudRuntimeException("cidr is not valid in ip space" + cidr);
        }
        long cidrSizeNum = getCidrSizeFromString(cidrSize);
        final long numericNetmask = netMaskFromCidr(cidrSizeNum);
        final long ipAddr = ip2Long(cidrAddress);
        final Long[] cidrlong = {ipAddr & numericNetmask, cidrSizeNum};
        return cidrlong;

    }

    /**
     * @param cidrSize
     * @return
     * @throws CloudRuntimeException
     */
    static long getCidrSizeFromString(final String cidrSize) throws CloudRuntimeException {
        long cidrSizeNum = -1;

        try {
            cidrSizeNum = Integer.parseInt(cidrSize);
        } catch (final NumberFormatException e) {
            throw new CloudRuntimeException("cidrsize is not a valid int: " + cidrSize, e);
        }
        if(cidrSizeNum > 32 || cidrSizeNum < 0) {// assuming IPv4
            throw new CloudRuntimeException("cidr size out of range: " + cidrSizeNum);
        }
        return cidrSizeNum;
    }

    public static String getCidrSubNet(final String cidr) {
        if (cidr == null || cidr.isEmpty()) {
            return null;
        }
        final String[] cidrPair = cidr.split("\\/");
        if (cidrPair.length != 2) {
            return null;
        }
        final String cidrAddress = cidrPair[0];
        final String cidrSize = cidrPair[1];
        if (!isValidIp4(cidrAddress)) {
            return null;
        }
        long cidrSizeNum = getCidrSizeFromString(cidrSize);
        final long numericNetmask = netMaskFromCidr(cidrSizeNum);
        final String netmask = NetUtils.long2Ip(numericNetmask);
        return getSubNet(cidrAddress, netmask);
    }

    public static String getCidrNetmask(final long cidrSize) {
        final long numericNetmask = netMaskFromCidr(cidrSize);
        return long2Ip(numericNetmask);
    }

    public static String getCidrNetmask(final String cidr) {
        final String[] cidrPair = cidr.split("\\/");
        final long guestCidrSize = Long.parseLong(cidrPair[1]);
        return getCidrNetmask(guestCidrSize);
    }

    public static String cidr2Netmask(final String cidr) {
        final String[] tokens = cidr.split("\\/");
        return getCidrNetmask(Integer.parseInt(tokens[1]));
    }

    public static long getCidrSize(final String netmask) {
        final long ip = ip2Long(netmask);
        int count = 0;
        for (int i = 0; i < MAX_CIDR; i++) {
            if ((ip >> i & 0x1) == 0) {
                count++;
            } else {
                break;
            }
        }

        return MAX_CIDR - count;
    }

    public static boolean isValidPort(final int p) {
        return !(p > PORT_RANGE_MAX || p < PORT_RANGE_MIN);
    }

    public static boolean isValidPort(final String p) {
        try {
            return isValidPort(Integer.parseInt(p));
        } catch (final NumberFormatException e) {
            return false;
        }
    }

    public static boolean isValidProto(final String p) {
        final String proto = p.toLowerCase();
        return proto.equals(TCP_PROTO) || proto.equals(UDP_PROTO) || proto.equals(ICMP_PROTO);
    }

    public static boolean isValidSecurityGroupProto(final String p) {
        final String proto = p.toLowerCase();
        return proto.equals(TCP_PROTO) || proto.equals(UDP_PROTO) || proto.equals(ICMP_PROTO) || proto.equals(ALL_PROTO);
    }

    public static boolean isValidAlgorithm(final String p) {
        final String algo = p.toLowerCase();
        return algo.equals("roundrobin") || algo.equals("leastconn") || algo.equals("source");
    }

    public static boolean isValidAutoScaleAction(final String p) {
        final String action = p.toLowerCase();
        return action.equals("scaleup") || action.equals("scaledown");
    }

    public static String getLinkLocalNetMask() {
        return "255.255.0.0";
    }

    public static String getLinkLocalGateway(String cidr) {
        return getLinkLocalFirstAddressFromCIDR(cidr);
    }

    public static String getLinkLocalGateway() {
        return getLinkLocalGateway(getLinkLocalCIDR());
    }

    public static String getLinkLocalCIDR() {
        return "169.254.0.0/16";
    }

    public static String getLinkLocalFirstAddressFromCIDR(final String cidr) {
        SubnetUtils subnetUtils = new SubnetUtils(cidr);
        return subnetUtils.getInfo().getLowAddress();
    }

    public static String getLinkLocalAddressFromCIDR(final String cidr) {
        return getLinkLocalFirstAddressFromCIDR(cidr) + "/" + cidr2Netmask(cidr);
    }

    public static String[] getLinkLocalIPRange(final String cidr) {
        final SubnetUtils subnetUtils = new SubnetUtils(cidr);
        final String[] addresses = subnetUtils.getInfo().getAllAddresses();
        final String[] range = new String[2];
        range[0] = addresses[1];
        range[1] = subnetUtils.getInfo().getHighAddress();

        return range;
    }

    public static String getLinkLocalIpEnd() {
        final String[] cidrPair = getLinkLocalCIDR().split("\\/");
        final String cidr = cidrPair[0];

        return getIpRangeEndIpFromCidr(cidr, MAX_CIDR - Long.parseLong(cidrPair[1]));
    }

    public static String portRangeToString(final int portRange[]) {
        return Integer.toString(portRange[0]) + ":" + Integer.toString(portRange[1]);
    }

    public static boolean verifyDomainNameLabel(final String hostName, final boolean isHostName) {
        // must be between 1 and 63 characters long and may contain only the ASCII letters 'a' through 'z' (in a
        // case-insensitive manner),
        // the digits '0' through '9', and the hyphen ('-').
        // Can not start with a hyphen and digit, and must not end with a hyphen
        // If it's a host name, don't allow to start with digit

        if (hostName.length() > 63 || hostName.length() < 1) {
            LOGGER.warn("Domain name label must be between 1 and 63 characters long");
            return false;
<<<<<<< HEAD
        } else if (!hostName.toLowerCase().matches("[a-z0-9-]*")) {
            LOGGER.warn("Domain name label may contain only the ASCII letters 'a' through 'z' (in a case-insensitive manner)");
            return false;
        } else if (hostName.startsWith("-") || hostName.endsWith("-")) {
            LOGGER.warn("Domain name label can not start  with a hyphen and digit, and must not end with a hyphen");
            return false;
        } else if (isHostName && hostName.matches("^[0-9-].*")) {
            LOGGER.warn("Host name can't start with digit");
=======
        } else if (!HOSTNAME_PATTERN.matcher(hostName).matches()) {
            s_logger.warn("Domain name label may contain only the ASCII letters 'a' through 'z' (in a case-insensitive manner)");
            return false;
        } else if (hostName.startsWith("-") || hostName.endsWith("-")) {
            s_logger.warn("Domain name label can not start or end with a hyphen");
            return false;
        } else if (isHostName && START_HOSTNAME_PATTERN.matcher(hostName).matches()) {
            s_logger.warn("Host name can't start with digit");
>>>>>>> ed1b145a
            return false;
        }

        return true;
    }

    public static boolean verifyDomainName(final String domainName) {
        // don't allow domain name length to exceed 190 chars (190 + 63 (max host name length) = 253 = max domainName length
        if (domainName.length() < 1 || domainName.length() > 190) {
            LOGGER.trace("Domain name must be between 1 and 190 characters long");
            return false;
        }

        if (domainName.startsWith(".") || domainName.endsWith(".")) {
            LOGGER.trace("Domain name can't start or end with .");
            return false;
        }

        final String[] domainNameLabels = domainName.split("\\.");

        for (int i = 0; i < domainNameLabels.length; i++) {
            if (!verifyDomainNameLabel(domainNameLabels[i], false)) {
                LOGGER.warn("Domain name label " + domainNameLabels[i] + " is incorrect");
                return false;
            }
        }

        return true;
    }

    public static String getDhcpRange(final String cidr) {
        final String[] splitResult = cidr.split("\\/");
        final long size = Long.parseLong(splitResult[1]);
        return NetUtils.getIpRangeStartIpFromCidr(splitResult[0], size);
    }

    // Check if 2 CIDRs have exactly same IP Range
    public static boolean isSameIpRange(final String cidrA, final String cidrB) {

        if (!NetUtils.isValidIp4Cidr(cidrA)) {
            LOGGER.info("Invalid value of cidr " + cidrA);
            return false;
        }
        if (!NetUtils.isValidIp4Cidr(cidrB)) {
            LOGGER.info("Invalid value of cidr " + cidrB);
            return false;
        }
        final String[] cidrPairFirst = cidrA.split("\\/");
        final String[] cidrPairSecond = cidrB.split("\\/");

        final Long networkSizeFirst = Long.valueOf(cidrPairFirst[1]);
        final Long networkSizeSecond = Long.valueOf(cidrPairSecond[1]);
        final String ipRangeFirst[] = NetUtils.getIpRangeFromCidr(cidrPairFirst[0], networkSizeFirst);
        final String ipRangeSecond[] = NetUtils.getIpRangeFromCidr(cidrPairFirst[0], networkSizeSecond);

        final long startIpFirst = NetUtils.ip2Long(ipRangeFirst[0]);
        final long endIpFirst = NetUtils.ip2Long(ipRangeFirst[1]);
        final long startIpSecond = NetUtils.ip2Long(ipRangeSecond[0]);
        final long endIpSecond = NetUtils.ip2Long(ipRangeSecond[1]);
        if (startIpFirst == startIpSecond && endIpFirst == endIpSecond) {
            return true;
        }
        return false;
    }

    public static boolean validateGuestCidr(final String cidr, boolean checkCompliance) {
        // RFC 1918 - The Internet Assigned Numbers Authority (IANA) has reserved the
        // following three blocks of the IP address space for private internets:
        // 10.0.0.0 - 10.255.255.255 (10/8 prefix)
        // 172.16.0.0 - 172.31.255.255 (172.16/12 prefix)
        // 192.168.0.0 - 192.168.255.255 (192.168/16 prefix)
        // RFC 6598 - The IETF detailed shared address space for use in ISP CGN
        // deployments and NAT devices that can handle the same addresses occurring both on inbound and outbound interfaces.
        // ARIN returned space to the IANA as needed for this allocation.
        // The allocated address block is 100.64.0.0/10
        final String[] allowedNetBlocks = {"10.0.0.0/8", "172.16.0.0/12", "192.168.0.0/16", "100.64.0.0/10"};

        if (!isValidIp4Cidr(cidr)) {
            LOGGER.warn("Cidr " + cidr + " is not valid");
            return false;
        }

        if (!checkCompliance) {
            return true;
        }
        for (String block: allowedNetBlocks) {
            if (isNetworkAWithinNetworkB(cidr, block)) {
                return true;
            }
        }

        // not in allowedNetBlocks - return false
        LOGGER.warn("cidr " + cidr + " is not RFC 1918 or 6598 compliant");
        return false;
    }

    public static boolean isValidMac(final String macAddr) {
            RegexValidator mv = new RegexValidator("^(?:[0-9a-f]{1,2}([-:\\.]))(?:[0-9a-f]{1,2}\\1){4}[0-9a-f]{1,2}$", false);
            return mv.isValid(macAddr);
    }

    public static boolean isUnicastMac(final String macAddr) {
        String std = standardizeMacAddress(macAddr);
        if(std == null) {
            return false;
        }
        long stdl = mac2Long(std);
        // libvirt refuses to attach a mac address that is multicast, as defined
        // by the least significant bit of the first octet of the mac.
        long mask = 0x1l << 40l;
        return ((stdl & mask) == mask) ? false : true;
    }

    public static boolean verifyInstanceName(final String instanceName) {
        //instance name for cloudstack vms shouldn't contain - and spaces
        if (instanceName.contains("-") || instanceName.contains(" ") || instanceName.contains("+")) {
            LOGGER.warn("Instance name can not contain hyphen, spaces and \"+\" char");
            return false;
        }
        return true;
    }

    public static boolean isNetworksOverlap(final String cidrA, final String cidrB) {
        try {
            Long[] cidrALong = cidrToLong(cidrA);
            Long[] cidrBLong = cidrToLong(cidrB);
            final long shift = MAX_CIDR - (cidrALong[1] > cidrBLong[1] ? cidrBLong[1] : cidrALong[1]);
            return cidrALong[0] >> shift == cidrBLong[0] >> shift;
        } catch (CloudRuntimeException e) {
            LOGGER.error(e.getLocalizedMessage(),e);
        }
        return false;
    }

    public static boolean isValidS2SVpnPolicy(final String policyType, final String policys) {
        if (policyType == null || policyType.isEmpty()) {
            return false;
        }
        if (policys == null || policys.isEmpty()) {
            return false;
        }
        for (final String policy : policys.split(",")) {
            if (policy.isEmpty()) {
                return false;
            }
            final String cipherHash = policy.split(";")[0];
            if (cipherHash.isEmpty()) {
                return false;
            }
            final String[] list = cipherHash.split("-");
            if (list.length != 2) {
                return false;
            }
            final String cipher = list[0];
            final String hash = list[1];
            if (!cipher.matches("3des|aes128|aes192|aes256")) {
                return false;
            }
            if (!hash.matches("md5|sha1|sha256|sha384|sha512")) {
                return false;
            }
            String group = null;
            if (!policy.equals(cipherHash)) {
                group = policy.split(";")[1];
            }
            if (group == null && policyType.toLowerCase().matches("ike")) {
                return false; // StrongSwan requires a DH group for the IKE policy
            }
            if (group != null && !group.matches("modp1024|modp1536|modp2048|modp3072|modp4096|modp6144|modp8192")) {
                return false;
            }
        }
        return true;
    }

    public static boolean isValidCidrList(final String cidrList) {
        if (StringUtils.isBlank(cidrList)) {
            return false;
        }
        for (final String guestCidr : cidrList.split(",")) {
            if (!isValidIp4Cidr(guestCidr)) {
                return false;
            }
        }
        return true;
    }

    public static boolean validateGuestCidrList(final String guestCidrList, boolean checkCompliance) {
        for (final String guestCidr : guestCidrList.split(",")) {
            if (!validateGuestCidr(guestCidr, checkCompliance)) {
                return false;
            }
        }
        return true;
    }

    public static boolean validateIcmpType(final long icmpType) {
        //Source - http://www.erg.abdn.ac.uk/~gorry/course/inet-pages/icmp-code.html
        if (!(icmpType >= 0 && icmpType <= 255)) {
            LOGGER.warn("impcType is not within 0-255 range");
            return false;
        }
        return true;
    }

    public static boolean validateIcmpCode(final long icmpCode) {

        // Reference: https://www.iana.org/assignments/icmp-parameters/icmp-parameters.xhtml#icmp-parameters-codes-9/#table-icmp-parameters-ext-classes
        if (!(icmpCode >= 0 && icmpCode <= 16)) {
            LOGGER.warn("Icmp code should be within 0-16 range");
            return false;
        }

        return true;
    }

    public static boolean isValidIp6(final String ip) {
        if (ip == null)
            return  false;

        final InetAddressValidator validator = InetAddressValidator.getInstance();
        return validator.isValidInet6Address(ip);
    }

    public static boolean isValidIp6Cidr(final String ip6Cidr) {
        try {
            IPv6Network.fromString(ip6Cidr);
        } catch (final IllegalArgumentException ex) {
            return false;
        }
        return true;
    }

    public static int getIp6CidrSize(final String ip6Cidr) {
        IPv6Network network = null;
        try {
            network = IPv6Network.fromString(ip6Cidr);
        } catch (final IllegalArgumentException ex) {
            return 0;
        }
        return network.getNetmask().asPrefixLength();
    }

    // Can cover 127 bits
    public static String getIp6FromRange(final String ip6Range) {
        final String[] ips = ip6Range.split("-");
        final String startIp = ips[0];
        final IPv6Address start = IPv6Address.fromString(startIp);
        final BigInteger gap = countIp6InRange(ip6Range);
        BigInteger next = new BigInteger(gap.bitLength(), s_rand);
        while (next.compareTo(gap) >= 0) {
            next = new BigInteger(gap.bitLength(), s_rand);
        }
        InetAddress resultAddr = null;
        final BigInteger startInt = convertIPv6AddressToBigInteger(start);
        if (startInt != null) {
            final BigInteger resultInt = startInt.add(next);
            try {
                resultAddr = InetAddress.getByAddress(resultInt.toByteArray());
            } catch (final UnknownHostException e) {
                return null;
            }
        }
        if( resultAddr != null) {
            final IPv6Address ip = IPv6Address.fromInetAddress(resultAddr);
            return ip.toString();
        }
        return null;
    }

    //RFC3315, section 9.4
    public static String getDuidLL(final String macAddress) {
        final String duid = "00:03:00:01:" + macAddress;
        return duid;
    }

    private static BigInteger convertIPv6AddressToBigInteger(final IPv6Address addr) {
        InetAddress inetAddr;
        try {
            inetAddr = addr.toInetAddress();
        } catch (final UnknownHostException e) {
            return null;
        }
        return new BigInteger(inetAddr.getAddress());
    }

    // Can cover 127 bits
    public static BigInteger countIp6InRange(final String ip6Range) {
        if (ip6Range == null) {
            return null;
        }
        final String[] ips = ip6Range.split("-");
        final String startIp = ips[0];
        String endIp = ips[0];
        if (ips.length > 1) {
            endIp = ips[1];
        }
        try {
            final BigInteger startInt = convertIPv6AddressToBigInteger(IPv6Address.fromString(startIp));
            final BigInteger endInt = convertIPv6AddressToBigInteger(IPv6Address.fromString(endIp));
            if (endInt != null && startInt != null && startInt.compareTo(endInt) <= 0) {
                return endInt.subtract(startInt).add(BigInteger.ONE);
            }
        } catch (final IllegalArgumentException ex) {
            LOGGER.error("Failed to convert a string to an IPv6 address", ex);
        }
        return null;
    }

    public static boolean isIp6InRange(final String ip6, final String ip6Range) {
        if (ip6Range == null) {
            return false;
        }
        final String[] ips = ip6Range.split("-");
        final String startIp = ips[0];
        String endIp = null;
        if (ips.length > 1) {
            endIp = ips[1];
        }
        final IPv6Address start = IPv6Address.fromString(startIp);
        final IPv6Address end = IPv6Address.fromString(endIp);
        final IPv6Address ip = IPv6Address.fromString(ip6);
        if (start.compareTo(ip) <= 0 && end.compareTo(ip) >= 0) {
            return true;
        }
        return false;
    }

    public static boolean isIp6InNetwork(final IPv6Address ip, final IPv6Network network) {
        return network.contains(ip);
    }

    public static boolean isIp6InNetwork(final String ip6, final String ip6Cidr) {
        try {
            return isIp6InNetwork(IPv6Address.fromString(ip6), IPv6Network.fromString(ip6Cidr));
        } catch (final IllegalArgumentException ex) {
            return false;
        }
    }

    public static boolean isIp6RangeOverlap(final String ipRange1, final String ipRange2) {
        String[] ips = ipRange1.split("-");
        final String startIp1 = ips[0];
        String endIp1 = null;
        if (ips.length > 1) {
            endIp1 = ips[1];
        }
        final IPv6Address start1 = IPv6Address.fromString(startIp1);
        final IPv6Address end1 = IPv6Address.fromString(endIp1);
        final IPv6AddressRange range1 = IPv6AddressRange.fromFirstAndLast(start1, end1);
        ips = ipRange2.split("-");
        final String startIp2 = ips[0];
        String endIp2 = null;
        if (ips.length > 1) {
            endIp2 = ips[1];
        }
        final IPv6Address start2 = IPv6Address.fromString(startIp2);
        final IPv6Address end2 = IPv6Address.fromString(endIp2);
        final IPv6AddressRange range2 = IPv6AddressRange.fromFirstAndLast(start2, end2);
        return range1.overlaps(range2);
    }

    public static String getNextIp6InRange(final String currentIp, final String ipRange) {
        final String[] ips = ipRange.split("-");
        final String startIp = ips[0];
        String endIp = null;
        if (ips.length > 1) {
            endIp = ips[1];
        }
        final IPv6Address start = IPv6Address.fromString(startIp);
        final IPv6Address end = IPv6Address.fromString(endIp);
        final IPv6Address current = IPv6Address.fromString(currentIp);
        IPv6Address result = null;
        if (current.equals(end)) {
            result = start;
        } else {
            result = current.add(1);
        }
        String resultIp = null;
        if (result != null) {
            resultIp = result.toString();
        }
        return resultIp;
    }

    public static String standardizeIp6Address(final String ip6Addr) {
        try {
            return IPv6Address.fromString(ip6Addr).toString();
        } catch (final IllegalArgumentException ex) {
            throw new IllegalArgumentException("Invalid IPv6 address: " + ex.getMessage());
        }
    }

    public static String standardizeMacAddress(final String macAddr) {
        if (!isValidMac(macAddr)) {
             return null;
        }
        String norm = macAddr.replace('.', ':');
        norm = norm.replace('-',  ':');
        return long2Mac(mac2Long(norm));
    }

    public static String standardizeIp6Cidr(final String ip6Cidr){
        try {
            return IPv6Network.fromString(ip6Cidr).toString();
        } catch (final IllegalArgumentException ex) {
            throw new IllegalArgumentException("Invalid IPv6 CIDR: " + ex.getMessage());
        }
    }

    static final String VLAN_PREFIX = "vlan://";
    static final int VLAN_PREFIX_LENGTH = VLAN_PREFIX.length();

    public static boolean isValidVlan(String vlan) {
        if (null == vlan || "".equals(vlan)) {
            return false;
        }
        if (vlan.startsWith(VLAN_PREFIX)) {
            vlan = vlan.substring(VLAN_PREFIX_LENGTH);
        }
        try {
            final int vnet = Integer.parseInt(vlan);
            if (vnet <= 0 || vnet >= 4095) { // the valid range is 1- 4094
                return false;
            }
            return true;
        } catch (final NumberFormatException e) {
            return false;
        }
    }

    static final String VLAN_UNTAGGED = "untagged";

    public static boolean isSameIsolationId(String one, String other) {
        // check nulls
        // check empty strings
        if ((one == null || one.isEmpty()) && (other == null || other.isEmpty())) {
            return true;
        }
        if (one == null || other == null) {
            return false;
        }
        // check 'untagged'
        if (one.contains(VLAN_UNTAGGED) && other.contains(VLAN_UNTAGGED)) {
            return true;
        }
        // if one is a number check the other as number and as 'vlan://' + number
        if (one.startsWith(VLAN_PREFIX)) {
            one = one.substring(VLAN_PREFIX_LENGTH);
        }
        if (other.startsWith(VLAN_PREFIX)) {
            other = other.substring(VLAN_PREFIX_LENGTH);
        }
        // check valid uris or numbers
        if (one.equalsIgnoreCase(other)) {
            return true;
        }

        return false;
    }

    // Attention maintainers: these pvlan functions should take into account code
    // in Networks.BroadcastDomainType, where URI construction is done for other
    // types of BroadcastDomainTypes
    public static URI generateUriForPvlan(final String primaryVlan, final String isolatedPvlan) {
        return URI.create("pvlan://" + primaryVlan + "-i" + isolatedPvlan);
    }

    public static URI generateUriForPvlan(final String primaryVlan, final String isolatedPvlan, final String isolatedPvlanType) {
        // Defaulting to isolated for backward compatibility
        if (isolatedPvlan.length() < 1) {
            return generateUriForPvlan(primaryVlan, isolatedPvlan);
        }
        char type = isolatedPvlanType.charAt(0);
        switch(type) {
            case 'c':
            case 'C':
                return URI.create("pvlan://" + primaryVlan + "-c" + isolatedPvlan);
            case 'p':
            case 'P':
                return URI.create("pvlan://" + primaryVlan + "-p" + primaryVlan);
            default :
                return generateUriForPvlan(primaryVlan, isolatedPvlan);
        }
    }

    public static String getPrimaryPvlanFromUri(final URI uri) {
        final String[] vlans = uri.getHost().split("-");
        if (vlans.length < 1) {
            return null;
        }
        return vlans[0];
    }

    public static String getIsolatedPvlanFromUri(final URI uri) {
        final String[] vlans = uri.getHost().split("-");
        if (vlans.length < 2) {
            return null;
        }
        for (final String vlan : vlans) {
            if (vlan.startsWith("i")) {
                return vlan.replace("i", " ").trim();
            }
            if (vlan.startsWith("p")) {
                return vlan.replace("p", " ").trim();
            }
            if (vlan.startsWith("c")) {
                return vlan.replace("c", " ").trim();
            }
        }
        return null;
    }

    public static String getPvlanTypeFromUri(final URI uri) {
        final String[] vlans = uri.getHost().split("-");
        if (vlans.length < 2) {
            return null;
        }
        for (final String vlan : vlans) {
            if (vlan.startsWith("i")) {
                return "I";
            }
            if (vlan.startsWith("p")) {
                return "P";
            }
            if (vlan.startsWith("c")) {
                return "C";
            }
        }
        return null;
    }

    public static String generateMacOnIncrease(final String baseMac, final long l) {
        long mac = mac2Long(baseMac);
        if (l > 0xFFFFl) {
            return null;
        }
        mac = mac + (l << 24);
        mac = mac & 0x06FFFFFFFFFFl;
        return long2Mac(mac);
    }

    public static boolean isIpWithInCidrRange(final String ipAddress, final String cidr) {
        if (!isValidIp4(ipAddress)) {
            return false;
        }
        if (!isValidIp4Cidr(cidr)) {
            return false;
        }

        // check if the gatewayip is the part of the ip range being added.
        // RFC 3021 - 31-Bit Prefixes on IPv4 Point-to-Point Links
        //     GW              Netmask         Stat IP        End IP
        // 192.168.24.0 - 255.255.255.254 - 192.168.24.0 - 192.168.24.1
        // https://tools.ietf.org/html/rfc3021
        // Added by Wilder Rodrigues
        final SubnetUtils subnetUtils = new SubnetUtils(cidr);
        subnetUtils.setInclusiveHostCount(true);

        final boolean isInRange = subnetUtils.getInfo().isInRange(ipAddress);

        return isInRange;
    }

    public static boolean isIpInCidrList(final InetAddress address, final String[] cidrlist) {
        boolean match = false;

        for (String cidr: cidrlist) {
            try {
                if (address instanceof Inet6Address && isValidIp6Cidr(cidr)) {
                    if (isIp6InNetwork(IPv6Address.fromInetAddress(address), IPv6Network.fromString(cidr))) {
                        match = true;
                        break;
                    }
                } else if (address instanceof Inet4Address && isValidIp4Cidr(cidr)) {
                    if (NetUtils.isIpWithInCidrRange(address.getHostAddress(), cidr)) {
                        match = true;
                        break;
                    }
                }
            } catch (IllegalArgumentException e) {
                continue;
            }
        }
        return match;
    }

    public static Boolean IsIpEqualToNetworkOrBroadCastIp(final String requestedIp, final String cidr, final long size) {
        assert size < MAX_CIDR : "You do know this is not for ipv6 right?  Keep it smaller than 32 but you have " + size;

        final long ip = ip2Long(cidr);
        final long startNetMask = ip2Long(getCidrNetmask(size));

        final long start = ip & startNetMask;
        long end = start;

        end = end >> MAX_CIDR - size;

        end++;
        end = (end << MAX_CIDR - size) - 1;

        final long reqIp = ip2Long(requestedIp);
        if (reqIp == start || reqIp == end) {
            return true;
        }
        return false;
    }
    public static boolean isNetworkorBroadcastIP(String ip, String netmask){
        String cidr = getCidrFromGatewayAndNetmask(ip,netmask);
        final SubnetUtils subnetUtils = new SubnetUtils(cidr);
        subnetUtils.setInclusiveHostCount(false);
        final boolean isInRange = subnetUtils.getInfo().isInRange(ip);
        return !isInRange;
    }

    public static IPv6Address EUI64Address(final IPv6Network cidr, final String macAddress) {
        if (cidr.getNetmask().asPrefixLength() > 64) {
            throw new IllegalArgumentException("IPv6 subnet " + cidr.toString() + " is not 64 bits or larger in size");
        }

        String mac[] = macAddress.toLowerCase().split(":");

        return IPv6Address.fromString(cidr.getFirst().toString() +
                Integer.toHexString(Integer.parseInt(mac[0], 16) ^ 2) +
                mac[1] + ":" + mac[2] + "ff:fe" + mac[3] +":" + mac[4] + mac[5]);
    }

    public static IPv6Address EUI64Address(final String cidr, final String macAddress) {
        return EUI64Address(IPv6Network.fromString(cidr), macAddress);
    }

    public static IPv6Address ipv6LinkLocal(final String macAddress) {
        return EUI64Address(IPv6Network.LINK_LOCAL_NETWORK, macAddress);
    }

    /**
     * When using StateLess Address AutoConfiguration (SLAAC) for IPv6 the addresses
     * choosen by hosts in a network are based on the 48-bit MAC address and this is expanded to 64-bits
     * with EUI-64
     * FFFE is inserted into the address and these can be identified
     *
     * By converting the IPv6 Address to a byte array we can check the 11th and 12th byte to see if the
     * address is EUI064.
     *
     * See RFC4291 for more information
     *
     * @param address IPv6Address to be checked
     * @return True if Address is EUI-64 IPv6
     */
    public static boolean isIPv6EUI64(final IPv6Address address) {
        byte[] bytes = address.toByteArray();
        return (bytes[11] == IPV6_EUI64_11TH_BYTE && bytes[12] == IPV6_EUI64_12TH_BYTE);
    }

    public static boolean isIPv6EUI64(final String address) {
        return NetUtils.isIPv6EUI64(IPv6Address.fromString(address));
    }

    /**
     * Returns true if the given IP address is IPv4 or false if it is an IPv6. If it is an invalid IP address it throws an exception.
     */
    public static boolean isIpv4(String ipAddr) {
        boolean isIpv4 = true;
        if (ipAddr != null) {
            if (!NetUtils.isValidIp4(ipAddr)) {
                isIpv4 = false;
            }
            if (!NetUtils.isValidIp6(ipAddr) && !isIpv4) {
                throw new IllegalArgumentException("Invalid ip address " + ipAddr);
            }
        }
        return isIpv4;
    }

    public static String getIpv6RangeFromCidr(String ipv6Cidr) {
        if (StringUtils.isEmpty(ipv6Cidr)) {
            return null;
        }
        IPv6Network network = IPv6Network.fromString(ipv6Cidr);
        return String.format("%s-%s", network.getFirst().toString(), network.getLast().toString());
    }

    public static boolean ipv6NetworksOverlap(IPv6Network n1, IPv6Network n2) {
        IPv6Network higher = n1;
        IPv6Network lower = n2;
        if (lower.getNetmask().asPrefixLength() < higher.getNetmask().asPrefixLength()) {
            lower = n1;
            higher = n2;
        }
        Iterator<IPv6Network> splits = higher.split(lower.getNetmask());
        while (splits.hasNext()) {
            IPv6Network i = splits.next();
            if (i.equals(lower)) {
                return true;
            }
        }
        return false;
    }

    public static NetworkInterface getNetworkInterface(String nicName) {
        LOGGER.debug(String.format("Retrieving network interface [%s].", nicName));
        nicName = StringUtils.trimToNull(nicName);

        if (nicName == null) {
            return null;
        }

        NetworkInterface nic;
        try {
            nic = NetworkInterface.getByName(nicName);
            if (nic == null) {
                LOGGER.debug(String.format("Unable to get network interface for NIC [%s].", nicName));
                return null;
            }

            return nic;
        } catch (final SocketException e) {
            LOGGER.warn(String.format("Unable to get network interface for NIC [%s] due to [%s].", nicName, e.getMessage()), e);
            return null;
        }
    }

    public static void validateIcmpTypeAndCode(Integer icmpType, Integer icmpCode) {
        if ((icmpType == null) || (icmpCode == null)) {
            throw new CloudRuntimeException("Invalid ICMP type/code specified, icmpType = " + icmpType + ", icmpCode = " + icmpCode);
        }
        if (icmpType == -1 && icmpCode != -1) {
            throw new CloudRuntimeException("Invalid icmp code");
        }
        if (icmpType != -1 && icmpCode == -1) {
            throw new CloudRuntimeException("Invalid icmp code: need non-negative icmp code ");
        }
        if (icmpCode > 255 || icmpType > 255 || icmpCode < -1 || icmpType < -1) {
            throw new CloudRuntimeException("Invalid icmp type/code ");
        }
    }

    /**
     Return the size of CIDR which starts with the startIp, and not bigger than the endIp.
     */
    public static int getCidrSizeOfIpRange(long startIp, long endIp) {
        assert startIp <= MAX_IPv4_ADDR : "Keep startIp smaller than or equals to " + MAX_IPv4_ADDR;
        assert endIp <= MAX_IPv4_ADDR : "Keep endIp smaller than or equals to " + MAX_IPv4_ADDR;
        for (int cidrSize = 1; cidrSize <= MAX_CIDR; cidrSize++) {
            long minStartIp = startIp & (((long) 0xffffffff) >> (MAX_CIDR - cidrSize) << (MAX_CIDR - cidrSize));
            long maxEndIp = (minStartIp | (((long) 0x1) << (MAX_CIDR - cidrSize)) - 1);
            if (minStartIp == startIp && maxEndIp <= endIp) {
                return cidrSize;
            }
        }
        return MAX_CIDR;
    }

    /**
     Return the list of pairs (Network Address, Network cidrsize)
     */
    public static List<Pair<Long, Integer>> splitIpRangeIntoSubnets(long startIp, long endIp) {
        List<Pair<Long, Integer>> subnets = new ArrayList<>();
        if (startIp > endIp) {
            return subnets;
        }
        int cidrSize = getCidrSizeOfIpRange(startIp, endIp);
        subnets.add(new Pair<>(startIp, cidrSize));
        subnets.addAll(splitIpRangeIntoSubnets((startIp | (((long) 0x1) << (MAX_CIDR - cidrSize)) - 1) + 1, endIp));
        return subnets;
    }

    /**
     Return the startIp and endIp (in long value) of a CIDR, including the network address and broadcast address
     */
    public static long[] getIpRangeStartIpAndEndIpFromCidr(final String cidr) {
        String[] subnetCidrPair = cidr.split("\\/");
        Long size = Long.valueOf(subnetCidrPair[1]);
        final long ip = ip2Long(subnetCidrPair[0]);
        final long startNetMask = ip2Long(getCidrNetmask(size));
        final long start = (ip & startNetMask);
        long end = start;
        end = end >> MAX_CIDR - size;
        end++;
        end = (end << MAX_CIDR - size) - 1;

        long[] result = new long[2];
        result[0] = start;
        result[1] = end;
        return result;
    }

    /**
     Return the new format (startIp/cidrsize) of a CIDR
     */
    public static String transformCidr(final String cidr) {
        String[] subnetCidrPair = cidr.split("\\/");
        Long size = Long.valueOf(subnetCidrPair[1]);
        final long ip = ip2Long(subnetCidrPair[0]);
        final long startNetMask = ip2Long(getCidrNetmask(size));
        final long start = (ip & startNetMask);
        return String.format("%s/%s", long2Ip(start), size);
    }
}<|MERGE_RESOLUTION|>--- conflicted
+++ resolved
@@ -1068,25 +1068,14 @@
         if (hostName.length() > 63 || hostName.length() < 1) {
             LOGGER.warn("Domain name label must be between 1 and 63 characters long");
             return false;
-<<<<<<< HEAD
-        } else if (!hostName.toLowerCase().matches("[a-z0-9-]*")) {
+        } else if (!HOSTNAME_PATTERN.matcher(hostName).matches()) {
             LOGGER.warn("Domain name label may contain only the ASCII letters 'a' through 'z' (in a case-insensitive manner)");
             return false;
         } else if (hostName.startsWith("-") || hostName.endsWith("-")) {
-            LOGGER.warn("Domain name label can not start  with a hyphen and digit, and must not end with a hyphen");
-            return false;
-        } else if (isHostName && hostName.matches("^[0-9-].*")) {
+            LOGGER.warn("Domain name label can not start or end with a hyphen");
+            return false;
+        } else if (isHostName && START_HOSTNAME_PATTERN.matcher(hostName).matches()) {
             LOGGER.warn("Host name can't start with digit");
-=======
-        } else if (!HOSTNAME_PATTERN.matcher(hostName).matches()) {
-            s_logger.warn("Domain name label may contain only the ASCII letters 'a' through 'z' (in a case-insensitive manner)");
-            return false;
-        } else if (hostName.startsWith("-") || hostName.endsWith("-")) {
-            s_logger.warn("Domain name label can not start or end with a hyphen");
-            return false;
-        } else if (isHostName && START_HOSTNAME_PATTERN.matcher(hostName).matches()) {
-            s_logger.warn("Host name can't start with digit");
->>>>>>> ed1b145a
             return false;
         }
 
