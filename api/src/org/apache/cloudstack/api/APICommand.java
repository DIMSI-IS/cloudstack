--- conflicted
+++ resolved
@@ -25,7 +25,6 @@
 import org.apache.cloudstack.acl.IAMEntityType;
 import org.apache.cloudstack.acl.RoleType;
 import org.apache.cloudstack.api.ResponseObject.ResponseView;
-import org.apache.cloudstack.acl.IAMEntityType;
 
 @Retention(RetentionPolicy.RUNTIME)
 @Target({TYPE})
@@ -42,13 +41,11 @@
 
     String since() default "";
 
-<<<<<<< HEAD
     ResponseView responseView() default ResponseView.Full;
-=======
+
     boolean requestHasSensitiveInfo() default true;
 
     boolean responseHasSensitiveInfo() default true;
->>>>>>> 63e3eea7
 
     RoleType[] authorized() default {};
 
