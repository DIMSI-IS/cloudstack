--- conflicted
+++ resolved
@@ -38,12 +38,8 @@
 import com.cloud.network.router.VirtualRouter;
 import com.cloud.network.router.VirtualRouter.Role;
 
-<<<<<<< HEAD
-@APICommand(name = "stopInternalLoadBalancerVM", description = "Stops an Internal LB vm.", responseObject = DomainRouterResponse.class, entityType = { IAMEntityType.VirtualMachine })
-=======
-@APICommand(name = "stopInternalLoadBalancerVM", description = "Stops an Internal LB vm.", responseObject = DomainRouterResponse.class,
+@APICommand(name = "stopInternalLoadBalancerVM", description = "Stops an Internal LB vm.", responseObject = DomainRouterResponse.class, entityType = {IAMEntityType.VirtualMachine},
         requestHasSensitiveInfo = false, responseHasSensitiveInfo = false)
->>>>>>> 63e3eea7
 public class StopInternalLBVMCmd extends BaseAsyncCmd {
     public static final Logger s_logger = Logger.getLogger(StopInternalLBVMCmd.class.getName());
     private static final String s_name = "stopinternallbvmresponse";
@@ -123,7 +119,7 @@
         if (result != null) {
             DomainRouterResponse response = _responseGenerator.createDomainRouterResponse(result);
             response.setResponseName(getCommandName());
-            this.setResponseObject(response);
+            setResponseObject(response);
         } else {
             throw new ServerApiException(ApiErrorCode.INTERNAL_ERROR, "Failed to stop internal lb vm");
         }
