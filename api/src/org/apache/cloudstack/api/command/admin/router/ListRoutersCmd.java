// Licensed to the Apache Software Foundation (ASF) under one
// or more contributor license agreements.  See the NOTICE file
// distributed with this work for additional information
// regarding copyright ownership.  The ASF licenses this file
// to you under the Apache License, Version 2.0 (the
// "License"); you may not use this file except in compliance
// with the License.  You may obtain a copy of the License at
//
//   http://www.apache.org/licenses/LICENSE-2.0
//
// Unless required by applicable law or agreed to in writing,
// software distributed under the License is distributed on an
// "AS IS" BASIS, WITHOUT WARRANTIES OR CONDITIONS OF ANY
// KIND, either express or implied.  See the License for the
// specific language governing permissions and limitations
// under the License.
package org.apache.cloudstack.api.command.admin.router;

import org.apache.log4j.Logger;

import org.apache.cloudstack.acl.IAMEntityType;
import org.apache.cloudstack.api.APICommand;
import org.apache.cloudstack.api.ApiCommandJobType;
import org.apache.cloudstack.api.ApiConstants;
import org.apache.cloudstack.api.BaseListProjectAndAccountResourcesCmd;
import org.apache.cloudstack.api.Parameter;
import org.apache.cloudstack.api.response.ClusterResponse;
import org.apache.cloudstack.api.response.DomainRouterResponse;
import org.apache.cloudstack.api.response.HostResponse;
import org.apache.cloudstack.api.response.ListResponse;
import org.apache.cloudstack.api.response.NetworkResponse;
import org.apache.cloudstack.api.response.PodResponse;
import org.apache.cloudstack.api.response.UserVmResponse;
import org.apache.cloudstack.api.response.VpcResponse;
import org.apache.cloudstack.api.response.ZoneResponse;

import com.cloud.network.router.VirtualRouter.Role;

<<<<<<< HEAD
@APICommand(name = "listRouters", description = "List routers.", responseObject = DomainRouterResponse.class, entityType = { IAMEntityType.VirtualMachine })
=======
@APICommand(name = "listRouters", description = "List routers.", responseObject = DomainRouterResponse.class,
        requestHasSensitiveInfo = false, responseHasSensitiveInfo = false)
>>>>>>> 63e3eea7
public class ListRoutersCmd extends BaseListProjectAndAccountResourcesCmd {
    public static final Logger s_logger = Logger.getLogger(ListRoutersCmd.class.getName());

    private static final String s_name = "listroutersresponse";

    /////////////////////////////////////////////////////
    //////////////// API parameters /////////////////////
    /////////////////////////////////////////////////////

    @Parameter(name = ApiConstants.HOST_ID, type = CommandType.UUID, entityType = HostResponse.class, description = "the host ID of the router")
    private Long hostId;

    @Parameter(name = ApiConstants.ID, type = CommandType.UUID, entityType = UserVmResponse.class, description = "the ID of the disk router")
    private Long id;

    @Parameter(name = ApiConstants.NAME, type = CommandType.STRING, description = "the name of the router")
    private String routerName;

    @Parameter(name = ApiConstants.POD_ID, type = CommandType.UUID, entityType = PodResponse.class, description = "the Pod ID of the router")
    private Long podId;

    @Parameter(name = ApiConstants.STATE, type = CommandType.STRING, description = "the state of the router")
    private String state;

    @Parameter(name = ApiConstants.ZONE_ID, type = CommandType.UUID, entityType = ZoneResponse.class, description = "the Zone ID of the router")
    private Long zoneId;

    @Parameter(name = ApiConstants.CLUSTER_ID, type = CommandType.UUID, entityType = ClusterResponse.class, description = "the cluster ID of the router")
    private Long clusterId;

    @Parameter(name = ApiConstants.NETWORK_ID, type = CommandType.UUID, entityType = NetworkResponse.class, description = "list by network id")
    private Long networkId;

    @Parameter(name = ApiConstants.VPC_ID, type = CommandType.UUID, entityType = VpcResponse.class, description = "List networks by VPC")
    private Long vpcId;

    @Parameter(name = ApiConstants.FOR_VPC, type = CommandType.BOOLEAN, description = "if true is passed for this parameter, list only VPC routers")
    private Boolean forVpc;

    @Parameter(name = ApiConstants.VERSION, type = CommandType.STRING, description = "list virtual router elements by version")
    private String version;

    /////////////////////////////////////////////////////
    /////////////////// Accessors ///////////////////////
    /////////////////////////////////////////////////////

    public Long getHostId() {
        return hostId;
    }

    public Long getId() {
        return id;
    }

    public String getRouterName() {
        return routerName;
    }

    public Long getPodId() {
        return podId;
    }

    public String getState() {
        return state;
    }

    public Long getZoneId() {
        return zoneId;
    }

    public Long getClusterId() {
        return clusterId;
    }

    public Long getNetworkId() {
        return networkId;
    }

    public Long getVpcId() {
        return vpcId;
    }

    public Boolean getForVpc() {
        return forVpc;
    }

    public String getVersion() {
        return version;
    }

    public String getRole() {
        return Role.VIRTUAL_ROUTER.toString();
    }

    /////////////////////////////////////////////////////
    /////////////// API Implementation///////////////////
    /////////////////////////////////////////////////////

    @Override
    public String getCommandName() {
        return s_name;
    }

    @Override
    public ApiCommandJobType getInstanceType() {
        return ApiCommandJobType.DomainRouter;
    }

    @Override
    public void execute() {
        ListResponse<DomainRouterResponse> response = _queryService.searchForRouters(this);
        response.setResponseName(getCommandName());
        this.setResponseObject(response);
    }
}<|MERGE_RESOLUTION|>--- conflicted
+++ resolved
@@ -36,12 +36,8 @@
 
 import com.cloud.network.router.VirtualRouter.Role;
 
-<<<<<<< HEAD
-@APICommand(name = "listRouters", description = "List routers.", responseObject = DomainRouterResponse.class, entityType = { IAMEntityType.VirtualMachine })
-=======
-@APICommand(name = "listRouters", description = "List routers.", responseObject = DomainRouterResponse.class,
+@APICommand(name = "listRouters", description = "List routers.", responseObject = DomainRouterResponse.class, entityType = {IAMEntityType.VirtualMachine},
         requestHasSensitiveInfo = false, responseHasSensitiveInfo = false)
->>>>>>> 63e3eea7
 public class ListRoutersCmd extends BaseListProjectAndAccountResourcesCmd {
     public static final Logger s_logger = Logger.getLogger(ListRoutersCmd.class.getName());
 
@@ -154,6 +150,6 @@
     public void execute() {
         ListResponse<DomainRouterResponse> response = _queryService.searchForRouters(this);
         response.setResponseName(getCommandName());
-        this.setResponseObject(response);
+        setResponseObject(response);
     }
 }