// Licensed to the Apache Software Foundation (ASF) under one
// or more contributor license agreements.  See the NOTICE file
// distributed with this work for additional information
// regarding copyright ownership.  The ASF licenses this file
// to you under the Apache License, Version 2.0 (the
// "License"); you may not use this file except in compliance
// with the License.  You may obtain a copy of the License at
//
//   http://www.apache.org/licenses/LICENSE-2.0
//
// Unless required by applicable law or agreed to in writing,
// software distributed under the License is distributed on an
// "AS IS" BASIS, WITHOUT WARRANTIES OR CONDITIONS OF ANY
// KIND, either express or implied.  See the License for the
// specific language governing permissions and limitations
// under the License.
package org.apache.cloudstack.api.command.admin.zone;

import org.apache.log4j.Logger;

import org.apache.cloudstack.api.APICommand;
import org.apache.cloudstack.api.ApiConstants;
import org.apache.cloudstack.api.ApiErrorCode;
import org.apache.cloudstack.api.BaseCmd;
import org.apache.cloudstack.api.Parameter;
import org.apache.cloudstack.api.ResponseObject.ResponseView;
import org.apache.cloudstack.api.ServerApiException;
import org.apache.cloudstack.api.response.DomainResponse;
import org.apache.cloudstack.api.response.ZoneResponse;
import org.apache.cloudstack.context.CallContext;

import com.cloud.dc.DataCenter;
import com.cloud.user.Account;

@APICommand(name = "createZone", description = "Creates a Zone.", responseObject = ZoneResponse.class)
public class CreateZoneCmd extends BaseCmd {
    public static final Logger s_logger = Logger.getLogger(CreateZoneCmd.class.getName());

    private static final String s_name = "createzoneresponse";

    /////////////////////////////////////////////////////
    //////////////// API parameters /////////////////////
    /////////////////////////////////////////////////////

    @Parameter(name = ApiConstants.DNS1, type = CommandType.STRING, required = true, description = "the first DNS for the Zone")
    private String dns1;

    @Parameter(name = ApiConstants.DNS2, type = CommandType.STRING, description = "the second DNS for the Zone")
    private String dns2;

    @Parameter(name = ApiConstants.IP6_DNS1, type = CommandType.STRING, description = "the first DNS for IPv6 network in the Zone")
    private String ip6Dns1;

    @Parameter(name = ApiConstants.IP6_DNS2, type = CommandType.STRING, description = "the second DNS for IPv6 network in the Zone")
    private String ip6Dns2;

    @Parameter(name = ApiConstants.GUEST_CIDR_ADDRESS, type = CommandType.STRING, description = "the guest CIDR address for the Zone")
    private String guestCidrAddress;

    @Parameter(name = ApiConstants.INTERNAL_DNS1, type = CommandType.STRING, required = true, description = "the first internal DNS for the Zone")
    private String internalDns1;

    @Parameter(name = ApiConstants.INTERNAL_DNS2, type = CommandType.STRING, description = "the second internal DNS for the Zone")
    private String internalDns2;

    @Parameter(name = ApiConstants.NAME, type = CommandType.STRING, required = true, description = "the name of the Zone")
    private String zoneName;

    @Parameter(name = ApiConstants.DOMAIN, type = CommandType.STRING, description = "Network domain name for the networks in the zone")
    private String domain;

    @Parameter(name = ApiConstants.DOMAIN_ID,
               type = CommandType.UUID,
               entityType = DomainResponse.class,
               description = "the ID of the containing domain, null for public zones")
    private Long domainId;

    @Parameter(name = ApiConstants.NETWORK_TYPE, type = CommandType.STRING, required = true, description = "network type of the zone, can be Basic or Advanced")
    private String networkType;

    @Parameter(name = ApiConstants.ALLOCATION_STATE, type = CommandType.STRING, description = "Allocation state of this Zone for allocation of new resources")
    private String allocationState;

    @Parameter(name = ApiConstants.SECURITY_GROUP_EANBLED, type = CommandType.BOOLEAN, description = "true if network is security group enabled, false otherwise")
    private Boolean securitygroupenabled;

    @Parameter(name = ApiConstants.LOCAL_STORAGE_ENABLED, type = CommandType.BOOLEAN, description = "true if local storage offering enabled, false otherwise")
    private Boolean localStorageEnabled;

    /////////////////////////////////////////////////////
    /////////////////// Accessors ///////////////////////
    /////////////////////////////////////////////////////

    public String getDns1() {
        return dns1;
    }

    public String getDns2() {
        return dns2;
    }

    public String getIp6Dns1() {
        return ip6Dns1;
    }

    public String getIp6Dns2() {
        return ip6Dns2;
    }

    public String getGuestCidrAddress() {
        return guestCidrAddress;
    }

    public String getInternalDns1() {
        return internalDns1;
    }

    public String getInternalDns2() {
        return internalDns2;
    }

    public String getZoneName() {
        return zoneName;
    }

    public String getDomain() {
        return domain;
    }

    public Long getDomainId() {
        return domainId;
    }

    public String getNetworkType() {
        return networkType;
    }

    public String getAllocationState() {
        return allocationState;
    }

    public Boolean getSecuritygroupenabled() {
        if (securitygroupenabled == null) {
            return false;
        }
        return securitygroupenabled;
    }

    public Boolean getLocalStorageEnabled() {
        if (localStorageEnabled == null) {
            return false;
        }
        return localStorageEnabled;
    }

    /////////////////////////////////////////////////////
    /////////////// API Implementation///////////////////
    @Override
    public String getCommandName() {
        return s_name;
    }

    @Override
    public long getEntityOwnerId() {
        return Account.ACCOUNT_ID_SYSTEM;
    }

    @Override
    public void execute() {
        CallContext.current().setEventDetails("Zone Name: " + getZoneName());
        DataCenter result = _configService.createZone(this);
<<<<<<< HEAD
        if (result != null){
            ZoneResponse response = _responseGenerator.createZoneResponse(ResponseView.Full, result, false);
=======
        if (result != null) {
            ZoneResponse response = _responseGenerator.createZoneResponse(result, false);
>>>>>>> da8ee45a
            response.setResponseName(getCommandName());
            setResponseObject(response);
        } else {
            throw new ServerApiException(ApiErrorCode.INTERNAL_ERROR, "Failed to create a zone");
        }
    }
}<|MERGE_RESOLUTION|>--- conflicted
+++ resolved
@@ -169,13 +169,8 @@
     public void execute() {
         CallContext.current().setEventDetails("Zone Name: " + getZoneName());
         DataCenter result = _configService.createZone(this);
-<<<<<<< HEAD
         if (result != null){
             ZoneResponse response = _responseGenerator.createZoneResponse(ResponseView.Full, result, false);
-=======
-        if (result != null) {
-            ZoneResponse response = _responseGenerator.createZoneResponse(result, false);
->>>>>>> da8ee45a
             response.setResponseName(getCommandName());
             setResponseObject(response);
         } else {
