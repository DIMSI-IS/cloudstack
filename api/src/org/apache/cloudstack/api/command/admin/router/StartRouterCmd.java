--- conflicted
+++ resolved
@@ -38,12 +38,8 @@
 import com.cloud.network.router.VirtualRouter.Role;
 import com.cloud.user.Account;
 
-<<<<<<< HEAD
-@APICommand(name = "startRouter", responseObject = DomainRouterResponse.class, description = "Starts a router.", entityType = { IAMEntityType.VirtualMachine })
-=======
-@APICommand(name = "startRouter", responseObject = DomainRouterResponse.class, description = "Starts a router.",
+@APICommand(name = "startRouter", responseObject = DomainRouterResponse.class, description = "Starts a router.", entityType = {IAMEntityType.VirtualMachine},
         requestHasSensitiveInfo = false, responseHasSensitiveInfo = false)
->>>>>>> 63e3eea7
 public class StartRouterCmd extends BaseAsyncCmd {
     public static final Logger s_logger = Logger.getLogger(StartRouterCmd.class.getName());
     private static final String s_name = "startrouterresponse";
@@ -119,7 +115,7 @@
         if (result != null) {
             DomainRouterResponse routerResponse = _responseGenerator.createDomainRouterResponse(result);
             routerResponse.setResponseName(getCommandName());
-            this.setResponseObject(routerResponse);
+            setResponseObject(routerResponse);
         } else {
             throw new ServerApiException(ApiErrorCode.INTERNAL_ERROR, "Failed to start router");
         }
