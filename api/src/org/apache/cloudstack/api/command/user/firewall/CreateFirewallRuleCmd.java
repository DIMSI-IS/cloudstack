--- conflicted
+++ resolved
@@ -22,10 +22,7 @@
 import org.apache.log4j.Logger;
 
 import org.apache.cloudstack.acl.IAMEntityType;
-<<<<<<< HEAD
-=======
 import org.apache.cloudstack.acl.RoleType;
->>>>>>> 63e3eea7
 import org.apache.cloudstack.api.APICommand;
 import org.apache.cloudstack.api.ApiCommandJobType;
 import org.apache.cloudstack.api.ApiConstants;
@@ -47,12 +44,8 @@
 import com.cloud.user.Account;
 import com.cloud.utils.net.NetUtils;
 
-<<<<<<< HEAD
-@APICommand(name = "createFirewallRule", description = "Creates a firewall rule for a given ip address", responseObject = FirewallResponse.class, entityType = { IAMEntityType.FirewallRule })
-=======
-@APICommand(name = "createFirewallRule", description = "Creates a firewall rule for a given ip address", responseObject = FirewallResponse.class,
+@APICommand(name = "createFirewallRule", description = "Creates a firewall rule for a given ip address", responseObject = FirewallResponse.class, entityType = { IAMEntityType.FirewallRule },
         requestHasSensitiveInfo = false, responseHasSensitiveInfo = false)
->>>>>>> 63e3eea7
 public class CreateFirewallRuleCmd extends BaseAsyncCreateCmd implements FirewallRule {
     public static final Logger s_logger = Logger.getLogger(CreateFirewallRuleCmd.class.getName());
 
@@ -348,8 +341,6 @@
     }
 
     @Override
-<<<<<<< HEAD
-=======
     public boolean isDisplay() {
         if (display != null) {
             return display;
@@ -359,7 +350,6 @@
     }
 
     @Override
->>>>>>> 63e3eea7
     public IAMEntityType getEntityType() {
         return IAMEntityType.FirewallRule;
     }
