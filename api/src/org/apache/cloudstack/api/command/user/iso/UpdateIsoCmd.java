// Licensed to the Apache Software Foundation (ASF) under one
// or more contributor license agreements.  See the NOTICE file
// distributed with this work for additional information
// regarding copyright ownership.  The ASF licenses this file
// to you under the Apache License, Version 2.0 (the
// "License"); you may not use this file except in compliance
// with the License.  You may obtain a copy of the License at
//
//   http://www.apache.org/licenses/LICENSE-2.0
//
// Unless required by applicable law or agreed to in writing,
// software distributed under the License is distributed on an
// "AS IS" BASIS, WITHOUT WARRANTIES OR CONDITIONS OF ANY
// KIND, either express or implied.  See the License for the
// specific language governing permissions and limitations
// under the License.
package org.apache.cloudstack.api.command.user.iso;

import org.apache.log4j.Logger;

import org.apache.cloudstack.api.APICommand;
import org.apache.cloudstack.api.ApiErrorCode;
import org.apache.cloudstack.api.BaseUpdateTemplateOrIsoCmd;
import org.apache.cloudstack.api.ResponseObject.ResponseView;
import org.apache.cloudstack.api.ServerApiException;
import org.apache.cloudstack.api.response.TemplateResponse;

import com.cloud.template.VirtualMachineTemplate;
import com.cloud.user.Account;

<<<<<<< HEAD
@APICommand(name = "updateIso", description = "Updates an ISO file.", responseObject = TemplateResponse.class, responseView = ResponseView.Restricted)
=======
@APICommand(name = "updateIso", description = "Updates an ISO file.", responseObject = TemplateResponse.class)
>>>>>>> da8ee45a
public class UpdateIsoCmd extends BaseUpdateTemplateOrIsoCmd {
    public static final Logger s_logger = Logger.getLogger(UpdateIsoCmd.class.getName());
    private static final String s_name = "updateisoresponse";

    /////////////////////////////////////////////////////
    /////////////////// Accessors ///////////////////////
    /////////////////////////////////////////////////////

    @Override
    public Boolean isPasswordEnabled() {
        return null;
    }

    @Override
    public String getFormat() {
        return null;
    }

    /////////////////////////////////////////////////////
    /////////////// API Implementation///////////////////
    /////////////////////////////////////////////////////

    @Override
    public String getCommandName() {
        return s_name;
    }

    @Override
    public long getEntityOwnerId() {
        VirtualMachineTemplate template = _entityMgr.findById(VirtualMachineTemplate.class, getId());
        if (template != null) {
            return template.getAccountId();
        }

        return Account.ACCOUNT_ID_SYSTEM; // no account info given, parent this command to SYSTEM so ERROR events are tracked
    }

    @Override
    public void execute() {
        VirtualMachineTemplate result = _templateService.updateTemplate(this);
        if (result != null) {
            TemplateResponse response = _responseGenerator.createTemplateUpdateResponse(ResponseView.Restricted, result);
            response.setResponseName(getCommandName());
            setResponseObject(response);
        } else {
            throw new ServerApiException(ApiErrorCode.INTERNAL_ERROR, "Failed to update iso");
        }
    }
}<|MERGE_RESOLUTION|>--- conflicted
+++ resolved
@@ -28,11 +28,7 @@
 import com.cloud.template.VirtualMachineTemplate;
 import com.cloud.user.Account;
 
-<<<<<<< HEAD
 @APICommand(name = "updateIso", description = "Updates an ISO file.", responseObject = TemplateResponse.class, responseView = ResponseView.Restricted)
-=======
-@APICommand(name = "updateIso", description = "Updates an ISO file.", responseObject = TemplateResponse.class)
->>>>>>> da8ee45a
 public class UpdateIsoCmd extends BaseUpdateTemplateOrIsoCmd {
     public static final Logger s_logger = Logger.getLogger(UpdateIsoCmd.class.getName());
     private static final String s_name = "updateisoresponse";
