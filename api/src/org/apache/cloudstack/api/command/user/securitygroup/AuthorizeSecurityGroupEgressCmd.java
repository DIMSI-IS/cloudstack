--- conflicted
+++ resolved
@@ -45,16 +45,9 @@
 import com.cloud.network.security.SecurityRule;
 import com.cloud.utils.StringUtils;
 
-<<<<<<< HEAD
-@APICommand(name = "authorizeSecurityGroupEgress", responseObject = SecurityGroupRuleResponse.class, description = "Authorizes a particular egress rule for this security group", since = "3.0.0", entityType = { IAMEntityType.SecurityGroup })
-=======
-@APICommand(name = "authorizeSecurityGroupEgress",
-            responseObject = SecurityGroupRuleResponse.class,
-            description = "Authorizes a particular egress rule for this security group",
-            since = "3.0.0",
+@APICommand(name = "authorizeSecurityGroupEgress", responseObject = SecurityGroupRuleResponse.class, description = "Authorizes a particular egress rule for this security group", since = "3.0.0", entityType = {IAMEntityType.SecurityGroup},
             requestHasSensitiveInfo = false,
             responseHasSensitiveInfo = false)
->>>>>>> 63e3eea7
 @SuppressWarnings("rawtypes")
 public class AuthorizeSecurityGroupEgressCmd extends BaseAsyncCmd {
     public static final Logger s_logger = Logger.getLogger(AuthorizeSecurityGroupIngressCmd.class.getName());
