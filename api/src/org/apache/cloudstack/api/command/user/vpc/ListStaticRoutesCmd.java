--- conflicted
+++ resolved
@@ -32,12 +32,8 @@
 import com.cloud.network.vpc.StaticRoute;
 import com.cloud.utils.Pair;
 
-<<<<<<< HEAD
-@APICommand(name = "listStaticRoutes", description = "Lists all static routes", responseObject = StaticRouteResponse.class, entityType = { IAMEntityType.StaticRoute })
-=======
-@APICommand(name = "listStaticRoutes", description = "Lists all static routes", responseObject = StaticRouteResponse.class,
+@APICommand(name = "listStaticRoutes", description = "Lists all static routes", responseObject = StaticRouteResponse.class, entityType = {IAMEntityType.StaticRoute},
         requestHasSensitiveInfo = false, responseHasSensitiveInfo = false)
->>>>>>> 63e3eea7
 public class ListStaticRoutesCmd extends BaseListTaggedResourcesCmd {
     private static final String s_name = "liststaticroutesresponse";
 
@@ -85,7 +81,7 @@
         }
         response.setResponses(routeResponses, result.second());
         response.setResponseName(getCommandName());
-        this.setResponseObject(response);
+        setResponseObject(response);
     }
 
 }