--- conflicted
+++ resolved
@@ -37,12 +37,8 @@
 import com.cloud.exception.InvalidParameterValueException;
 import com.cloud.network.rules.PortForwardingRule;
 
-<<<<<<< HEAD
-@APICommand(name = "deletePortForwardingRule", description = "Deletes a port forwarding rule", responseObject = SuccessResponse.class, entityType = { IAMEntityType.PortForwardingRule })
-=======
-@APICommand(name = "deletePortForwardingRule", description = "Deletes a port forwarding rule", responseObject = SuccessResponse.class,
+@APICommand(name = "deletePortForwardingRule", description = "Deletes a port forwarding rule", responseObject = SuccessResponse.class, entityType = {IAMEntityType.PortForwardingRule},
         requestHasSensitiveInfo = false, responseHasSensitiveInfo = false)
->>>>>>> 63e3eea7
 public class DeletePortForwardingRuleCmd extends BaseAsyncCmd {
     public static final Logger s_logger = Logger.getLogger(DeletePortForwardingRuleCmd.class.getName());
     private static final String s_name = "deleteportforwardingruleresponse";
