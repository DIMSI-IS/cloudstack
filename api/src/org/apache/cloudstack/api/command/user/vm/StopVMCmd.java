// Licensed to the Apache Software Foundation (ASF) under one
// or more contributor license agreements.  See the NOTICE file
// distributed with this work for additional information
// regarding copyright ownership.  The ASF licenses this file
// to you under the Apache License, Version 2.0 (the
// "License"); you may not use this file except in compliance
// with the License.  You may obtain a copy of the License at
//
//   http://www.apache.org/licenses/LICENSE-2.0
//
// Unless required by applicable law or agreed to in writing,
// software distributed under the License is distributed on an
// "AS IS" BASIS, WITHOUT WARRANTIES OR CONDITIONS OF ANY
// KIND, either express or implied.  See the License for the
// specific language governing permissions and limitations
// under the License.
package org.apache.cloudstack.api.command.user.vm;

import org.apache.log4j.Logger;

<<<<<<< HEAD
import org.apache.cloudstack.acl.AclEntityType;
import org.apache.cloudstack.acl.SecurityChecker.AccessType;
=======
>>>>>>> da8ee45a
import org.apache.cloudstack.api.ACL;
import org.apache.cloudstack.api.APICommand;
import org.apache.cloudstack.api.ApiCommandJobType;
import org.apache.cloudstack.api.ApiConstants;
import org.apache.cloudstack.api.ApiErrorCode;
import org.apache.cloudstack.api.BaseAsyncCmd;
import org.apache.cloudstack.api.Parameter;
import org.apache.cloudstack.api.ResponseObject.ResponseView;
import org.apache.cloudstack.api.ServerApiException;
import org.apache.cloudstack.api.response.UserVmResponse;
import org.apache.cloudstack.context.CallContext;

import com.cloud.event.EventTypes;
import com.cloud.exception.ConcurrentOperationException;
import com.cloud.user.Account;
import com.cloud.uservm.UserVm;

@APICommand(name = "stopVirtualMachine", responseObject = UserVmResponse.class, description = "Stops a virtual machine.", responseView = ResponseView.Restricted, entityType = { AclEntityType.VirtualMachine })
public class StopVMCmd extends BaseAsyncCmd {
    public static final Logger s_logger = Logger.getLogger(StopVMCmd.class.getName());

    private static final String s_name = "stopvirtualmachineresponse";

    // ///////////////////////////////////////////////////
    // ////////////// API parameters /////////////////////
    // ///////////////////////////////////////////////////

<<<<<<< HEAD
    @ACL(accessType = AccessType.OperateEntry)
    @Parameter(name = ApiConstants.ID, type = CommandType.UUID, entityType=UserVmResponse.class,
            required = true, description = "The ID of the virtual machine")
=======
    @ACL
    @Parameter(name = ApiConstants.ID, type = CommandType.UUID, entityType = UserVmResponse.class, required = true, description = "The ID of the virtual machine")
>>>>>>> da8ee45a
    private Long id;

    @Parameter(name = ApiConstants.FORCED, type = CommandType.BOOLEAN, required = false, description = "Force stop the VM "
        + "(vm is marked as Stopped even when command fails to be send to the backend).  The caller knows the VM is stopped.")
    private Boolean forced;

    // ///////////////////////////////////////////////////
    // ///////////////// Accessors ///////////////////////
    // ///////////////////////////////////////////////////

    public Long getId() {
        return id;
    }

    // ///////////////////////////////////////////////////
    // ///////////// API Implementation///////////////////
    // ///////////////////////////////////////////////////

    @Override
    public String getCommandName() {
        return s_name;
    }

    public static String getResultObjectName() {
        return "virtualmachine";
    }

    @Override
    public long getEntityOwnerId() {
        UserVm vm = _responseGenerator.findUserVmById(getId());
        if (vm != null) {
            return vm.getAccountId();
        }

        return Account.ACCOUNT_ID_SYSTEM; // no account info given, parent this command to SYSTEM so ERROR events are
// tracked
    }

    @Override
    public String getEventType() {
        return EventTypes.EVENT_VM_STOP;
    }

    @Override
    public String getEventDescription() {
        return "stopping user vm: " + getId();
    }

    @Override
    public ApiCommandJobType getInstanceType() {
        return ApiCommandJobType.VirtualMachine;
    }

    @Override
    public Long getInstanceId() {
        return getId();
    }

    public boolean isForced() {
        return (forced != null) ? forced : false;
    }

    @Override
    public void execute() throws ServerApiException, ConcurrentOperationException {
        CallContext.current().setEventDetails("Vm Id: " + getId());
        UserVm result;

        result = _userVmService.stopVirtualMachine(getId(), isForced());

        if (result != null) {
            UserVmResponse response = _responseGenerator.createUserVmResponse(ResponseView.Restricted, "virtualmachine", result).get(0);
            response.setResponseName(getCommandName());
            setResponseObject(response);
        } else {
            throw new ServerApiException(ApiErrorCode.INTERNAL_ERROR, "Failed to stop vm");
        }
    }
}<|MERGE_RESOLUTION|>--- conflicted
+++ resolved
@@ -18,11 +18,8 @@
 
 import org.apache.log4j.Logger;
 
-<<<<<<< HEAD
 import org.apache.cloudstack.acl.AclEntityType;
 import org.apache.cloudstack.acl.SecurityChecker.AccessType;
-=======
->>>>>>> da8ee45a
 import org.apache.cloudstack.api.ACL;
 import org.apache.cloudstack.api.APICommand;
 import org.apache.cloudstack.api.ApiCommandJobType;
@@ -50,14 +47,9 @@
     // ////////////// API parameters /////////////////////
     // ///////////////////////////////////////////////////
 
-<<<<<<< HEAD
     @ACL(accessType = AccessType.OperateEntry)
     @Parameter(name = ApiConstants.ID, type = CommandType.UUID, entityType=UserVmResponse.class,
             required = true, description = "The ID of the virtual machine")
-=======
-    @ACL
-    @Parameter(name = ApiConstants.ID, type = CommandType.UUID, entityType = UserVmResponse.class, required = true, description = "The ID of the virtual machine")
->>>>>>> da8ee45a
     private Long id;
 
     @Parameter(name = ApiConstants.FORCED, type = CommandType.BOOLEAN, required = false, description = "Force stop the VM "
