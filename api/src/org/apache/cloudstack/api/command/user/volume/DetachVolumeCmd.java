// Licensed to the Apache Software Foundation (ASF) under one
// or more contributor license agreements.  See the NOTICE file
// distributed with this work for additional information
// regarding copyright ownership.  The ASF licenses this file
// to you under the Apache License, Version 2.0 (the
// "License"); you may not use this file except in compliance
// with the License.  You may obtain a copy of the License at
//
//   http://www.apache.org/licenses/LICENSE-2.0
//
// Unless required by applicable law or agreed to in writing,
// software distributed under the License is distributed on an
// "AS IS" BASIS, WITHOUT WARRANTIES OR CONDITIONS OF ANY
// KIND, either express or implied.  See the License for the
// specific language governing permissions and limitations
// under the License.
package org.apache.cloudstack.api.command.user.volume;
import org.apache.cloudstack.api.ACL;
import org.apache.cloudstack.acl.AclEntityType;
import org.apache.cloudstack.acl.SecurityChecker.AccessType;

import org.apache.log4j.Logger;

import org.apache.log4j.Logger;

import org.apache.cloudstack.api.APICommand;
import org.apache.cloudstack.api.ApiCommandJobType;
import org.apache.cloudstack.api.ApiConstants;
import org.apache.cloudstack.api.ApiErrorCode;
import org.apache.cloudstack.api.BaseAsyncCmd;
import org.apache.cloudstack.api.Parameter;
import org.apache.cloudstack.api.ResponseObject.ResponseView;
import org.apache.cloudstack.api.ServerApiException;
import org.apache.cloudstack.api.response.UserVmResponse;
import org.apache.cloudstack.api.response.VolumeResponse;
import org.apache.cloudstack.context.CallContext;

import com.cloud.event.EventTypes;
import com.cloud.storage.Volume;
import com.cloud.user.Account;
import com.cloud.uservm.UserVm;

<<<<<<< HEAD
@APICommand(name = "detachVolume", description = "Detaches a disk volume from a virtual machine.", responseObject = VolumeResponse.class, responseView = ResponseView.Restricted, entityType = { AclEntityType.Volume })
=======
@APICommand(name = "detachVolume", description = "Detaches a disk volume from a virtual machine.", responseObject = VolumeResponse.class)
>>>>>>> da8ee45a
public class DetachVolumeCmd extends BaseAsyncCmd {
    public static final Logger s_logger = Logger.getLogger(DetachVolumeCmd.class.getName());
    private static final String s_name = "detachvolumeresponse";

    /////////////////////////////////////////////////////
    //////////////// API parameters /////////////////////
    /////////////////////////////////////////////////////

<<<<<<< HEAD
    @ACL(accessType = AccessType.OperateEntry)
    @Parameter(name=ApiConstants.ID, type=CommandType.UUID, entityType=VolumeResponse.class,
            description="the ID of the disk volume")
=======
    @Parameter(name = ApiConstants.ID, type = CommandType.UUID, entityType = VolumeResponse.class, description = "the ID of the disk volume")
>>>>>>> da8ee45a
    private Long id;

    @Parameter(name = ApiConstants.DEVICE_ID, type = CommandType.LONG, description = "the device ID on the virtual machine where volume is detached from")
    private Long deviceId;

    @Parameter(name = ApiConstants.VIRTUAL_MACHINE_ID,
               type = CommandType.UUID,
               entityType = UserVmResponse.class,
               description = "the ID of the virtual machine where the volume is detached from")
    private Long virtualMachineId;

    /////////////////////////////////////////////////////
    /////////////////// Accessors ///////////////////////
    /////////////////////////////////////////////////////

    public Long getId() {
        return id;
    }

    public Long getDeviceId() {
        return deviceId;
    }

    public Long getVirtualMachineId() {
        return virtualMachineId;
    }

    /////////////////////////////////////////////////////
    /////////////// API Implementation///////////////////
    /////////////////////////////////////////////////////

    @Override
    public String getCommandName() {
        return s_name;
    }

    public static String getResultObjectName() {
        return "volume";
    }

    @Override
    public ApiCommandJobType getInstanceType() {
        return ApiCommandJobType.Volume;
    }

    @Override
    public Long getInstanceId() {
        return getId();
    }

    @Override
    public long getEntityOwnerId() {
        Long volumeId = getId();
        if (volumeId != null) {
            Volume volume = _responseGenerator.findVolumeById(volumeId);
            if (volume != null) {
                return volume.getAccountId();
            }
        } else if (getVirtualMachineId() != null) {
            UserVm vm = _responseGenerator.findUserVmById(getVirtualMachineId());
            if (vm != null) {
                return vm.getAccountId();
            }
        }

        // invalid id, parent this command to SYSTEM so ERROR events are tracked
        return Account.ACCOUNT_ID_SYSTEM;
    }

    @Override
    public String getEventType() {
        return EventTypes.EVENT_VOLUME_DETACH;
    }

    @Override
    public String getEventDescription() {
        StringBuilder sb = new StringBuilder();
        if (id != null) {
            sb.append(": " + id);
        } else if ((deviceId != null) && (virtualMachineId != null)) {
            sb.append(" with device id: " + deviceId + " from vm: " + virtualMachineId);
        } else {
            sb.append(" <error:  either volume id or deviceId/vmId need to be specified>");
        }
        return "detaching volume" + sb.toString();
    }

    @Override
    public void execute() {
        CallContext.current().setEventDetails("Volume Id: " + getId() + " VmId: " + getVirtualMachineId());
        Volume result = _volumeService.detachVolumeFromVM(this);
<<<<<<< HEAD
        if (result != null){
            VolumeResponse response = _responseGenerator.createVolumeResponse(ResponseView.Restricted, result);
=======
        if (result != null) {
            VolumeResponse response = _responseGenerator.createVolumeResponse(result);
>>>>>>> da8ee45a
            response.setResponseName("volume");
            setResponseObject(response);
        } else {
            throw new ServerApiException(ApiErrorCode.INTERNAL_ERROR, "Failed to detach volume");
        }
    }
}<|MERGE_RESOLUTION|>--- conflicted
+++ resolved
@@ -15,14 +15,11 @@
 // specific language governing permissions and limitations
 // under the License.
 package org.apache.cloudstack.api.command.user.volume;
-import org.apache.cloudstack.api.ACL;
+import org.apache.log4j.Logger;
+
 import org.apache.cloudstack.acl.AclEntityType;
 import org.apache.cloudstack.acl.SecurityChecker.AccessType;
-
-import org.apache.log4j.Logger;
-
-import org.apache.log4j.Logger;
-
+import org.apache.cloudstack.api.ACL;
 import org.apache.cloudstack.api.APICommand;
 import org.apache.cloudstack.api.ApiCommandJobType;
 import org.apache.cloudstack.api.ApiConstants;
@@ -40,11 +37,7 @@
 import com.cloud.user.Account;
 import com.cloud.uservm.UserVm;
 
-<<<<<<< HEAD
 @APICommand(name = "detachVolume", description = "Detaches a disk volume from a virtual machine.", responseObject = VolumeResponse.class, responseView = ResponseView.Restricted, entityType = { AclEntityType.Volume })
-=======
-@APICommand(name = "detachVolume", description = "Detaches a disk volume from a virtual machine.", responseObject = VolumeResponse.class)
->>>>>>> da8ee45a
 public class DetachVolumeCmd extends BaseAsyncCmd {
     public static final Logger s_logger = Logger.getLogger(DetachVolumeCmd.class.getName());
     private static final String s_name = "detachvolumeresponse";
@@ -53,13 +46,9 @@
     //////////////// API parameters /////////////////////
     /////////////////////////////////////////////////////
 
-<<<<<<< HEAD
     @ACL(accessType = AccessType.OperateEntry)
     @Parameter(name=ApiConstants.ID, type=CommandType.UUID, entityType=VolumeResponse.class,
             description="the ID of the disk volume")
-=======
-    @Parameter(name = ApiConstants.ID, type = CommandType.UUID, entityType = VolumeResponse.class, description = "the ID of the disk volume")
->>>>>>> da8ee45a
     private Long id;
 
     @Parameter(name = ApiConstants.DEVICE_ID, type = CommandType.LONG, description = "the device ID on the virtual machine where volume is detached from")
@@ -144,20 +133,15 @@
         } else {
             sb.append(" <error:  either volume id or deviceId/vmId need to be specified>");
         }
-        return "detaching volume" + sb.toString();
+        return  "detaching volume" + sb.toString();
     }
 
     @Override
     public void execute() {
         CallContext.current().setEventDetails("Volume Id: " + getId() + " VmId: " + getVirtualMachineId());
         Volume result = _volumeService.detachVolumeFromVM(this);
-<<<<<<< HEAD
         if (result != null){
             VolumeResponse response = _responseGenerator.createVolumeResponse(ResponseView.Restricted, result);
-=======
-        if (result != null) {
-            VolumeResponse response = _responseGenerator.createVolumeResponse(result);
->>>>>>> da8ee45a
             response.setResponseName("volume");
             setResponseObject(response);
         } else {
