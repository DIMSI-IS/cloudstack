// Licensed to the Apache Software Foundation (ASF) under one
// or more contributor license agreements.  See the NOTICE file
// distributed with this work for additional information
// regarding copyright ownership.  The ASF licenses this file
// to you under the Apache License, Version 2.0 (the
// "License"); you may not use this file except in compliance
// with the License.  You may obtain a copy of the License at
//
//   http://www.apache.org/licenses/LICENSE-2.0
//
// Unless required by applicable law or agreed to in writing,
// software distributed under the License is distributed on an
// "AS IS" BASIS, WITHOUT WARRANTIES OR CONDITIONS OF ANY
// KIND, either express or implied.  See the License for the
// specific language governing permissions and limitations
// under the License.
package org.apache.cloudstack.api.command.user.vm;

import java.util.List;

import org.apache.log4j.Logger;

import org.apache.cloudstack.acl.IAMEntityType;
import org.apache.cloudstack.acl.SecurityChecker.AccessType;
import org.apache.cloudstack.api.ACL;
import org.apache.cloudstack.api.APICommand;
import org.apache.cloudstack.api.ApiCommandJobType;
import org.apache.cloudstack.api.ApiConstants;
import org.apache.cloudstack.api.ApiErrorCode;
import org.apache.cloudstack.api.BaseAsyncCmd;
import org.apache.cloudstack.api.Parameter;
import org.apache.cloudstack.api.ResponseObject.ResponseView;
import org.apache.cloudstack.api.ServerApiException;
import org.apache.cloudstack.api.response.UserVmResponse;
import org.apache.cloudstack.context.CallContext;

import com.cloud.event.EventTypes;
import com.cloud.exception.ConcurrentOperationException;
import com.cloud.exception.ResourceUnavailableException;
import com.cloud.user.Account;
import com.cloud.uservm.UserVm;

<<<<<<< HEAD
@APICommand(name = "destroyVirtualMachine", description = "Destroys a virtual machine. Once destroyed, only the administrator can recover it.", responseObject = UserVmResponse.class, responseView = ResponseView.Restricted, entityType = { IAMEntityType.VirtualMachine })
=======
@APICommand(name = "destroyVirtualMachine",
            description = "Destroys a virtual machine. Once destroyed, only the administrator can recover it.",
            responseObject = UserVmResponse.class,
            requestHasSensitiveInfo = false,
            responseHasSensitiveInfo = true)
>>>>>>> 63e3eea7
public class DestroyVMCmd extends BaseAsyncCmd {
    public static final Logger s_logger = Logger.getLogger(DestroyVMCmd.class.getName());

    private static final String s_name = "destroyvirtualmachineresponse";

    /////////////////////////////////////////////////////
    //////////////// API parameters /////////////////////
    /////////////////////////////////////////////////////

    @ACL(accessType = AccessType.OperateEntry)
    @Parameter(name=ApiConstants.ID, type=CommandType.UUID, entityType=UserVmResponse.class,
            required=true, description="The ID of the virtual machine")
    private Long id;

    @Parameter(name = ApiConstants.EXPUNGE,
               type = CommandType.BOOLEAN,
               description = "If true is passed, the vm is expunged immediately. False by default. Parameter can be passed to the call by ROOT/Domain admin only",
               since = "4.2.1")
    private Boolean expunge;

    /////////////////////////////////////////////////////
    /////////////////// Accessors ///////////////////////
    /////////////////////////////////////////////////////

    public Long getId() {
        return id;
    }

    public boolean getExpunge() {
        if (expunge == null) {
            return false;
        }
        return expunge;
    }

    /////////////////////////////////////////////////////
    /////////////// API Implementation///////////////////
    /////////////////////////////////////////////////////

    @Override
    public String getCommandName() {
        return s_name;
    }

    @Override
    public long getEntityOwnerId() {
        UserVm vm = _responseGenerator.findUserVmById(getId());
        if (vm != null) {
            return vm.getAccountId();
        }

        return Account.ACCOUNT_ID_SYSTEM; // no account info given, parent this command to SYSTEM so ERROR events are tracked
    }

    @Override
    public String getEventType() {
        return EventTypes.EVENT_VM_DESTROY;
    }

    @Override
    public String getEventDescription() {
        return  "destroying vm: " + getId();
    }

    @Override
    public ApiCommandJobType getInstanceType() {
        return ApiCommandJobType.VirtualMachine;
    }

    @Override
    public Long getInstanceId() {
        return getId();
    }

    @Override
    public void execute() throws ResourceUnavailableException, ConcurrentOperationException {
        CallContext.current().setEventDetails("Vm Id: " + getId());
        UserVm result = _userVmService.destroyVm(this);

        UserVmResponse response = new UserVmResponse();
        if (result != null) {
            List<UserVmResponse> responses = _responseGenerator.createUserVmResponse(ResponseView.Restricted, "virtualmachine", result);
            if (responses != null && !responses.isEmpty()) {
                response = responses.get(0);
            }
            response.setResponseName("virtualmachine");
            setResponseObject(response);
        } else {
            throw new ServerApiException(ApiErrorCode.INTERNAL_ERROR, "Failed to destroy vm");
        }
    }
}<|MERGE_RESOLUTION|>--- conflicted
+++ resolved
@@ -40,15 +40,9 @@
 import com.cloud.user.Account;
 import com.cloud.uservm.UserVm;
 
-<<<<<<< HEAD
-@APICommand(name = "destroyVirtualMachine", description = "Destroys a virtual machine. Once destroyed, only the administrator can recover it.", responseObject = UserVmResponse.class, responseView = ResponseView.Restricted, entityType = { IAMEntityType.VirtualMachine })
-=======
-@APICommand(name = "destroyVirtualMachine",
-            description = "Destroys a virtual machine. Once destroyed, only the administrator can recover it.",
-            responseObject = UserVmResponse.class,
+@APICommand(name = "destroyVirtualMachine", description = "Destroys a virtual machine. Once destroyed, only the administrator can recover it.", responseObject = UserVmResponse.class, responseView = ResponseView.Restricted, entityType = {IAMEntityType.VirtualMachine},
             requestHasSensitiveInfo = false,
             responseHasSensitiveInfo = true)
->>>>>>> 63e3eea7
 public class DestroyVMCmd extends BaseAsyncCmd {
     public static final Logger s_logger = Logger.getLogger(DestroyVMCmd.class.getName());
 
