// Licensed to the Apache Software Foundation (ASF) under one
// or more contributor license agreements.  See the NOTICE file
// distributed with this work for additional information
// regarding copyright ownership.  The ASF licenses this file
// to you under the Apache License, Version 2.0 (the
// "License"); you may not use this file except in compliance
// with the License.  You may obtain a copy of the License at
//
//   http://www.apache.org/licenses/LICENSE-2.0
//
// Unless required by applicable law or agreed to in writing,
// software distributed under the License is distributed on an
// "AS IS" BASIS, WITHOUT WARRANTIES OR CONDITIONS OF ANY
// KIND, either express or implied.  See the License for the
// specific language governing permissions and limitations
// under the License.
package org.apache.cloudstack.api.command.user.vm;

import org.apache.log4j.Logger;

import org.apache.cloudstack.api.APICommand;
import org.apache.cloudstack.api.ApiCommandJobType;
import org.apache.cloudstack.api.ApiConstants;
import org.apache.cloudstack.api.ApiErrorCode;
import org.apache.cloudstack.api.BaseAsyncCmd;
import org.apache.cloudstack.api.Parameter;
import org.apache.cloudstack.api.ServerApiException;
import org.apache.cloudstack.api.response.NicSecondaryIpResponse;
import org.apache.cloudstack.api.response.SuccessResponse;
import org.apache.cloudstack.context.CallContext;

import com.cloud.dc.DataCenter;
import com.cloud.dc.DataCenter.NetworkType;
import com.cloud.event.EventTypes;
import com.cloud.exception.InvalidParameterValueException;
import com.cloud.network.Network;
import com.cloud.user.Account;
import com.cloud.vm.NicSecondaryIp;

<<<<<<< HEAD
@APICommand(name = "removeIpFromNic", description = "Assigns secondary IP to NIC.", responseObject = SuccessResponse.class)
=======
@APICommand(name = "removeIpFromNic", description = "Removes secondary IP from the NIC.", responseObject = SuccessResponse.class,
        requestHasSensitiveInfo = false, responseHasSensitiveInfo = false)
>>>>>>> 63e3eea7
public class RemoveIpFromVmNicCmd extends BaseAsyncCmd {
    public static final Logger s_logger = Logger.getLogger(RemoveIpFromVmNicCmd.class.getName());
    private static final String s_name = "removeipfromnicresponse";

    /////////////////////////////////////////////////////
    //////////////// API parameters /////////////////////
    /////////////////////////////////////////////////////
    @Parameter(name = ApiConstants.ID,
            type = CommandType.UUID,
            required = true,
            entityType = NicSecondaryIpResponse.class,
            description = "the ID of the secondary ip address to nic")
    private Long id;

    // unexposed parameter needed for events logging
    @Parameter(name = ApiConstants.ACCOUNT_ID, type = CommandType.UUID, expose = false)
    private Long ownerId;

    /////////////////////////////////////////////////////
    /////////////////// Accessors ///////////////////////
    /////////////////////////////////////////////////////

    public String getEntityTable() {
        return "nic_secondary_ips";
    }

    public Long getIpAddressId() {
        return id;
    }

    public String getAccountName() {
        return CallContext.current().getCallingAccount().getAccountName();
    }

    public long getDomainId() {
        return CallContext.current().getCallingAccount().getDomainId();
    }

    @Override
    public long getEntityOwnerId() {
        Account caller = CallContext.current().getCallingAccount();
        return caller.getAccountId();
    }

    @Override
    public String getEventType() {
        return EventTypes.EVENT_NET_IP_ASSIGN;
    }

    public NicSecondaryIp getIpEntry() {
        NicSecondaryIp nicSecIp = _entityMgr.findById(NicSecondaryIp.class, getIpAddressId());
        return nicSecIp;
    }

    @Override
    public String getEventDescription() {
        return  ("Disassociating ip address with id=" + id);
    }

    /////////////////////////////////////////////////////
    /////////////// API Implementation///////////////////
    /////////////////////////////////////////////////////

    @Override
    public String getCommandName() {
        return s_name;
    }

    public static String getResultObjectName() {
        return "addressinfo";
    }

    public Long getNetworkId() {
        NicSecondaryIp nicSecIp = _entityMgr.findById(NicSecondaryIp.class, getIpAddressId());
        if (nicSecIp != null) {
            Long networkId = nicSecIp.getNetworkId();
            return networkId;
        } else {
            return null;
        }
    }

    public NetworkType getNetworkType() {
        Network ntwk = _entityMgr.findById(Network.class, getNetworkId());
        if (ntwk != null) {
            DataCenter dc = _entityMgr.findById(DataCenter.class, ntwk.getDataCenterId());
            return dc.getNetworkType();
        }
        return null;
    }

    @Override
    public void execute() throws InvalidParameterValueException {
        CallContext.current().setEventDetails("Ip Id: " + id);
        NicSecondaryIp nicSecIp = getIpEntry();

        if (nicSecIp == null) {
            throw new ServerApiException(ApiErrorCode.INTERNAL_ERROR, "Invalid IP id is passed");
        }

        if (getNetworkType() == NetworkType.Basic) {
            //remove the security group rules for this secondary ip
            boolean success = false;
            success = _securityGroupService.securityGroupRulesForVmSecIp(nicSecIp.getNicId(), nicSecIp.getIp4Address(), false);
            if (success == false) {
                throw new ServerApiException(ApiErrorCode.INTERNAL_ERROR, "Failed to set security group rules for the secondary ip");
            }
        }

        try {
            boolean result = _networkService.releaseSecondaryIpFromNic(id);
            if (result) {
                SuccessResponse response = new SuccessResponse(getCommandName());
                setResponseObject(response);
            } else {
                throw new ServerApiException(ApiErrorCode.INTERNAL_ERROR, "Failed to remove secondary  ip address for the nic");
            }
        } catch (InvalidParameterValueException e) {
            throw new InvalidParameterValueException("Removing guest ip from nic failed");
        }
    }

    @Override
    public String getSyncObjType() {
        return BaseAsyncCmd.networkSyncObject;
    }

    @Override
    public ApiCommandJobType getInstanceType() {
        return ApiCommandJobType.IpAddress;
    }

}<|MERGE_RESOLUTION|>--- conflicted
+++ resolved
@@ -37,12 +37,9 @@
 import com.cloud.user.Account;
 import com.cloud.vm.NicSecondaryIp;
 
-<<<<<<< HEAD
-@APICommand(name = "removeIpFromNic", description = "Assigns secondary IP to NIC.", responseObject = SuccessResponse.class)
-=======
+
 @APICommand(name = "removeIpFromNic", description = "Removes secondary IP from the NIC.", responseObject = SuccessResponse.class,
         requestHasSensitiveInfo = false, responseHasSensitiveInfo = false)
->>>>>>> 63e3eea7
 public class RemoveIpFromVmNicCmd extends BaseAsyncCmd {
     public static final Logger s_logger = Logger.getLogger(RemoveIpFromVmNicCmd.class.getName());
     private static final String s_name = "removeipfromnicresponse";
