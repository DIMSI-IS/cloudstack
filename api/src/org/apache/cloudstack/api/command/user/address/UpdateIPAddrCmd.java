// Licensed to the Apache Software Foundation (ASF) under one
// or more contributor license agreements.  See the NOTICE file
// distributed with this work for additional information
// regarding copyright ownership.  The ASF licenses this file
// to you under the Apache License, Version 2.0 (the
// "License"); you may not use this file except in compliance
// with the License.  You may obtain a copy of the License at
//
//   http://www.apache.org/licenses/LICENSE-2.0
//
// Unless required by applicable law or agreed to in writing,
// software distributed under the License is distributed on an
// "AS IS" BASIS, WITHOUT WARRANTIES OR CONDITIONS OF ANY
// KIND, either express or implied.  See the License for the
// specific language governing permissions and limitations
// under the License.
package org.apache.cloudstack.api.command.user.address;

<<<<<<< HEAD
import org.apache.log4j.Logger;

=======
import org.apache.cloudstack.acl.RoleType;
>>>>>>> 63e3eea7
import org.apache.cloudstack.api.APICommand;
import org.apache.cloudstack.api.ApiConstants;
import org.apache.cloudstack.api.BaseAsyncCustomIdCmd;
import org.apache.cloudstack.api.Parameter;
import org.apache.cloudstack.api.ResponseObject.ResponseView;
import org.apache.cloudstack.api.ServerApiException;
import org.apache.cloudstack.api.response.AccountResponse;
import org.apache.cloudstack.api.response.IPAddressResponse;

import com.cloud.event.EventTypes;
import com.cloud.exception.ConcurrentOperationException;
import com.cloud.exception.InsufficientCapacityException;
import com.cloud.exception.InvalidParameterValueException;
import com.cloud.exception.NetworkRuleConflictException;
import com.cloud.exception.ResourceAllocationException;
import com.cloud.exception.ResourceUnavailableException;
import com.cloud.network.IpAddress;
import com.cloud.user.Account;

@APICommand(name = "updatePublicIpAddress", description = "Updates an ip address", responseObject = IPAddressResponse.class,
        requestHasSensitiveInfo = false, responseHasSensitiveInfo = false)
public class UpdateIPAddrCmd extends BaseAsyncCustomIdCmd {
    public static final Logger s_logger = Logger.getLogger(UpdateIPAddrCmd.class.getName());
    private static final String s_name = "updateipaddressresponse";

    /////////////////////////////////////////////////////
    //////////////// API parameters /////////////////////
    /////////////////////////////////////////////////////

    @Parameter(name = ApiConstants.ID, type = CommandType.UUID, entityType = IPAddressResponse.class, required = true, description = "the id of the public ip address"
            + " to update")
    private Long id;
    // unexposed parameter needed for events logging
    @Parameter(name = ApiConstants.ACCOUNT_ID, type = CommandType.UUID, entityType = AccountResponse.class, expose = false)
    private Long ownerId;

    @Parameter(name = ApiConstants.FOR_DISPLAY, type = CommandType.BOOLEAN, description = "an optional field, whether to the display the ip to the end user or not", since = "4.4", authorized = {RoleType.Admin})
    private Boolean display;

    /////////////////////////////////////////////////////
    /////////////////// Accessors ///////////////////////
    /////////////////////////////////////////////////////
    @Override
    public String getCommandName() {
        return s_name;
    }

    public Long getId() {
        return id;
    }

    public Boolean getDisplayIp() {
        return display;
    }


    /////////////////////////////////////////////////////
    /////////////// API Implementation///////////////////
    /////////////////////////////////////////////////////
    @Override
    public String getEventType() {
        return EventTypes.EVENT_NET_IP_UPDATE;
    }

    @Override
    public String getEventDescription() {
        return ("Updating ip address with id=" + id);
    }


    @Override
    public long getEntityOwnerId() {
        if (ownerId == null) {
            IpAddress ip = getIpAddress(id);
            if (ip == null) {
                throw new InvalidParameterValueException("Unable to find ip address by id=" + id);
            }
            ownerId = ip.getAccountId();
        }

        if (ownerId == null) {
            return Account.ACCOUNT_ID_SYSTEM;
        }
        return ownerId;
    }

    private IpAddress getIpAddress(long id) {
        IpAddress ip = _entityMgr.findById(IpAddress.class, id);

        if (ip == null) {
            throw new InvalidParameterValueException("Unable to find ip address by id=" + id);
        } else {
            return ip;
        }
    }

    @Override
    public void checkUuid() {
        if (getCustomId() != null) {
            _uuidMgr.checkUuid(getCustomId(), IpAddress.class);
        }
    }

    @Override
    public void execute() throws ResourceUnavailableException, InsufficientCapacityException, ServerApiException, ConcurrentOperationException, ResourceAllocationException,
            NetworkRuleConflictException {

<<<<<<< HEAD
        IpAddress result = _networkService.updateIP(getId(), getCustomId());
        IPAddressResponse ipResponse = _responseGenerator.createIPAddressResponse(ResponseView.Restricted, result);
=======
        IpAddress result = _networkService.updateIP(getId(), this.getCustomId(), getDisplayIp());
        IPAddressResponse ipResponse = _responseGenerator.createIPAddressResponse(result);
>>>>>>> 63e3eea7
        ipResponse.setResponseName(getCommandName());
        setResponseObject(ipResponse);
    }
}<|MERGE_RESOLUTION|>--- conflicted
+++ resolved
@@ -16,12 +16,9 @@
 // under the License.
 package org.apache.cloudstack.api.command.user.address;
 
-<<<<<<< HEAD
 import org.apache.log4j.Logger;
 
-=======
 import org.apache.cloudstack.acl.RoleType;
->>>>>>> 63e3eea7
 import org.apache.cloudstack.api.APICommand;
 import org.apache.cloudstack.api.ApiConstants;
 import org.apache.cloudstack.api.BaseAsyncCustomIdCmd;
@@ -129,13 +126,8 @@
     public void execute() throws ResourceUnavailableException, InsufficientCapacityException, ServerApiException, ConcurrentOperationException, ResourceAllocationException,
             NetworkRuleConflictException {
 
-<<<<<<< HEAD
-        IpAddress result = _networkService.updateIP(getId(), getCustomId());
+        IpAddress result = _networkService.updateIP(getId(), getCustomId(), getDisplayIp());
         IPAddressResponse ipResponse = _responseGenerator.createIPAddressResponse(ResponseView.Restricted, result);
-=======
-        IpAddress result = _networkService.updateIP(getId(), this.getCustomId(), getDisplayIp());
-        IPAddressResponse ipResponse = _responseGenerator.createIPAddressResponse(result);
->>>>>>> 63e3eea7
         ipResponse.setResponseName(getCommandName());
         setResponseObject(ipResponse);
     }
