--- conflicted
+++ resolved
@@ -37,12 +37,8 @@
 import com.cloud.event.EventTypes;
 import com.cloud.server.ResourceTag.ResourceObjectType;
 
-<<<<<<< HEAD
-@APICommand(name = "deleteTags", description = "Deleting resource tag(s)", responseObject = SuccessResponse.class, since = "4.0.0", entityType = { IAMEntityType.ResourceTag })
-=======
-@APICommand(name = "deleteTags", description = "Deleting resource tag(s)", responseObject = SuccessResponse.class, since = "4.0.0",
+@APICommand(name = "deleteTags", description = "Deleting resource tag(s)", responseObject = SuccessResponse.class, since = "4.0.0", entityType = {IAMEntityType.ResourceTag},
         requestHasSensitiveInfo = false, responseHasSensitiveInfo = false)
->>>>>>> 63e3eea7
 public class DeleteTagsCmd extends BaseAsyncCmd {
     public static final Logger s_logger = Logger.getLogger(DeleteTagsCmd.class.getName());
 
@@ -114,7 +110,7 @@
 
         if (success) {
             SuccessResponse response = new SuccessResponse(getCommandName());
-            this.setResponseObject(response);
+            setResponseObject(response);
         } else {
             throw new ServerApiException(ApiErrorCode.INTERNAL_ERROR, "Failed to delete tags");
         }
