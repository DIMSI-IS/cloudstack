--- conflicted
+++ resolved
@@ -34,11 +34,7 @@
 import com.cloud.exception.InvalidParameterValueException;
 import com.cloud.uservm.UserVm;
 
-<<<<<<< HEAD
 @APICommand(name = "attachIso", description = "Attaches an ISO to a virtual machine.", responseObject = UserVmResponse.class, responseView = ResponseView.Restricted)
-=======
-@APICommand(name = "attachIso", description = "Attaches an ISO to a virtual machine.", responseObject = UserVmResponse.class)
->>>>>>> da8ee45a
 public class AttachIsoCmd extends BaseAsyncCmd {
     public static final Logger s_logger = Logger.getLogger(AttachIsoCmd.class.getName());
 
@@ -48,25 +44,13 @@
     //////////////// API parameters /////////////////////
     /////////////////////////////////////////////////////
 
-<<<<<<< HEAD
-    @Parameter(name=ApiConstants.ID, type=CommandType.UUID, entityType = TemplateResponse.class,
-            required=true, description="the ID of the ISO file")
+    @Parameter(name = ApiConstants.ID, type = CommandType.UUID, entityType = TemplateResponse.class,
+            required = true, description = "the ID of the ISO file")
     protected Long id;
 
-    @Parameter(name=ApiConstants.VIRTUAL_MACHINE_ID, type=CommandType.UUID, entityType = UserVmResponse.class,
-            required=true, description="the ID of the virtual machine")
+    @Parameter(name = ApiConstants.VIRTUAL_MACHINE_ID, type = CommandType.UUID, entityType = UserVmResponse.class,
+            required = true, description = "the ID of the virtual machine")
     protected Long virtualMachineId;
-=======
-    @Parameter(name = ApiConstants.ID, type = CommandType.UUID, entityType = TemplateResponse.class, required = true, description = "the ID of the ISO file")
-    private Long id;
-
-    @Parameter(name = ApiConstants.VIRTUAL_MACHINE_ID,
-               type = CommandType.UUID,
-               entityType = UserVmResponse.class,
-               required = true,
-               description = "the ID of the virtual machine")
-    private Long virtualMachineId;
->>>>>>> da8ee45a
 
     /////////////////////////////////////////////////////
     /////////////////// Accessors ///////////////////////
@@ -106,7 +90,7 @@
 
     @Override
     public String getEventDescription() {
-        return "attaching ISO: " + getId() + " to vm: " + getVirtualMachineId();
+        return  "attaching ISO: " + getId() + " to vm: " + getVirtualMachineId();
     }
 
     @Override
