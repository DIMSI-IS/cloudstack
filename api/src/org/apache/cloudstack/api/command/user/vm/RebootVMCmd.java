--- conflicted
+++ resolved
@@ -38,12 +38,8 @@
 import com.cloud.user.Account;
 import com.cloud.uservm.UserVm;
 
-<<<<<<< HEAD
-@APICommand(name = "rebootVirtualMachine", description = "Reboots a virtual machine.", responseObject = UserVmResponse.class, responseView = ResponseView.Restricted, entityType = { IAMEntityType.VirtualMachine })
-=======
-@APICommand(name = "rebootVirtualMachine", description = "Reboots a virtual machine.", responseObject = UserVmResponse.class,
+@APICommand(name = "rebootVirtualMachine", description = "Reboots a virtual machine.", responseObject = UserVmResponse.class, responseView = ResponseView.Restricted, entityType = {IAMEntityType.VirtualMachine},
         requestHasSensitiveInfo = false, responseHasSensitiveInfo = true)
->>>>>>> 63e3eea7
 public class RebootVMCmd extends BaseAsyncCmd {
     public static final Logger s_logger = Logger.getLogger(RebootVMCmd.class.getName());
     private static final String s_name = "rebootvirtualmachineresponse";
