--- conflicted
+++ resolved
@@ -37,12 +37,8 @@
 import com.cloud.storage.Snapshot;
 import com.cloud.user.Account;
 
-<<<<<<< HEAD
-@APICommand(name = "revertSnapshot", description = "revert a volume snapshot.", responseObject = SnapshotResponse.class, entityType = { IAMEntityType.Snapshot })
-=======
-@APICommand(name = "revertSnapshot", description = "revert a volume snapshot.", responseObject = SnapshotResponse.class,
+@APICommand(name = "revertSnapshot", description = "revert a volume snapshot.", responseObject = SnapshotResponse.class, entityType = {IAMEntityType.Snapshot},
         requestHasSensitiveInfo = false, responseHasSensitiveInfo = false)
->>>>>>> 63e3eea7
 public class RevertSnapshotCmd extends BaseAsyncCmd {
     private static final String s_name = "revertsnapshotresponse";
 
