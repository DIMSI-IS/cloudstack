--- conflicted
+++ resolved
@@ -33,12 +33,8 @@
 import com.cloud.user.Account;
 import com.cloud.uservm.UserVm;
 
-<<<<<<< HEAD
-@APICommand(name = "getVMPassword", responseObject = GetVMPasswordResponse.class, description = "Returns an encrypted password for the VM", entityType = { IAMEntityType.VirtualMachine })
-=======
-@APICommand(name = "getVMPassword", responseObject = GetVMPasswordResponse.class, description = "Returns an encrypted password for the VM",
+@APICommand(name = "getVMPassword", responseObject = GetVMPasswordResponse.class, description = "Returns an encrypted password for the VM", entityType = {IAMEntityType.VirtualMachine},
         requestHasSensitiveInfo = false, responseHasSensitiveInfo = false)
->>>>>>> 63e3eea7
 public class GetVMPasswordCmd extends BaseCmd {
     public static final Logger s_logger = Logger.getLogger(GetVMPasswordCmd.class.getName());
     private static final String s_name = "getvmpasswordresponse";
