// Licensed to the Apache Software Foundation (ASF) under one
// or more contributor license agreements.  See the NOTICE file
// distributed with this work for additional information
// regarding copyright ownership.  The ASF licenses this file
// to you under the Apache License, Version 2.0 (the
// "License"); you may not use this file except in compliance
// with the License.  You may obtain a copy of the License at
//
//   http://www.apache.org/licenses/LICENSE-2.0
//
// Unless required by applicable law or agreed to in writing,
// software distributed under the License is distributed on an
// "AS IS" BASIS, WITHOUT WARRANTIES OR CONDITIONS OF ANY
// KIND, either express or implied.  See the License for the
// specific language governing permissions and limitations
// under the License.
package org.apache.cloudstack.api.command.user.vm;

import java.util.ArrayList;
import java.util.Collection;
import java.util.HashMap;
import java.util.Iterator;
import java.util.LinkedHashMap;
import java.util.List;
import java.util.Map;

<<<<<<< HEAD
import org.apache.log4j.Logger;

import org.apache.cloudstack.acl.IAMEntityType;
=======
import org.apache.cloudstack.acl.RoleType;
>>>>>>> 63e3eea7
import org.apache.cloudstack.acl.SecurityChecker.AccessType;
import org.apache.cloudstack.affinity.AffinityGroupResponse;
import org.apache.cloudstack.api.ACL;
import org.apache.cloudstack.api.APICommand;
import org.apache.cloudstack.api.ApiCommandJobType;
import org.apache.cloudstack.api.ApiConstants;
import org.apache.cloudstack.api.ApiErrorCode;
import org.apache.cloudstack.api.BaseAsyncCreateCustomIdCmd;
import org.apache.cloudstack.api.Parameter;
import org.apache.cloudstack.api.ResponseObject.ResponseView;
import org.apache.cloudstack.api.ServerApiException;
import org.apache.cloudstack.api.response.DiskOfferingResponse;
import org.apache.cloudstack.api.response.DomainResponse;
import org.apache.cloudstack.api.response.HostResponse;
import org.apache.cloudstack.api.response.NetworkResponse;
import org.apache.cloudstack.api.response.ProjectResponse;
import org.apache.cloudstack.api.response.SecurityGroupResponse;
import org.apache.cloudstack.api.response.ServiceOfferingResponse;
import org.apache.cloudstack.api.response.TemplateResponse;
import org.apache.cloudstack.api.response.UserVmResponse;
import org.apache.cloudstack.api.response.ZoneResponse;
import org.apache.cloudstack.context.CallContext;

import com.cloud.dc.DataCenter;
import com.cloud.dc.DataCenter.NetworkType;
import com.cloud.event.EventTypes;
import com.cloud.exception.ConcurrentOperationException;
import com.cloud.exception.InsufficientCapacityException;
import com.cloud.exception.InsufficientServerCapacityException;
import com.cloud.exception.InvalidParameterValueException;
import com.cloud.exception.ResourceAllocationException;
import com.cloud.exception.ResourceUnavailableException;
import com.cloud.hypervisor.Hypervisor.HypervisorType;
import com.cloud.network.Network;
import com.cloud.network.Network.IpAddresses;
import com.cloud.offering.DiskOffering;
import com.cloud.offering.ServiceOffering;
import com.cloud.template.VirtualMachineTemplate;
import com.cloud.user.Account;
import com.cloud.uservm.UserVm;

<<<<<<< HEAD
@APICommand(name = "deployVirtualMachine", description = "Creates and automatically starts a virtual machine based on a service offering, disk offering, and template.", responseObject = UserVmResponse.class, responseView = ResponseView.Restricted, entityType = { IAMEntityType.VirtualMachine })
=======
@APICommand(name = "deployVirtualMachine", description = "Creates and automatically starts a virtual machine based on a service offering, disk offering, and template.", responseObject = UserVmResponse.class,
        requestHasSensitiveInfo = false, responseHasSensitiveInfo = true)
>>>>>>> 63e3eea7
public class DeployVMCmd extends BaseAsyncCreateCustomIdCmd {
    public static final Logger s_logger = Logger.getLogger(DeployVMCmd.class.getName());

    private static final String s_name = "deployvirtualmachineresponse";

    /////////////////////////////////////////////////////
    //////////////// API parameters /////////////////////
    /////////////////////////////////////////////////////

    @Parameter(name = ApiConstants.ZONE_ID, type = CommandType.UUID, entityType = ZoneResponse.class, required = true, description = "availability zone for the virtual machine")
    private Long zoneId;

    @ACL
    @Parameter(name = ApiConstants.SERVICE_OFFERING_ID, type = CommandType.UUID, entityType = ServiceOfferingResponse.class, required = true, description = "the ID of the service offering for the virtual machine")
    private Long serviceOfferingId;

    @ACL
    @Parameter(name = ApiConstants.TEMPLATE_ID, type = CommandType.UUID, entityType = TemplateResponse.class, required = true, description = "the ID of the template for the virtual machine")
    private Long templateId;

    @Parameter(name = ApiConstants.NAME, type = CommandType.STRING, description = "host name for the virtual machine")
    private String name;

    @Parameter(name = ApiConstants.DISPLAY_NAME, type = CommandType.STRING, description = "an optional user generated name for the virtual machine")
    private String displayName;

    //Owner information
    @Parameter(name = ApiConstants.ACCOUNT, type = CommandType.STRING, description = "an optional account for the virtual machine. Must be used with domainId.")
    private String accountName;

    @Parameter(name = ApiConstants.DOMAIN_ID, type = CommandType.UUID, entityType = DomainResponse.class, description = "an optional domainId for the virtual machine. If the account parameter is used, domainId must also be used.")
    private Long domainId;

    //Network information
    @ACL(accessType = AccessType.UseNetwork)
    @Parameter(name = ApiConstants.NETWORK_IDS, type = CommandType.LIST, collectionType = CommandType.UUID, entityType = NetworkResponse.class, description = "list of network ids used by virtual machine. Can't be specified with ipToNetworkList parameter")
    private List<Long> networkIds;

    //DataDisk information
    @ACL
    @Parameter(name = ApiConstants.DISK_OFFERING_ID, type = CommandType.UUID, entityType = DiskOfferingResponse.class, description = "the ID of the disk offering for the virtual machine. If the template is of ISO format,"
            + " the diskOfferingId is for the root disk volume. Otherwise this parameter is used to indicate the "
            + "offering for the data disk volume. If the templateId parameter passed is from a Template object,"
            + " the diskOfferingId refers to a DATA Disk Volume created. If the templateId parameter passed is "
            + "from an ISO object, the diskOfferingId refers to a ROOT Disk Volume created.")
    private Long diskOfferingId;

    @Parameter(name = ApiConstants.SIZE, type = CommandType.LONG, description = "the arbitrary size for the DATADISK volume. Mutually exclusive with diskOfferingId")
    private Long size;

    @Parameter(name = ApiConstants.GROUP, type = CommandType.STRING, description = "an optional group for the virtual machine")
    private String group;

    @Parameter(name = ApiConstants.HYPERVISOR, type = CommandType.STRING, description = "the hypervisor on which to deploy the virtual machine")
    private String hypervisor;

    @Parameter(name = ApiConstants.USER_DATA, type = CommandType.STRING, description = "an optional binary data that can be sent to the virtual machine upon a successful deployment. This binary data must be base64 encoded before adding it to the request. Using HTTP GET (via querystring), you can send up to 2KB of data after base64 encoding. Using HTTP POST(via POST body), you can send up to 32K of data after base64 encoding.", length = 32768)
    private String userData;

    @Parameter(name = ApiConstants.SSH_KEYPAIR, type = CommandType.STRING, description = "name of the ssh key pair used to login to the virtual machine")
    private String sshKeyPairName;

    @Parameter(name = ApiConstants.HOST_ID, type = CommandType.UUID, entityType = HostResponse.class, description = "destination Host ID to deploy the VM to - parameter available for root admin only")
    private Long hostId;

    @ACL
    @Parameter(name = ApiConstants.SECURITY_GROUP_IDS, type = CommandType.LIST, collectionType = CommandType.UUID, entityType = SecurityGroupResponse.class, description = "comma separated list of security groups id that going to be applied to the virtual machine. "
            + "Should be passed only when vm is created from a zone with Basic Network support." + " Mutually exclusive with securitygroupnames parameter")
    private List<Long> securityGroupIdList;

    @ACL
    @Parameter(name = ApiConstants.SECURITY_GROUP_NAMES, type = CommandType.LIST, collectionType = CommandType.STRING, entityType = SecurityGroupResponse.class, description = "comma separated list of security groups names that going to be applied to the virtual machine."
            + " Should be passed only when vm is created from a zone with Basic Network support. " + "Mutually exclusive with securitygroupids parameter")
    private List<String> securityGroupNameList;

    @Parameter(name = ApiConstants.IP_NETWORK_LIST, type = CommandType.MAP, description = "ip to network mapping. Can't be specified with networkIds parameter."
            + " Example: iptonetworklist[0].ip=10.10.10.11&iptonetworklist[0].ipv6=fc00:1234:5678::abcd&iptonetworklist[0].networkid=uuid - requests to use ip 10.10.10.11 in network id=uuid")
    private Map ipToNetworkList;

    @Parameter(name = ApiConstants.IP_ADDRESS, type = CommandType.STRING, description = "the ip address for default vm's network")
    private String ipAddress;

    @Parameter(name = ApiConstants.IP6_ADDRESS, type = CommandType.STRING, description = "the ipv6 address for default vm's network")
    private String ip6Address;

    @Parameter(name = ApiConstants.KEYBOARD, type = CommandType.STRING, description = "an optional keyboard device type for the virtual machine. valid value can be one of de,de-ch,es,fi,fr,fr-be,fr-ch,is,it,jp,nl-be,no,pt,uk,us")
    private String keyboard;

    @Parameter(name = ApiConstants.PROJECT_ID, type = CommandType.UUID, entityType = ProjectResponse.class, description = "Deploy vm for the project")
    private Long projectId;

    @Parameter(name = ApiConstants.START_VM, type = CommandType.BOOLEAN, description = "true if network offering supports specifying ip ranges; defaulted to true if not specified")
    private Boolean startVm;

    @ACL
    @Parameter(name = ApiConstants.AFFINITY_GROUP_IDS, type = CommandType.LIST, collectionType = CommandType.UUID, entityType = AffinityGroupResponse.class, description = "comma separated list of affinity groups id that are going to be applied to the virtual machine."
            + " Mutually exclusive with affinitygroupnames parameter")
    private List<Long> affinityGroupIdList;

    @ACL
    @Parameter(name = ApiConstants.AFFINITY_GROUP_NAMES, type = CommandType.LIST, collectionType = CommandType.STRING, entityType = AffinityGroupResponse.class, description = "comma separated list of affinity groups names that are going to be applied to the virtual machine."
            + "Mutually exclusive with affinitygroupids parameter")
    private List<String> affinityGroupNameList;

    @Parameter(name = ApiConstants.DISPLAY_VM, type = CommandType.BOOLEAN, since = "4.2", description = "an optional field, whether to the display the vm to the end user or not.", authorized = {RoleType.Admin})
    private Boolean displayVm;

    @Parameter(name = ApiConstants.DETAILS, type = CommandType.MAP, since = "4.3", description = "used to specify the custom parameters.")
    private Map details;

    /////////////////////////////////////////////////////
    /////////////////// Accessors ///////////////////////
    /////////////////////////////////////////////////////

    public String getAccountName() {
        if (accountName == null) {
            return CallContext.current().getCallingAccount().getAccountName();
        }
        return accountName;
    }

    public Long getDiskOfferingId() {
        return diskOfferingId;
    }

    public String getDisplayName() {
        return displayName;
    }

    public Long getDomainId() {
        if (domainId == null) {
            return CallContext.current().getCallingAccount().getDomainId();
        }
        return domainId;
    }

    public Map<String, String> getDetails() {
        Map<String, String> customparameterMap = new HashMap<String, String>();
        if (details != null && details.size() != 0) {
            Collection parameterCollection = details.values();
            Iterator iter = parameterCollection.iterator();
            while (iter.hasNext()) {
                HashMap<String, String> value = (HashMap<String, String>)iter.next();
                for (String key : value.keySet()) {
                    customparameterMap.put(key, value.get(key));
                }
            }
        }
        return customparameterMap;
    }

    public String getGroup() {
        return group;
    }

    public HypervisorType getHypervisor() {
        return HypervisorType.getType(hypervisor);
    }

    public Boolean getDisplayVm() {
        return displayVm;
    }

    public List<Long> getSecurityGroupIdList() {
        if (securityGroupNameList != null && securityGroupIdList != null) {
            throw new InvalidParameterValueException("securitygroupids parameter is mutually exclusive with securitygroupnames parameter");
        }

       //transform group names to ids here
       if (securityGroupNameList != null) {
            List<Long> securityGroupIds = new ArrayList<Long>();
            for (String groupName : securityGroupNameList) {
                Long groupId = _responseGenerator.getSecurityGroupId(groupName, getEntityOwnerId());
                if (groupId == null) {
                    throw new InvalidParameterValueException("Unable to find group by name " + groupName);
                } else {
                    securityGroupIds.add(groupId);
                }
            }
            return securityGroupIds;
        } else {
            return securityGroupIdList;
        }
    }

    public Long getServiceOfferingId() {
        return serviceOfferingId;
    }

    public Long getSize() {
        return size;
    }

    public Long getTemplateId() {
        return templateId;
    }

    public String getUserData() {
        return userData;
    }

    public Long getZoneId() {
        return zoneId;
    }

    public List<Long> getNetworkIds() {
       if (ipToNetworkList != null) {
           if (networkIds != null || ipAddress != null || getIp6Address() != null) {
               throw new InvalidParameterValueException("ipToNetworkMap can't be specified along with networkIds or ipAddress");
           } else {
               List<Long> networks = new ArrayList<Long>();
               networks.addAll(getIpToNetworkMap().keySet());
               return networks;
           }
       }
        return networkIds;
    }

    public String getName() {
        return name;
    }

    public String getSSHKeyPairName() {
        return sshKeyPairName;
    }

    public Long getHostId() {
        return hostId;
    }

    public boolean getStartVm() {
        return startVm == null ? true : startVm;
    }

    private Map<Long, IpAddresses> getIpToNetworkMap() {
        if ((networkIds != null || ipAddress != null || getIp6Address() != null) && ipToNetworkList != null) {
            throw new InvalidParameterValueException("NetworkIds and ipAddress can't be specified along with ipToNetworkMap parameter");
        }
        LinkedHashMap<Long, IpAddresses> ipToNetworkMap = null;
        if (ipToNetworkList != null && !ipToNetworkList.isEmpty()) {
            ipToNetworkMap = new LinkedHashMap<Long, IpAddresses>();
            Collection ipsCollection = ipToNetworkList.values();
            Iterator iter = ipsCollection.iterator();
            while (iter.hasNext()) {
                HashMap<String, String> ips = (HashMap<String, String>)iter.next();
                Long networkId;
                Network network = _networkService.getNetwork(ips.get("networkid"));
                if (network != null) {
                    networkId = network.getId();
                } else {
                    try {
                        networkId = Long.parseLong(ips.get("networkid"));
                    } catch (NumberFormatException e) {
                        throw new InvalidParameterValueException("Unable to translate and find entity with networkId: " + ips.get("networkid"));
                    }
                }
                String requestedIp = ips.get("ip");
                String requestedIpv6 = ips.get("ipv6");
                if (requestedIpv6 != null) {
                    requestedIpv6 = requestedIpv6.toLowerCase();
                }
                IpAddresses addrs = new IpAddresses(requestedIp, requestedIpv6);
                ipToNetworkMap.put(networkId, addrs);
            }
        }

        return ipToNetworkMap;
    }

    public String getIp6Address() {
        if (ip6Address == null) {
            return null;
        }
        return ip6Address.toLowerCase();
    }

    public List<Long> getAffinityGroupIdList() {
        if (affinityGroupNameList != null && affinityGroupIdList != null) {
            throw new InvalidParameterValueException("affinitygroupids parameter is mutually exclusive with affinitygroupnames parameter");
        }

        // transform group names to ids here
        if (affinityGroupNameList != null) {
            List<Long> affinityGroupIds = new ArrayList<Long>();
            for (String groupName : affinityGroupNameList) {
                Long groupId = _responseGenerator.getAffinityGroupId(groupName, getEntityOwnerId());
                if (groupId == null) {
                    throw new InvalidParameterValueException("Unable to find affinity group by name " + groupName);
                } else {
                    affinityGroupIds.add(groupId);
                }
            }
            return affinityGroupIds;
        } else {
            return affinityGroupIdList;
        }
    }

    /////////////////////////////////////////////////////
    /////////////// API Implementation///////////////////
    /////////////////////////////////////////////////////

    @Override
    public String getCommandName() {
        return s_name;
    }

    public static String getResultObjectName() {
        return "virtualmachine";
    }

    @Override
    public long getEntityOwnerId() {
        Long accountId = finalyzeAccountId(accountName, domainId, projectId, true);
        if (accountId == null) {
            return CallContext.current().getCallingAccount().getId();
        }

        return accountId;
    }

    @Override
    public String getEventType() {
        return EventTypes.EVENT_VM_CREATE;
    }

    @Override
    public String getCreateEventType() {
        return EventTypes.EVENT_VM_CREATE;
    }

    @Override
    public String getCreateEventDescription() {
        return "creating Vm";
    }

    @Override
    public String getEventDescription() {
        return "starting Vm. Vm Id: " + getEntityId();
    }

    @Override
    public ApiCommandJobType getInstanceType() {
        return ApiCommandJobType.VirtualMachine;
    }

    @Override
    public void execute() {
        UserVm result;

        if (getStartVm()) {
            try {
                CallContext.current().setEventDetails("Vm Id: " + getEntityId());
                result = _userVmService.startVirtualMachine(this);
            } catch (ResourceUnavailableException ex) {
                s_logger.warn("Exception: ", ex);
                throw new ServerApiException(ApiErrorCode.RESOURCE_UNAVAILABLE_ERROR, ex.getMessage());
            } catch (ConcurrentOperationException ex) {
                s_logger.warn("Exception: ", ex);
                throw new ServerApiException(ApiErrorCode.INTERNAL_ERROR, ex.getMessage());
            } catch (InsufficientCapacityException ex) {
                StringBuilder message = new StringBuilder(ex.getMessage());
                if (ex instanceof InsufficientServerCapacityException) {
                    if (((InsufficientServerCapacityException)ex).isAffinityApplied()) {
                        message.append(", Please check the affinity groups provided, there may not be sufficient capacity to follow them");
                    }
                }
                s_logger.info(ex);
                s_logger.info(message.toString(), ex);
                throw new ServerApiException(ApiErrorCode.INSUFFICIENT_CAPACITY_ERROR, message.toString());
            }
        } else {
            result = _userVmService.getUserVm(getEntityId());
        }

        if (result != null) {
            UserVmResponse response = _responseGenerator.createUserVmResponse(ResponseView.Restricted, "virtualmachine", result).get(0);
            response.setResponseName(getCommandName());
            setResponseObject(response);
        } else {
            throw new ServerApiException(ApiErrorCode.INTERNAL_ERROR, "Failed to deploy vm");
        }
    }

    @Override
    public void create() throws ResourceAllocationException {
        try {
            //Verify that all objects exist before passing them to the service
            Account owner = _accountService.getActiveAccountById(getEntityOwnerId());

            DataCenter zone = _entityMgr.findById(DataCenter.class, zoneId);
            if (zone == null) {
                throw new InvalidParameterValueException("Unable to find zone by id=" + zoneId);
            }

            ServiceOffering serviceOffering = _entityMgr.findById(ServiceOffering.class, serviceOfferingId);
            if (serviceOffering == null) {
                throw new InvalidParameterValueException("Unable to find service offering: " + serviceOfferingId);
            }

            VirtualMachineTemplate template = _entityMgr.findById(VirtualMachineTemplate.class, templateId);
            // Make sure a valid template ID was specified
            if (template == null) {
                throw new InvalidParameterValueException("Unable to use template " + templateId);
            }

            DiskOffering diskOffering = null;
            if (diskOfferingId != null) {
                diskOffering = _entityMgr.findById(DiskOffering.class, diskOfferingId);
                if (diskOffering == null) {
                    throw new InvalidParameterValueException("Unable to find disk offering " + diskOfferingId);
                }
            }

            if (!zone.isLocalStorageEnabled()) {
                if (serviceOffering.getUseLocalStorage()) {
                    throw new InvalidParameterValueException("Zone is not configured to use local storage but service offering " + serviceOffering.getName() + " uses it");
                }
                if (diskOffering != null && diskOffering.getUseLocalStorage()) {
                    throw new InvalidParameterValueException("Zone is not configured to use local storage but disk offering " + diskOffering.getName() + " uses it");
                }
            }

            UserVm vm = null;
            IpAddresses addrs = new IpAddresses(ipAddress, getIp6Address());
            if (zone.getNetworkType() == NetworkType.Basic) {
                if (getNetworkIds() != null) {
                    throw new InvalidParameterValueException("Can't specify network Ids in Basic zone");
                } else {
                    vm = _userVmService.createBasicSecurityGroupVirtualMachine(zone, serviceOffering, template, getSecurityGroupIdList(), owner, name, displayName, diskOfferingId,
                            size, group, getHypervisor(), getHttpMethod(), userData, sshKeyPairName, getIpToNetworkMap(), addrs, displayVm, keyboard, getAffinityGroupIdList(),
                            getDetails(), getCustomId());
                }
            } else {
                if (zone.isSecurityGroupEnabled())  {
                    vm = _userVmService.createAdvancedSecurityGroupVirtualMachine(zone, serviceOffering, template, getNetworkIds(), getSecurityGroupIdList(), owner, name,
                            displayName, diskOfferingId, size, group, getHypervisor(), getHttpMethod(), userData, sshKeyPairName, getIpToNetworkMap(), addrs, displayVm, keyboard,
                            getAffinityGroupIdList(), getDetails(), getCustomId());

                } else {
                    if (getSecurityGroupIdList() != null && !getSecurityGroupIdList().isEmpty()) {
                        throw new InvalidParameterValueException("Can't create vm with security groups; security group feature is not enabled per zone");
                    }
                    vm = _userVmService.createAdvancedVirtualMachine(zone, serviceOffering, template, getNetworkIds(), owner, name, displayName, diskOfferingId, size, group,
                            getHypervisor(), getHttpMethod(), userData, sshKeyPairName, getIpToNetworkMap(), addrs, displayVm, keyboard, getAffinityGroupIdList(), getDetails(),
                            getCustomId());
                }
            }

            if (vm != null) {
                setEntityId(vm.getId());
                setEntityUuid(vm.getUuid());
            } else {
                throw new ServerApiException(ApiErrorCode.INTERNAL_ERROR, "Failed to deploy vm");
            }
        } catch (InsufficientCapacityException ex) {
            s_logger.info(ex);
            s_logger.trace(ex.getMessage(), ex);
            throw new ServerApiException(ApiErrorCode.INSUFFICIENT_CAPACITY_ERROR, ex.getMessage());
        } catch (ResourceUnavailableException ex) {
            s_logger.warn("Exception: ", ex);
            throw new ServerApiException(ApiErrorCode.RESOURCE_UNAVAILABLE_ERROR, ex.getMessage());
        }  catch (ConcurrentOperationException ex) {
            s_logger.warn("Exception: ", ex);
            throw new ServerApiException(ApiErrorCode.INTERNAL_ERROR, ex.getMessage());
        } catch (ResourceAllocationException ex) {
            s_logger.warn("Exception: ", ex);
            throw new ServerApiException(ApiErrorCode.RESOURCE_ALLOCATION_ERROR, ex.getMessage());
        }
    }
}<|MERGE_RESOLUTION|>--- conflicted
+++ resolved
@@ -24,13 +24,10 @@
 import java.util.List;
 import java.util.Map;
 
-<<<<<<< HEAD
 import org.apache.log4j.Logger;
 
 import org.apache.cloudstack.acl.IAMEntityType;
-=======
 import org.apache.cloudstack.acl.RoleType;
->>>>>>> 63e3eea7
 import org.apache.cloudstack.acl.SecurityChecker.AccessType;
 import org.apache.cloudstack.affinity.AffinityGroupResponse;
 import org.apache.cloudstack.api.ACL;
@@ -72,12 +69,8 @@
 import com.cloud.user.Account;
 import com.cloud.uservm.UserVm;
 
-<<<<<<< HEAD
-@APICommand(name = "deployVirtualMachine", description = "Creates and automatically starts a virtual machine based on a service offering, disk offering, and template.", responseObject = UserVmResponse.class, responseView = ResponseView.Restricted, entityType = { IAMEntityType.VirtualMachine })
-=======
-@APICommand(name = "deployVirtualMachine", description = "Creates and automatically starts a virtual machine based on a service offering, disk offering, and template.", responseObject = UserVmResponse.class,
+@APICommand(name = "deployVirtualMachine", description = "Creates and automatically starts a virtual machine based on a service offering, disk offering, and template.", responseObject = UserVmResponse.class, responseView = ResponseView.Restricted, entityType = { IAMEntityType.VirtualMachine },
         requestHasSensitiveInfo = false, responseHasSensitiveInfo = true)
->>>>>>> 63e3eea7
 public class DeployVMCmd extends BaseAsyncCreateCustomIdCmd {
     public static final Logger s_logger = Logger.getLogger(DeployVMCmd.class.getName());
 
