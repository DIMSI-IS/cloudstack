// Licensed to the Apache Software Foundation (ASF) under one
// or more contributor license agreements.  See the NOTICE file
// distributed with this work for additional information
// regarding copyright ownership.  The ASF licenses this file
// to you under the Apache License, Version 2.0 (the
// "License"); you may not use this file except in compliance
// with the License.  You may obtain a copy of the License at
//
//   http://www.apache.org/licenses/LICENSE-2.0
//
// Unless required by applicable law or agreed to in writing,
// software distributed under the License is distributed on an
// "AS IS" BASIS, WITHOUT WARRANTIES OR CONDITIONS OF ANY
// KIND, either express or implied.  See the License for the
// specific language governing permissions and limitations
// under the License.
package org.apache.cloudstack.api.command.user.vpc;

<<<<<<< HEAD
import org.apache.log4j.Logger;

import org.apache.cloudstack.acl.AclEntityType;
import org.apache.cloudstack.acl.SecurityChecker.AccessType;
import org.apache.cloudstack.api.ACL;
=======
>>>>>>> 33846338
import org.apache.cloudstack.api.APICommand;
import org.apache.cloudstack.api.ApiConstants;
import org.apache.cloudstack.api.ApiErrorCode;
import org.apache.cloudstack.api.BaseAsyncCmd;
import org.apache.cloudstack.api.BaseAsyncCustomIdCmd;
import org.apache.cloudstack.api.Parameter;
import org.apache.cloudstack.api.ResponseObject.ResponseView;
import org.apache.cloudstack.api.ServerApiException;
import org.apache.cloudstack.api.response.VpcResponse;
import org.apache.log4j.Logger;

import com.cloud.event.EventTypes;
import com.cloud.network.vpc.Vpc;
import com.cloud.user.Account;

<<<<<<< HEAD
@APICommand(name = "updateVPC", description = "Updates a VPC", responseObject = VpcResponse.class, responseView = ResponseView.Restricted, entityType = { AclEntityType.Vpc })
public class UpdateVPCCmd extends BaseAsyncCmd{
=======
@APICommand(name = "updateVPC", description = "Updates a VPC", responseObject = VpcResponse.class)
public class UpdateVPCCmd extends BaseAsyncCustomIdCmd {
>>>>>>> 33846338
    public static final Logger s_logger = Logger.getLogger(UpdateVPCCmd.class.getName());
    private static final String Name = "updatevpcresponse";

    /////////////////////////////////////////////////////
    //////////////// API parameters /////////////////////
    /////////////////////////////////////////////////////
    @ACL(accessType = AccessType.OperateEntry)
    @Parameter(name = ApiConstants.ID, type = CommandType.UUID, entityType = VpcResponse.class, required = true, description = "the id of the VPC")
    private Long id;

    @Parameter(name = ApiConstants.NAME, type = CommandType.STRING, description = "the name of the VPC")
    private String vpcName;

    @Parameter(name = ApiConstants.DISPLAY_TEXT, type = CommandType.STRING, description = "the display text of the VPC")
    private String displayText;

    /////////////////////////////////////////////////////
    /////////////////// Accessors ///////////////////////
    /////////////////////////////////////////////////////

    public String getVpcName() {
        return vpcName;
    }

    public String getDisplayText() {
        return displayText;
    }

    public Long getId() {
        return id;
    }

    /////////////////////////////////////////////////////
    /////////////// API Implementation///////////////////
    /////////////////////////////////////////////////////
    @Override
    public String getCommandName() {
        return Name;
    }

    @Override
    public long getEntityOwnerId() {
        Vpc vpc = _entityMgr.findById(Vpc.class, getId());
        if (vpc != null) {
            return vpc.getAccountId();
        }

        return Account.ACCOUNT_ID_SYSTEM; // no account info given, parent this command to SYSTEM so ERROR events are tracked
    }

    @Override
    public void execute() {
        Vpc result = _vpcService.updateVpc(getId(), getVpcName(), getDisplayText(), this.getCustomId());
        if (result != null) {
            VpcResponse response = _responseGenerator.createVpcResponse(ResponseView.Restricted, result);
            response.setResponseName(getCommandName());
            setResponseObject(response);
        } else {
            throw new ServerApiException(ApiErrorCode.INTERNAL_ERROR, "Failed to update VPC");
        }
    }

    @Override
    public String getEventType() {
        return EventTypes.EVENT_VPC_UPDATE;
    }

    @Override
    public String getEventDescription() {
        return "updating VPC id=" + getId();
    }

    @Override
    public String getSyncObjType() {
        return BaseAsyncCmd.vpcSyncObject;
    }

    @Override
    public Long getSyncObjId() {
        return getId();
    }

    @Override
    public void checkUuid() {
        if (this.getCustomId() != null) {
            _uuidMgr.checkUuid(this.getCustomId(), Vpc.class);
        }
    }
}<|MERGE_RESOLUTION|>--- conflicted
+++ resolved
@@ -16,14 +16,11 @@
 // under the License.
 package org.apache.cloudstack.api.command.user.vpc;
 
-<<<<<<< HEAD
 import org.apache.log4j.Logger;
 
 import org.apache.cloudstack.acl.AclEntityType;
 import org.apache.cloudstack.acl.SecurityChecker.AccessType;
 import org.apache.cloudstack.api.ACL;
-=======
->>>>>>> 33846338
 import org.apache.cloudstack.api.APICommand;
 import org.apache.cloudstack.api.ApiConstants;
 import org.apache.cloudstack.api.ApiErrorCode;
@@ -33,19 +30,13 @@
 import org.apache.cloudstack.api.ResponseObject.ResponseView;
 import org.apache.cloudstack.api.ServerApiException;
 import org.apache.cloudstack.api.response.VpcResponse;
-import org.apache.log4j.Logger;
 
 import com.cloud.event.EventTypes;
 import com.cloud.network.vpc.Vpc;
 import com.cloud.user.Account;
 
-<<<<<<< HEAD
 @APICommand(name = "updateVPC", description = "Updates a VPC", responseObject = VpcResponse.class, responseView = ResponseView.Restricted, entityType = { AclEntityType.Vpc })
-public class UpdateVPCCmd extends BaseAsyncCmd{
-=======
-@APICommand(name = "updateVPC", description = "Updates a VPC", responseObject = VpcResponse.class)
 public class UpdateVPCCmd extends BaseAsyncCustomIdCmd {
->>>>>>> 33846338
     public static final Logger s_logger = Logger.getLogger(UpdateVPCCmd.class.getName());
     private static final String Name = "updatevpcresponse";
 
@@ -98,7 +89,7 @@
 
     @Override
     public void execute() {
-        Vpc result = _vpcService.updateVpc(getId(), getVpcName(), getDisplayText(), this.getCustomId());
+        Vpc result = _vpcService.updateVpc(getId(), getVpcName(), getDisplayText(), getCustomId());
         if (result != null) {
             VpcResponse response = _responseGenerator.createVpcResponse(ResponseView.Restricted, result);
             response.setResponseName(getCommandName());
@@ -130,8 +121,8 @@
 
     @Override
     public void checkUuid() {
-        if (this.getCustomId() != null) {
-            _uuidMgr.checkUuid(this.getCustomId(), Vpc.class);
+        if (getCustomId() != null) {
+            _uuidMgr.checkUuid(getCustomId(), Vpc.class);
         }
     }
 }