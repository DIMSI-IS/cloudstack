// Licensed to the Apache Software Foundation (ASF) under one
// or more contributor license agreements.  See the NOTICE file
// distributed with this work for additional information
// regarding copyright ownership.  The ASF licenses this file
// to you under the Apache License, Version 2.0 (the
// "License"); you may not use this file except in compliance
// with the License.  You may obtain a copy of the License at
//
//   http://www.apache.org/licenses/LICENSE-2.0
//
// Unless required by applicable law or agreed to in writing,
// software distributed under the License is distributed on an
// "AS IS" BASIS, WITHOUT WARRANTIES OR CONDITIONS OF ANY
// KIND, either express or implied.  See the License for the
// specific language governing permissions and limitations
// under the License.
package com.cloud.server;

import java.net.URISyntaxException;
import java.util.ArrayList;
import java.util.List;
import java.util.Map;
import java.util.Set;

import com.cloud.alert.Alert;
import org.apache.cloudstack.api.ServerApiException;
import org.apache.cloudstack.api.command.admin.cluster.ListClustersCmd;
import org.apache.cloudstack.api.command.admin.host.ListHostsCmd;
import org.apache.cloudstack.api.command.admin.host.UpdateHostPasswordCmd;
import org.apache.cloudstack.api.command.admin.pod.ListPodsByCmd;
import org.apache.cloudstack.api.command.admin.resource.ListAlertsCmd;
import org.apache.cloudstack.api.command.admin.resource.ListCapacityCmd;
import org.apache.cloudstack.api.command.admin.domain.UpdateDomainCmd;
import org.apache.cloudstack.api.command.admin.storage.ListStoragePoolsCmd;
import org.apache.cloudstack.api.command.admin.systemvm.*;
import org.apache.cloudstack.api.command.admin.vlan.ListVlanIpRangesCmd;
import org.apache.cloudstack.api.command.user.address.ListPublicIpAddressesCmd;
import org.apache.cloudstack.api.command.user.config.ListCapabilitiesCmd;
import org.apache.cloudstack.api.command.user.guest.ListGuestOsCmd;
import org.apache.cloudstack.api.command.user.offering.ListDiskOfferingsCmd;
import org.apache.cloudstack.api.command.user.offering.ListServiceOfferingsCmd;
import org.apache.cloudstack.api.command.user.ssh.DeleteSSHKeyPairCmd;
import org.apache.cloudstack.api.command.user.ssh.CreateSSHKeyPairCmd;
import org.apache.cloudstack.api.command.user.template.ListTemplatesCmd;
import org.apache.cloudstack.api.command.user.vm.GetVMPasswordCmd;
import org.apache.cloudstack.api.command.user.volume.ExtractVolumeCmd;
import org.apache.cloudstack.api.command.user.template.UpdateTemplateCmd;
import org.apache.cloudstack.api.command.admin.config.ListCfgsByCmd;
import org.apache.cloudstack.api.command.user.guest.ListGuestOsCategoriesCmd;
import org.apache.cloudstack.api.command.user.iso.ListIsosCmd;
import org.apache.cloudstack.api.command.user.ssh.ListSSHKeyPairsCmd;
import org.apache.cloudstack.api.command.admin.systemvm.ListSystemVMsCmd;
import org.apache.cloudstack.api.command.user.zone.ListZonesByCmd;
import org.apache.cloudstack.api.command.admin.systemvm.RebootSystemVmCmd;
import org.apache.cloudstack.api.command.user.ssh.RegisterSSHKeyPairCmd;
import org.apache.cloudstack.api.command.admin.systemvm.StopSystemVmCmd;
import org.apache.cloudstack.api.command.user.iso.UpdateIsoCmd;
import org.apache.cloudstack.api.command.user.vmgroup.UpdateVMGroupCmd;
import org.apache.cloudstack.api.command.admin.systemvm.UpgradeSystemVMCmd;
import org.apache.cloudstack.api.command.admin.resource.UploadCustomCertificateCmd;

import com.cloud.capacity.Capacity;
import com.cloud.configuration.Configuration;
import com.cloud.dc.DataCenter;
import com.cloud.dc.Pod;
import com.cloud.dc.Vlan;
import com.cloud.domain.Domain;
import com.cloud.exception.ConcurrentOperationException;
import com.cloud.exception.InternalErrorException;
import com.cloud.exception.PermissionDeniedException;
import com.cloud.exception.ResourceUnavailableException;
import com.cloud.host.Host;
import com.cloud.hypervisor.Hypervisor.HypervisorType;
import com.cloud.hypervisor.HypervisorCapabilities;
import com.cloud.network.IpAddress;
import com.cloud.offering.DiskOffering;
import com.cloud.offering.ServiceOffering;
import com.cloud.org.Cluster;
import com.cloud.storage.GuestOS;
import com.cloud.storage.GuestOsCategory;
import com.cloud.storage.StoragePool;
import com.cloud.template.VirtualMachineTemplate;
import com.cloud.user.SSHKeyPair;
import com.cloud.utils.Pair;
import com.cloud.vm.InstanceGroup;
import com.cloud.vm.VirtualMachine;
import com.cloud.vm.VirtualMachine.Type;

/**
 * Hopefully this is temporary.
 *
 */
public interface ManagementService {
    static final String Name = "management-server";

    /**
     * Retrieves the list of data centers with search criteria. Currently the only search criteria is "available" zones
     * for the
     * account that invokes the API. By specifying available=true all zones which the account can access. By specifying
     * available=false the zones where the account has virtual machine instances will be returned.
     *
     * @return a list of DataCenters
     */
    List<? extends DataCenter> listDataCenters(ListZonesByCmd cmd);

    /**
     * returns the a map of the names/values in the configuraton table
     *
     * @return map of configuration name/values
     */
    Pair<List<? extends Configuration>, Integer> searchForConfigurations(ListCfgsByCmd c);


    /**
     * Searches for Clusters by the specified search criteria
     *
     * @param c
     * @return
     */
    Pair<List<? extends Cluster>, Integer> searchForClusters(ListClustersCmd c);

    /**
     * Searches for Clusters by the specified zone Id.
     * @param zoneId
     * @return
     */
    List<? extends Cluster> searchForClusters(long zoneId, Long startIndex, Long pageSizeVal, String hypervisorType);

    /**
     * Searches for Pods by the specified search criteria Can search by: pod name and/or zone name
     *
     * @param cmd
     * @return List of Pods
     */
    Pair<List<? extends Pod>, Integer> searchForPods(ListPodsByCmd cmd);

    /**
     * Searches for servers by the specified search criteria Can search by: "name", "type", "state", "dataCenterId",
     * "podId"
     *
     * @param cmd
     * @return List of Hosts
     */
    Pair<List<? extends Host>, Integer> searchForServers(ListHostsCmd cmd);

    /**
     * Creates a new template
     *
     * @param cmd
     * @return updated template
     */
    VirtualMachineTemplate updateTemplate(UpdateIsoCmd cmd);

    VirtualMachineTemplate updateTemplate(UpdateTemplateCmd cmd);



    /**
     * Obtains a list of IP Addresses by the specified search criteria. Can search by: "userId", "dataCenterId",
     * "address"
     *
     * @param cmd
     *            the command that wraps the search criteria
     * @return List of IPAddresses
     */
    Pair<List<? extends IpAddress>, Integer> searchForIPAddresses(ListPublicIpAddressesCmd cmd);

    /**
     * Obtains a list of all guest OS.
     *
     * @return list of GuestOS
     */
    Pair<List<? extends GuestOS>, Integer> listGuestOSByCriteria(ListGuestOsCmd cmd);

    /**
     * Obtains a list of all guest OS categories.
     *
     * @return list of GuestOSCategories
     */
    Pair<List<? extends GuestOsCategory>, Integer> listGuestOSCategoriesByCriteria(ListGuestOsCategoriesCmd cmd);

    VirtualMachine stopSystemVM(StopSystemVmCmd cmd) throws ResourceUnavailableException, ConcurrentOperationException;

    VirtualMachine startSystemVM(long vmId);

    VirtualMachine rebootSystemVM(RebootSystemVmCmd cmd);

    VirtualMachine destroySystemVM(DestroySystemVmCmd cmd);

    VirtualMachine upgradeSystemVM(UpgradeSystemVMCmd cmd);

    /**
<<<<<<< HEAD
=======
     * update an existing domain
     *
     * @param cmd
     *            - the command containing domainId and new domainName
     * @return Domain object if the command succeeded
     */
    Domain updateDomain(UpdateDomainCmd cmd);

    /**
>>>>>>> 3bac7b8c
     * Searches for alerts
     *
     * @param c
     * @return List of Alerts
     */
    Pair<List<? extends Alert>, Integer> searchForAlerts(ListAlertsCmd cmd);

    /**
     * list all the capacity rows in capacity operations table
     *
     * @param cmd
     * @return List of capacities
     */
    List<? extends Capacity> listCapacities(ListCapacityCmd cmd);

    /**
     * List ISOs that match the specified criteria.
     *
     * @param cmd
     *            The command that wraps the (optional) templateId, name, keyword, templateFilter, bootable, account,
     *            and zoneId
     *            parameters.
     * @return list of ISOs
     */
    Set<Pair<Long, Long>> listIsos(ListIsosCmd cmd);

    /**
     * List templates that match the specified criteria.
     *
     * @param cmd
     *            The command that wraps the (optional) templateId, name, keyword, templateFilter, bootable, account,
     *            and zoneId
     *            parameters.
     * @return list of ISOs
     */
    Set<Pair<Long, Long>> listTemplates(ListTemplatesCmd cmd);


    /**
     * List system VMs by the given search criteria
     *
     * @param cmd
     *            the command that wraps the search criteria (host, name, state, type, zone, pod, and/or id)
     * @return the list of system vms that match the given criteria
     */
    Pair<List<? extends VirtualMachine>, Integer> searchForSystemVm(ListSystemVMsCmd cmd);

    /**
     * Returns back a SHA1 signed response
     *
     * @param userId
     *            -- id for the user
     * @return -- ArrayList of <CloudId+Signature>
     */
    ArrayList<String> getCloudIdentifierResponse(long userId);

    boolean updateHostPassword(UpdateHostPasswordCmd cmd);

    InstanceGroup updateVmGroup(UpdateVMGroupCmd cmd);


    Map<String, Object> listCapabilities(ListCapabilitiesCmd cmd);

    /**
     * Extracts the volume to a particular location.
     *
     * @param cmd
     *            the command specifying url (where the volume needs to be extracted to), zoneId (zone where the volume
     *            exists),
     *            id (the id of the volume)
     * @throws URISyntaxException
     * @throws InternalErrorException
     * @throws PermissionDeniedException
     *
     */
    Long extractVolume(ExtractVolumeCmd cmd) throws URISyntaxException;

    /**
     * return an array of available hypervisors
     *
     * @param zoneId
     *            TODO
     *
     * @return an array of available hypervisors in the cloud
     */
    List<String> getHypervisors(Long zoneId);

    /**
     * This method uploads a custom cert to the db, and patches every cpvm with it on the current ms
     *
     * @param cmd
     *            -- upload certificate cmd
     * @return -- returns a string on success
     * @throws ServerApiException
     *             -- even if one of the console proxy patching fails, we throw back this exception
     */
    String uploadCertificate(UploadCustomCertificateCmd cmd);

    String getVersion();

    /**
     * Searches for vlan by the specified search criteria Can search by: "id", "vlan", "name", "zoneID"
     *
     * @param cmd
     * @return List of Vlans
     */
    Pair<List<? extends Vlan>, Integer> searchForVlans(ListVlanIpRangesCmd cmd);

    /**
     * Generates a random password that will be used (initially) by newly created and started virtual machines
     *
     * @return a random password
     */
    String generateRandomPassword();

    public Long saveStartedEvent(Long userId, Long accountId, String type, String description, long startEventId);

    public Long saveCompletedEvent(Long userId, Long accountId, String level, String type, String description, long startEventId);

    /**
     * Search registered key pairs for the logged in user.
     *
     * @param cmd
     *            The api command class.
     * @return The list of key pairs found.
     */
    Pair<List<? extends SSHKeyPair>, Integer> listSSHKeyPairs(ListSSHKeyPairsCmd cmd);

    /**
     * Registers a key pair for a given public key.
     *
     * @param cmd
     *            The api command class.
     * @return A VO with the key pair name and a finger print for the public key.
     */
    SSHKeyPair registerSSHKeyPair(RegisterSSHKeyPairCmd cmd);

    /**
     * Creates a new
     *
     * @param cmd
     *            The api command class.
     * @return A VO containing the key pair name, finger print for the public key and the private key material of the
     *         key pair.
     */
    SSHKeyPair createSSHKeyPair(CreateSSHKeyPairCmd cmd);

    /**
     * Deletes a key pair by name.
     *
     * @param cmd
     *            The api command class.
     * @return True on success. False otherwise.
     */
    boolean deleteSSHKeyPair(DeleteSSHKeyPairCmd cmd);

    /**
     * Finds and returns an encrypted password for a VM.
     *
     * @param cmd
     *            The api command class.
     * @return The encrypted password.
     */
    String getVMPassword(GetVMPasswordCmd cmd);

    Type findSystemVMTypeById(long instanceId);

    /**
     * List hosts for migrating the given VM. The API returns list of all hosts in the VM's cluster minus the current
     * host and
     * also a list of hosts that seem to have enough CPU and RAM capacity to host this VM.
     *
     * @param Long
     *            vmId
     *            Id of The VM to migrate
     * @return Pair<List<? extends Host>, List<? extends Host>> List of all Hosts in VM's cluster and list of Hosts with
     *         enough capacity
     */
    Pair<Pair<List<? extends Host>, Integer>, List<? extends Host>> listHostsForMigrationOfVM(Long vmId, Long startIndex, Long pageSize);

    String[] listEventTypes();

    Pair<List<? extends HypervisorCapabilities>, Integer> listHypervisorCapabilities(Long id, HypervisorType hypervisorType, String keyword, Long startIndex, Long pageSizeVal);

    HypervisorCapabilities updateHypervisorCapabilities(Long id, Long maxGuestsLimit, Boolean securityGroupEnabled);

    /**
     * list all the top consumed resources across different capacity types
     *
     * @param cmd
     * @return List of capacities
     */
    List<? extends Capacity> listTopConsumedResources(ListCapacityCmd cmd);

}<|MERGE_RESOLUTION|>--- conflicted
+++ resolved
@@ -190,8 +190,6 @@
     VirtualMachine upgradeSystemVM(UpgradeSystemVMCmd cmd);
 
     /**
-<<<<<<< HEAD
-=======
      * update an existing domain
      *
      * @param cmd
@@ -201,7 +199,6 @@
     Domain updateDomain(UpdateDomainCmd cmd);
 
     /**
->>>>>>> 3bac7b8c
      * Searches for alerts
      *
      * @param c
