--- conflicted
+++ resolved
@@ -72,15 +72,10 @@
      */
     boolean getUseLocalStorage();
     
-<<<<<<< HEAD
     Long getDomainId();    
     
     /**
      * @return tag that should be present on the host needed, optional parameter
      */
     String getHostTag();
-    
-=======
-    Long getDomainId();
->>>>>>> 20a7d95c
 }