--- conflicted
+++ resolved
@@ -131,13 +131,11 @@
     @SerializedName(ApiConstants.SPECIFY_IP_RANGES) @Param(description="true if network supports specifying ip ranges, false otherwise")
     private Boolean specifyIpRanges;
     
-<<<<<<< HEAD
     @SerializedName(ApiConstants.VPC_ID) @Param(description="VPC the network belongs to")
     private IdentityProxy vpcId = new IdentityProxy("vpc");
-=======
+
     @SerializedName(ApiConstants.CAN_USE_FOR_DEPLOY) @Param(description="list networks available for vm deployment")
     private Boolean canUseForDeploy;
->>>>>>> 66e14e26
     
     public void setId(Long id) {
         this.id.setValue(id);
@@ -280,14 +278,12 @@
 	public void setSpecifyIpRanges(Boolean specifyIpRanges) {
 		this.specifyIpRanges = specifyIpRanges;
 	}
-<<<<<<< HEAD
 	
     public void setVpcId(Long vpcId) {
         this.vpcId.setValue(vpcId);
-=======
-
+    }
+    
     public void setCanUseForDeploy(Boolean canUseForDeploy) {
         this.canUseForDeploy = canUseForDeploy;
->>>>>>> 66e14e26
     }
 }