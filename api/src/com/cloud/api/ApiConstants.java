--- conflicted
+++ resolved
@@ -215,15 +215,10 @@
     public static final String PRIVATE_NETWORK_ID = "privatenetworkid";
     public static final String ALLOCATION_STATE = "allocationstate";
     public static final String STORAGE_ID="storageid";
-<<<<<<< HEAD
     public static final String PING_STORAGE_SERVER_IP = "pingstorageserverip";
     public static final String PING_DIR = "pingdir";
     public static final String TFTP_DIR = "tftpdir";
     public static final String PING_CIFS_USERNAME = "pingcifsusername";
     public static final String PING_CIFS_PASSWORD = "pingcifspassword";
-}
-=======
     public static final String CHECKSUM="checksum";
-}
- 
->>>>>>> c3d2bab8
+}