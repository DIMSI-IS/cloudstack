--- conflicted
+++ resolved
@@ -192,11 +192,9 @@
     public static final String IS_SYSTEM = "issystem";
     public static final String AVAILABILITY = "availability";
     public static final String NETWORKRATE = "networkrate";
-<<<<<<< HEAD
     public static final String GUEST_IP_TYPE = "guestiptype";
     public static final String HOST_TAGS = "hosttags";
     public static final String SSH_KEYPAIR = "keypair";
-=======
     public static final String HOST_CPU_CAPACITY = "hostcpucapacity";
     public static final String HOST_CPU_NUM = "hostcpunum";
     public static final String HOST_MEM_CAPACITY = "hostmemcapacity";
@@ -206,7 +204,5 @@
     public static final String LINMIN_USERNAME = "linminusername";
     public static final String LINMIN_PASSWORD = "linminpassword";
     public static final String LINMIN_APID = "linminapid";
-    
->>>>>>> 20a7d95c
 }
  