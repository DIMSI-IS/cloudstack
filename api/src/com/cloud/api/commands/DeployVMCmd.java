--- conflicted
+++ resolved
@@ -266,8 +266,6 @@
     @Override
     public void create() throws ResourceAllocationException{
         try {
-<<<<<<< HEAD
-            
             //Verify that all objects exist before passing them to the service
             Account owner = _accountService.getActiveAccount(getAccountName(), getDomainId());
             if (owner == null) {
@@ -289,39 +287,34 @@
             if (template == null) {
                 throw new InvalidParameterValueException("Unable to use template " + templateId);
             }
-            
-            UserVm vm = null;
-            
-            if (zone.getNetworkType() == NetworkType.Basic){
-                if (getNetworkIds() != null) {
-                    throw new InvalidParameterValueException("Can't specify network Ids in Basic zone");
-                } else {
-                    vm = _userVmService.createBasicSecurityGroupVirtualMachine(zone, serviceOffering, template, securityGroupIdList, owner, name, displayName, diskOfferingId, size, group, getHypervisor(), userData, sshKeyPairName);
-                }
-            } else {
-                if (zone.isSecurityGroupEnabled()) {
-                    vm = _userVmService.createAdvancedSecurityGroupVirtualMachine(zone, serviceOffering, template, getNetworkIds(), securityGroupIdList, owner, name, displayName, diskOfferingId, size, group, getHypervisor(), userData, sshKeyPairName);
-                } else {
-                    if (securityGroupIdList != null && !securityGroupIdList.isEmpty()) {
-                        throw new InvalidParameterValueException("Can't create vm with security groups; security group feature is not enabled per zone");
-                    }
-                    vm = _userVmService.createAdvancedVirtualMachine(zone, serviceOffering, template, getNetworkIds(), owner, name, displayName, diskOfferingId, size, group, getHypervisor(), userData, sshKeyPairName);
-                }  
-            }
-            
-            if (vm != null){
-                setEntityId(vm.getId());
-=======
-        	UserVm result;
-        	if (getHypervisor() == HypervisorType.BareMetal) {
-        		result = _bareMetalVmService.createVirtualMachine(this);
-        	} else {
-        		result = _userVmService.createVirtualMachine(this);
-        	}
-        	
-            if (result != null){
-                setEntityId(result.getId());
->>>>>>> 20a7d95c
+
+			UserVm vm = null;
+			if (getHypervisor() == HypervisorType.BareMetal) {
+				vm = _bareMetalVmService.createVirtualMachine(this);
+			} else {
+				if (zone.getNetworkType() == NetworkType.Basic) {
+					if (getNetworkIds() != null) {
+						throw new InvalidParameterValueException("Can't specify network Ids in Basic zone");
+					} else {
+						vm = _userVmService.createBasicSecurityGroupVirtualMachine(zone, serviceOffering, template, securityGroupIdList, owner, name,
+								displayName, diskOfferingId, size, group, getHypervisor(), userData, sshKeyPairName);
+					}
+				} else {
+					if (zone.isSecurityGroupEnabled()) {
+						vm = _userVmService.createAdvancedSecurityGroupVirtualMachine(zone, serviceOffering, template, getNetworkIds(), securityGroupIdList,
+								owner, name, displayName, diskOfferingId, size, group, getHypervisor(), userData, sshKeyPairName);
+					} else {
+						if (securityGroupIdList != null && !securityGroupIdList.isEmpty()) {
+							throw new InvalidParameterValueException("Can't create vm with security groups; security group feature is not enabled per zone");
+						}
+						vm = _userVmService.createAdvancedVirtualMachine(zone, serviceOffering, template, getNetworkIds(), owner, name, displayName,
+								diskOfferingId, size, group, getHypervisor(), userData, sshKeyPairName);
+					}
+				}
+			}
+            
+			if (vm != null) {
+				setEntityId(vm.getId());
             } else {
                 throw new ServerApiException(BaseCmd.INTERNAL_ERROR, "Failed to deploy vm");
             }
