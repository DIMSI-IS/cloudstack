// Licensed to the Apache Software Foundation (ASF) under one
// or more contributor license agreements.  See the NOTICE file
// distributed with this work for additional information
// regarding copyright ownership.  The ASF licenses this file
// to you under the Apache License, Version 2.0 (the
// "License"); you may not use this file except in compliance
// with the License.  You may obtain a copy of the License at
//
//   http://www.apache.org/licenses/LICENSE-2.0
//
// Unless required by applicable law or agreed to in writing,
// software distributed under the License is distributed on an
// "AS IS" BASIS, WITHOUT WARRANTIES OR CONDITIONS OF ANY
// KIND, either express or implied.  See the License for the
// specific language governing permissions and limitations
// under the License.
package com.cloud.network;

import java.util.List;

import org.apache.cloudstack.api.command.admin.usage.ListTrafficTypeImplementorsCmd;
import org.apache.cloudstack.api.command.user.network.RestartNetworkCmd;
import org.apache.cloudstack.api.command.user.network.CreateNetworkCmd;
import org.apache.cloudstack.api.command.user.network.ListNetworksCmd;
import com.cloud.exception.ConcurrentOperationException;
import com.cloud.exception.InsufficientAddressCapacityException;
import com.cloud.exception.InsufficientCapacityException;
import com.cloud.exception.ResourceAllocationException;
import com.cloud.exception.ResourceUnavailableException;
import com.cloud.network.Network.Service;
import com.cloud.network.Networks.TrafficType;
import com.cloud.user.Account;
import com.cloud.user.User;
import com.cloud.utils.Pair;

/**
 * The NetworkService interface is the "public" api to entities that make requests to the orchestration engine
 * Such entities are usually the admin and end-user API.
 *
 */
public interface NetworkService {

    List<? extends Network> getIsolatedNetworksOwnedByAccountInZone(long zoneId, Account owner);

    IpAddress allocateIP(Account ipOwner, boolean isSystem, long zoneId) throws ResourceAllocationException,
        InsufficientAddressCapacityException, ConcurrentOperationException;

    boolean releaseIpAddress(long ipAddressId) throws InsufficientAddressCapacityException;

    Network createGuestNetwork(CreateNetworkCmd cmd) throws InsufficientCapacityException, ConcurrentOperationException,
    ResourceAllocationException;

    List<? extends Network> searchForNetworks(ListNetworksCmd cmd);

    boolean deleteNetwork(long networkId);

    boolean restartNetwork(RestartNetworkCmd cmd, boolean cleanup) throws ConcurrentOperationException,
    ResourceUnavailableException, InsufficientCapacityException;

    int getActiveNicsInNetwork(long networkId);

    Network getNetwork(long networkId);

    Network getNetwork(String networkUuid);

    IpAddress getIp(long id);


    Network updateGuestNetwork(long networkId, String name, String displayText, Account callerAccount, User callerUser,
            String domainSuffix, Long networkOfferingId, Boolean changeCidr);


    PhysicalNetwork createPhysicalNetwork(Long zoneId, String vnetRange, String networkSpeed,
            List<String> isolationMethods, String broadcastDomainRange, Long domainId, List<String> tags, String name);

    Pair<List<? extends PhysicalNetwork>, Integer> searchPhysicalNetworks(Long id, Long zoneId, String keyword,
            Long startIndex, Long pageSize, String name);

    PhysicalNetwork updatePhysicalNetwork(Long id, String networkSpeed, List<String> tags,
            String newVnetRangeString, String state);

    boolean deletePhysicalNetwork(Long id);

    List<? extends Service> listNetworkServices(String providerName);

    PhysicalNetworkServiceProvider addProviderToPhysicalNetwork(Long physicalNetworkId, String providerName,
            Long destinationPhysicalNetworkId, List<String> enabledServices);

    Pair<List<? extends PhysicalNetworkServiceProvider>, Integer> listNetworkServiceProviders(Long physicalNetworkId, String name,
            String state, Long startIndex, Long pageSize);

    PhysicalNetworkServiceProvider updateNetworkServiceProvider(Long id, String state, List<String> enabledServices);

    boolean deleteNetworkServiceProvider(Long id) throws ConcurrentOperationException, ResourceUnavailableException;

    PhysicalNetwork getPhysicalNetwork(Long physicalNetworkId);

    PhysicalNetwork getCreatedPhysicalNetwork(Long physicalNetworkId);

    PhysicalNetworkServiceProvider getPhysicalNetworkServiceProvider(Long providerId);

    PhysicalNetworkServiceProvider getCreatedPhysicalNetworkServiceProvider(Long providerId);

    long findPhysicalNetworkId(long zoneId, String tag, TrafficType trafficType);

    PhysicalNetworkTrafficType addTrafficTypeToPhysicalNetwork(Long physicalNetworkId, String trafficType,
            String xenLabel, String kvmLabel, String vmwareLabel, String simulatorLabel, String vlan);

    PhysicalNetworkTrafficType getPhysicalNetworkTrafficType(Long id);

    PhysicalNetworkTrafficType updatePhysicalNetworkTrafficType(Long id, String xenLabel, String kvmLabel, String vmwareLabel);

    boolean deletePhysicalNetworkTrafficType(Long id);

    Pair<List<? extends PhysicalNetworkTrafficType>, Integer> listTrafficTypes(Long physicalNetworkId);


    Network getExclusiveGuestNetwork(long zoneId);

    List<Pair<TrafficType, String>> listTrafficTypeImplementor(ListTrafficTypeImplementorsCmd cmd);

    List<? extends Network> getIsolatedNetworksWithSourceNATOwnedByAccountInZone(long zoneId, Account owner);
<<<<<<< HEAD
    
    
=======

    List<? extends Network> listNetworksByVpc(long vpcId);

    boolean isVmPartOfNetwork(long vmId, long ntwkId);
>>>>>>> 975021dd

    /**
     * @param networkId
     * @param entityId
     * @return
     * @throws ConcurrentOperationException
     * @throws ResourceUnavailableException
     * @throws ResourceAllocationException
     * @throws InsufficientAddressCapacityException
     */
    IpAddress associateIPToNetwork(long ipId, long networkId) throws InsufficientAddressCapacityException,
        ResourceAllocationException, ResourceUnavailableException, ConcurrentOperationException;

    /**
     * @param networkName
     * @param displayText
     * @param physicalNetworkId
     * @param vlan
     * @param startIp
     * @param endIP TODO
     * @param gateway
     * @param netmask
     * @param networkOwnerId
     * @param vpcId TODO
     * @return
     * @throws InsufficientCapacityException
     * @throws ConcurrentOperationException
     * @throws ResourceAllocationException
     */
    Network createPrivateNetwork(String networkName, String displayText, long physicalNetworkId, String vlan,
            String startIp, String endIP, String gateway, String netmask, long networkOwnerId, Long vpcId)
                    throws ResourceAllocationException, ConcurrentOperationException, InsufficientCapacityException;
 
}<|MERGE_RESOLUTION|>--- conflicted
+++ resolved
@@ -70,7 +70,7 @@
             String domainSuffix, Long networkOfferingId, Boolean changeCidr);
 
 
-    PhysicalNetwork createPhysicalNetwork(Long zoneId, String vnetRange, String networkSpeed,
+    PhysicalNetwork createPhysicalNetwork(Long zoneId, String vnetRange, String networkSpeed, 
             List<String> isolationMethods, String broadcastDomainRange, Long domainId, List<String> tags, String name);
 
     Pair<List<? extends PhysicalNetwork>, Integer> searchPhysicalNetworks(Long id, Long zoneId, String keyword,
@@ -120,15 +120,8 @@
     List<Pair<TrafficType, String>> listTrafficTypeImplementor(ListTrafficTypeImplementorsCmd cmd);
 
     List<? extends Network> getIsolatedNetworksWithSourceNATOwnedByAccountInZone(long zoneId, Account owner);
-<<<<<<< HEAD
     
     
-=======
-
-    List<? extends Network> listNetworksByVpc(long vpcId);
-
-    boolean isVmPartOfNetwork(long vmId, long ntwkId);
->>>>>>> 975021dd
 
     /**
      * @param networkId
