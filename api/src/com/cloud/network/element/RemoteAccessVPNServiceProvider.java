// Licensed to the Apache Software Foundation (ASF) under one
// or more contributor license agreements.  See the NOTICE file
// distributed with this work for additional information
// regarding copyright ownership.  The ASF licenses this file
// to you under the Apache License, Version 2.0 (the
// "License"); you may not use this file except in compliance
// with the License.  You may obtain a copy of the License at
//
//   http://www.apache.org/licenses/LICENSE-2.0
//
// Unless required by applicable law or agreed to in writing,
// software distributed under the License is distributed on an
// "AS IS" BASIS, WITHOUT WARRANTIES OR CONDITIONS OF ANY
// KIND, either express or implied.  See the License for the
// specific language governing permissions and limitations
// under the License.
package com.cloud.network.element;

import java.util.List;

import com.cloud.exception.ResourceUnavailableException;
import com.cloud.network.Network;
import com.cloud.network.RemoteAccessVpn;
import com.cloud.network.VpnUser;

public interface RemoteAccessVPNServiceProvider extends NetworkElement, IpDeployingRequester {
    String[] applyVpnUsers(RemoteAccessVpn vpn, List<? extends VpnUser> users) throws ResourceUnavailableException;

    boolean startVpn(Network network, RemoteAccessVpn vpn) throws ResourceUnavailableException;

    boolean stopVpn(Network network, RemoteAccessVpn vpn) throws ResourceUnavailableException;
<<<<<<< HEAD

    IpDeployer getIpDeployer(Network network);
=======
>>>>>>> 3d9dc364
}<|MERGE_RESOLUTION|>--- conflicted
+++ resolved
@@ -29,9 +29,4 @@
     boolean startVpn(Network network, RemoteAccessVpn vpn) throws ResourceUnavailableException;
 
     boolean stopVpn(Network network, RemoteAccessVpn vpn) throws ResourceUnavailableException;
-<<<<<<< HEAD
-
-    IpDeployer getIpDeployer(Network network);
-=======
->>>>>>> 3d9dc364
 }