// Licensed to the Apache Software Foundation (ASF) under one
// or more contributor license agreements.  See the NOTICE file
// distributed with this work for additional information
// regarding copyright ownership.  The ASF licenses this file
// to you under the Apache License, Version 2.0 (the
// "License"); you may not use this file except in compliance
// with the License.  You may obtain a copy of the License at
//
//   http://www.apache.org/licenses/LICENSE-2.0
//
// Unless required by applicable law or agreed to in writing,
// software distributed under the License is distributed on an
// "AS IS" BASIS, WITHOUT WARRANTIES OR CONDITIONS OF ANY
// KIND, either express or implied.  See the License for the
// specific language governing permissions and limitations
// under the License.
package org.apache.cloudstack.api.command.user.userdata;

import org.apache.cloudstack.acl.RoleType;
import org.apache.cloudstack.api.APICommand;
import org.apache.cloudstack.api.ApiConstants;
import org.apache.cloudstack.api.Parameter;
import org.apache.cloudstack.api.ServerApiException;
import org.apache.cloudstack.api.response.SuccessResponse;
import org.apache.cloudstack.api.response.UserDataResponse;
import org.apache.cloudstack.context.CallContext;

import com.cloud.exception.ConcurrentOperationException;
import com.cloud.exception.InsufficientCapacityException;
import com.cloud.exception.NetworkRuleConflictException;
import com.cloud.exception.ResourceAllocationException;
import com.cloud.exception.ResourceUnavailableException;
import com.cloud.user.UserData;

@APICommand(name = "registerUserData",
        description = "Register a new User Data.",
        since = "4.18",
        responseObject = SuccessResponse.class,
        requestHasSensitiveInfo = false,
        responseHasSensitiveInfo = false,
        authorized = {RoleType.Admin, RoleType.ResourceAdmin, RoleType.DomainAdmin, RoleType.User})
public class RegisterUserDataCmd extends BaseRegisterUserDataCmd {


    /////////////////////////////////////////////////////
    //////////////// API parameters /////////////////////
    /////////////////////////////////////////////////////

<<<<<<< HEAD
    @Parameter(name = ApiConstants.USER_DATA, type = CommandType.STRING, required = true, description = "User data content", length = 1048576)
    protected String userData;
=======
    @Parameter(name = ApiConstants.NAME, type = CommandType.STRING, required = true, description = "Name of the User Data")
    private String name;

    //Owner information
    @Parameter(name = ApiConstants.ACCOUNT, type = CommandType.STRING, description = "an optional account for the User Data. Must be used with domainId.")
    private String accountName;

    @Parameter(name = ApiConstants.DOMAIN_ID,
            type = CommandType.UUID,
            entityType = DomainResponse.class,
            description = "an optional domainId for the User Data. If the account parameter is used, domainId must also be used.")
    private Long domainId;

    @Parameter(name = ApiConstants.PROJECT_ID, type = CommandType.UUID, entityType = ProjectResponse.class, description = "an optional project for the User Data")
    private Long projectId;

    @Parameter(name = ApiConstants.USER_DATA,
            type = CommandType.STRING,
            required = true,
            description = "Base64 encoded User Data content. " +
                    "Using HTTP GET (via querystring), you can send up to 4KB of data after base64 encoding. " +
                    "Using HTTP POST (via POST body), you can send up to 32KB of data after base64 encoding, " +
                    "which can be increased upto 1MB using the vm.userdata.max.length setting",
            length = 1048576)
    private String userData;

    @Parameter(name = ApiConstants.PARAMS, type = CommandType.STRING, description = "comma separated list of variables declared in the User Data content")
    private String params;


    /////////////////////////////////////////////////////
    /////////////////// Accessors ///////////////////////
    /////////////////////////////////////////////////////

    public String getName() {
        return name;
    }

    public String getAccountName() {
        return accountName;
    }
>>>>>>> be08fff3


    public String getUserData() {
        return userData;
    }

    /////////////////////////////////////////////////////
    /////////////// API Implementation///////////////////
    /////////////////////////////////////////////////////

    @Override
    public long getEntityOwnerId() {
        Long accountId = _accountService.finalyzeAccountId(getAccountName(), getDomainId(), getProjectId(), true);
        if (accountId == null) {
            return CallContext.current().getCallingAccount().getId();
        }

        return accountId;
    }

    @Override
    public void execute() throws ResourceUnavailableException, InsufficientCapacityException, ServerApiException, ConcurrentOperationException, ResourceAllocationException, NetworkRuleConflictException {
        UserData result = _mgr.registerUserData(this);
        UserDataResponse response = _responseGenerator.createUserDataResponse(result);
        response.setResponseName(getCommandName());
        response.setObjectName(ApiConstants.USER_DATA);
        setResponseObject(response);
    }
}<|MERGE_RESOLUTION|>--- conflicted
+++ resolved
@@ -46,10 +46,6 @@
     //////////////// API parameters /////////////////////
     /////////////////////////////////////////////////////
 
-<<<<<<< HEAD
-    @Parameter(name = ApiConstants.USER_DATA, type = CommandType.STRING, required = true, description = "User data content", length = 1048576)
-    protected String userData;
-=======
     @Parameter(name = ApiConstants.NAME, type = CommandType.STRING, required = true, description = "Name of the User Data")
     private String name;
 
@@ -91,8 +87,14 @@
     public String getAccountName() {
         return accountName;
     }
->>>>>>> be08fff3
 
+    public Long getDomainId() {
+        return domainId;
+    }
+
+    public Long getProjectId() {
+        return projectId;
+    }
 
     public String getUserData() {
         return userData;
