--- conflicted
+++ resolved
@@ -16,18 +16,8 @@
 // under the License.
 package org.apache.cloudstack.api.command.user.offering;
 
-<<<<<<< HEAD
-=======
-import com.cloud.offering.DiskOffering.State;
-import org.apache.cloudstack.api.BaseListProjectAndAccountResourcesCmd;
-import org.apache.cloudstack.api.response.StoragePoolResponse;
-import org.apache.cloudstack.api.response.VolumeResponse;
-import org.apache.cloudstack.api.response.ZoneResponse;
-import org.apache.commons.lang3.EnumUtils;
-import org.apache.commons.lang3.StringUtils;
-import org.apache.log4j.Logger;
+import static com.cloud.offering.DiskOffering.State.Active;
 
->>>>>>> c25264ba
 import org.apache.cloudstack.api.APICommand;
 import org.apache.cloudstack.api.ApiConstants;
 import org.apache.cloudstack.api.BaseListProjectAndAccountResourcesCmd;
@@ -38,8 +28,10 @@
 import org.apache.cloudstack.api.response.UserVmResponse;
 import org.apache.cloudstack.api.response.VolumeResponse;
 import org.apache.cloudstack.api.response.ZoneResponse;
+import org.apache.commons.lang3.EnumUtils;
+import org.apache.commons.lang3.StringUtils;
 
-import static com.cloud.offering.DiskOffering.State.Active;
+import com.cloud.offering.DiskOffering.State;
 
 @APICommand(name = "listDiskOfferings", description = "Lists all available disk offerings.", responseObject = DiskOfferingResponse.class,
         requestHasSensitiveInfo = false, responseHasSensitiveInfo = false)
@@ -78,19 +70,17 @@
             since = "4.19")
     private String storageType;
 
-<<<<<<< HEAD
+    @Parameter(name = ApiConstants.STATE, type = CommandType.STRING,
+               description = "Filter by state of the disk offering. Defaults to 'Active'. If set to 'all' shows both Active & Inactive offerings.",
+               since = "4.19")
+    private String diskOfferingState;
+
     @Parameter(name = ApiConstants.VIRTUAL_MACHINE_ID,
             type = CommandType.UUID,
             entityType = UserVmResponse.class,
             description = "The ID of a virtual machine. Pass this in if you want to see the suitable disk offering that can be used to create and add a disk to the virtual machine. Suitability is returned with suitableforvirtualmachine flag in the response",
             since = "4.20.0")
     private Long virtualMachineId;
-=======
-    @Parameter(name = ApiConstants.STATE, type = CommandType.STRING,
-               description = "Filter by state of the disk offering. Defaults to 'Active'. If set to 'all' shows both Active & Inactive offerings.",
-               since = "4.19")
-    private String diskOfferingState;
->>>>>>> c25264ba
 
     /////////////////////////////////////////////////////
     /////////////////// Accessors ///////////////////////
@@ -120,10 +110,6 @@
         return storageType;
     }
 
-<<<<<<< HEAD
-    public Long getVirtualMachineId() {
-        return virtualMachineId;
-=======
     public State getState() {
         if (StringUtils.isBlank(diskOfferingState)) {
             return Active;
@@ -133,7 +119,10 @@
             throw new IllegalArgumentException("Invalid state value: " + diskOfferingState);
         }
         return state;
->>>>>>> c25264ba
+    }
+
+    public Long getVirtualMachineId() {
+        return virtualMachineId;
     }
 
     /////////////////////////////////////////////////////
