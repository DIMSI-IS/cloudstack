--- conflicted
+++ resolved
@@ -1210,7 +1210,7 @@
             "a boolean or a numeric value: if it results in a boolean value, the tariff value will be applied according to the result; if it results in a numeric value, the " +
             "numeric value will be applied; if the result is neither a boolean nor a numeric value, the tariff will not be applied. If the rule is not informed, the tariff " +
             "value will be applied.";
-<<<<<<< HEAD
+
     public static final String PARAMETER_DESCRIPTION_START_DATE_POSSIBLE_FORMATS = "The recommended format is \"yyyy-MM-dd'T'HH:mm:ssZ\" (e.g.: \"2023-01-01T12:00:00+0100\"); " +
             "however, the following formats are also accepted: \"yyyy-MM-dd HH:mm:ss\" (e.g.: \"2023-01-01 12:00:00\") and \"yyyy-MM-dd\" (e.g.: \"2023-01-01\" - if the time is not " +
             "added, it will be interpreted as \"00:00:00\"). If the recommended format is not used, the date will be considered in the server timezone.";
@@ -1218,9 +1218,8 @@
     public static final String PARAMETER_DESCRIPTION_END_DATE_POSSIBLE_FORMATS = "The recommended format is \"yyyy-MM-dd'T'HH:mm:ssZ\" (e.g.: \"2023-01-01T12:00:00+0100\"); " +
             "however, the following formats are also accepted: \"yyyy-MM-dd HH:mm:ss\" (e.g.: \"2023-01-01 12:00:00\") and \"yyyy-MM-dd\" (e.g.: \"2023-01-01\" - if the time is not " +
             "added, it will be interpreted as \"23:59:59\"). If the recommended format is not used, the date will be considered in the server timezone.";
-=======
+
     public static final String VMWARE_DC = "vmwaredc";
->>>>>>> 4f3e8e8c
 
     /**
      * This enum specifies IO Drivers, each option controls specific policies on I/O.
