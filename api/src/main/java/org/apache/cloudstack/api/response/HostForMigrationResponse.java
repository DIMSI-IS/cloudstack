// Licensed to the Apache Software Foundation (ASF) under one
// or more contributor license agreements.  See the NOTICE file
// distributed with this work for additional information
// regarding copyright ownership.  The ASF licenses this file
// to you under the Apache License, Version 2.0 (the
// "License"); you may not use this file except in compliance
// with the License.  You may obtain a copy of the License at
//
//   http://www.apache.org/licenses/LICENSE-2.0
//
// Unless required by applicable law or agreed to in writing,
// software distributed under the License is distributed on an
// "AS IS" BASIS, WITHOUT WARRANTIES OR CONDITIONS OF ANY
// KIND, either express or implied.  See the License for the
// specific language governing permissions and limitations
// under the License.
package org.apache.cloudstack.api.response;

import org.apache.cloudstack.api.EntityReference;

import com.cloud.host.Host;
import com.cloud.serializer.Param;
import com.google.gson.annotations.SerializedName;

@EntityReference(value = Host.class)
<<<<<<< HEAD
public class HostForMigrationResponse extends BaseResponse {
    @SerializedName(ApiConstants.ID)
    @Param(description = "the ID of the host")
    private String id;

    @SerializedName(ApiConstants.NAME)
    @Param(description = "the name of the host")
    private String name;

    @SerializedName(ApiConstants.STATE)
    @Param(description = "the state of the host")
    private Status state;

    @SerializedName("disconnected")
    @Param(description = "true if the host is disconnected. False otherwise.")
    private Date disconnectedOn;

    @SerializedName(ApiConstants.TYPE)
    @Param(description = "the host type")
    private Host.Type hostType;

    @SerializedName("oscategoryid")
    @Param(description = "the OS category ID of the host")
    private String osCategoryId;

    @SerializedName("oscategoryname")
    @Param(description = "the OS category name of the host")
    private String osCategoryName;

    @SerializedName(ApiConstants.IP_ADDRESS)
    @Param(description = "the IP address of the host")
    private String ipAddress;

    @SerializedName(ApiConstants.ZONE_ID)
    @Param(description = "the Zone ID of the host")
    private String zoneId;

    @SerializedName(ApiConstants.ZONE_NAME)
    @Param(description = "the Zone name of the host")
    private String zoneName;

    @SerializedName(ApiConstants.POD_ID)
    @Param(description = "the Pod ID of the host")
    private String podId;

    @SerializedName("podname")
    @Param(description = "the Pod name of the host")
    private String podName;

    @SerializedName("version")
    @Param(description = "the host version")
    private String version;

    @SerializedName(ApiConstants.HYPERVISOR)
    @Param(description = "the host hypervisor")
    private String hypervisor;

    @SerializedName("cpunumber")
    @Param(description = "the CPU number of the host")
    private Integer cpuNumber;

    @SerializedName("cpuspeed")
    @Param(description = "the CPU speed of the host")
    private Long cpuSpeed;

    @Deprecated
    @SerializedName("cpuallocated")
    @Param(description = "the amount of the host's CPU currently allocated")
    private String cpuAllocated;

    @SerializedName("cpuallocatedvalue")
    @Param(description = "the amount of the host's CPU currently allocated in MHz")
    private Long cpuAllocatedValue;

    @SerializedName("cpuallocatedpercentage")
    @Param(description = "the amount of the host's CPU currently allocated in percentage")
    private String cpuAllocatedPercentage;

    @SerializedName("cpuallocatedwithoverprovisioning")
    @Param(description = "the amount of the host's CPU currently allocated after applying the cpu.overprovisioning.factor")
    private String cpuAllocatedWithOverprovisioning;

    @SerializedName("cpuused")
    @Param(description = "the amount of the host's CPU currently used")
    private String cpuUsed;

    @SerializedName("cpuwithoverprovisioning")
    @Param(description = "the amount of the host's CPU after applying the cpu.overprovisioning.factor ")
    private String cpuWithOverprovisioning;

    @Deprecated
    @SerializedName("memorytotal")
    @Param(description = "the memory total of the host, this parameter is deprecated use memorywithoverprovisioning")
    private Long memoryTotal;

    @SerializedName("memorywithoverprovisioning")
    @Param(description = "the amount of the host's memory after applying the mem.overprovisioning.factor ")
    private String memWithOverprovisioning;

    @SerializedName("averageload")
    @Param(description = "the cpu average load on the host")
    private Long averageLoad;

    @SerializedName("networkkbsread")
    @Param(description = "the incoming network traffic on the host")
    private Long networkKbsRead;

    @SerializedName("networkkbswrite")
    @Param(description = "the outgoing network traffic on the host")
    private Long networkKbsWrite;

    @Deprecated
    @SerializedName("memoryallocated")
    @Param(description = "the amount of the host's memory currently allocated")
    private String memoryAllocated;

    @SerializedName("memoryallocatedpercentage")
    @Param(description = "the amount of the host's memory currently allocated in percentage")
    private String memoryAllocatedPercentage;

    @SerializedName("memoryallocatedbytes")
    @Param(description = "the amount of the host's memory currently allocated in bytes")
    private Long memoryAllocatedBytes;

    @SerializedName("memoryused")
    @Param(description = "the amount of the host's memory currently used")
    private Long memoryUsed;

    @SerializedName("disksizetotal")
    @Param(description = "the total disk size of the host")
    private Long diskSizeTotal;

    @SerializedName("disksizeallocated")
    @Param(description = "the host's currently allocated disk size")
    private Long diskSizeAllocated;

    @SerializedName("capabilities")
    @Param(description = "capabilities of the host")
    private String capabilities;

    @SerializedName("lastpinged")
    @Param(description = "the date and time the host was last pinged")
    private Date lastPinged;

    @SerializedName("managementserverid")
    @Param(description = "the management server ID of the host")
    private Long managementServerId;

    @SerializedName("clusterid")
    @Param(description = "the cluster ID of the host")
    private String clusterId;

    @SerializedName("clustername")
    @Param(description = "the cluster name of the host")
    private String clusterName;

    @SerializedName("clustertype")
    @Param(description = "the cluster type of the cluster that host belongs to")
    private String clusterType;

    @SerializedName("islocalstorageactive")
    @Param(description = "true if local storage is active, false otherwise")
    private Boolean localStorageActive;

    @SerializedName(ApiConstants.CREATED)
    @Param(description = "the date and time the host was created")
    private Date created;

    @SerializedName("removed")
    @Param(description = "the date and time the host was removed")
    private Date removed;

    @SerializedName("events")
    @Param(description = "events available for the host")
    private String events;

    @SerializedName("hosttags")
    @Param(description = "comma-separated list of tags for the host")
    private String hostTags;

    @SerializedName("explicithosttags")
    @Param(description = "comma-separated list of explicit host tags for the host", since = "4.20.0")
    private String explicitHostTags;

    @SerializedName("implicithosttags")
    @Param(description = "comma-separated list of implicit host tags for the host", since = "4.20.0")
    private String implicitHostTags;

    @SerializedName("hasenoughcapacity")
    @Param(description = "true if this host has enough CPU and RAM capacity to migrate a VM to it, false otherwise")
    private Boolean hasEnoughCapacity;

    @SerializedName("suitableformigration")
    @Param(description = "true if this host is suitable(has enough capacity and satisfies all conditions like hosttags, " +
        "max guests vm limit etc) to migrate a VM to it , false otherwise")
    private Boolean suitableForMigration;
=======
public class HostForMigrationResponse extends HostResponse {
>>>>>>> 0a77eb7f

    @SerializedName("requiresStorageMotion")
    @Param(description = "true if migrating a vm to this host requires storage motion, false otherwise")
    private Boolean requiresStorageMotion;

<<<<<<< HEAD
    @SerializedName("resourcestate")
    @Param(description = "the resource state of the host")
    private String resourceState;

    @SerializedName(ApiConstants.HYPERVISOR_VERSION)
    @Param(description = "the hypervisor version")
    private String hypervisorVersion;

    @SerializedName(ApiConstants.HA_HOST)
    @Param(description = "true if the host is Ha host (dedicated to vms started by HA process; false otherwise")
    private Boolean haHost;

    @Override
    public String getObjectId() {
        return getId();
    }

    public String getId() {
        return id;
    }

    public void setId(String id) {
        this.id = id;
    }

    public void setName(String name) {
        this.name = name;
    }

    public void setState(Status state) {
        this.state = state;
    }

    public void setDisconnectedOn(Date disconnectedOn) {
        this.disconnectedOn = disconnectedOn;
    }

    public void setHostType(Host.Type hostType) {
        this.hostType = hostType;
    }

    public void setOsCategoryId(String osCategoryId) {
        this.osCategoryId = osCategoryId;
    }

    public void setOsCategoryName(String osCategoryName) {
        this.osCategoryName = osCategoryName;
    }

    public void setIpAddress(String ipAddress) {
        this.ipAddress = ipAddress;
    }

    public void setZoneId(String zoneId) {
        this.zoneId = zoneId;
    }

    public void setZoneName(String zoneName) {
        this.zoneName = zoneName;
    }

    public void setPodId(String podId) {
        this.podId = podId;
    }

    public void setPodName(String podName) {
        this.podName = podName;
    }

    public void setVersion(String version) {
        this.version = version;
    }

    public void setHypervisor(String hypervisor) {
        this.hypervisor = hypervisor;
    }

    public void setCpuNumber(Integer cpuNumber) {
        this.cpuNumber = cpuNumber;
    }

    public void setCpuSpeed(Long cpuSpeed) {
        this.cpuSpeed = cpuSpeed;
    }

    public String getCpuAllocated() {
        return cpuAllocated;
    }

    public void setCpuAllocated(String cpuAllocated) {
        this.cpuAllocated = cpuAllocated;
    }

    public void setCpuAllocatedValue(Long cpuAllocatedValue) {
        this.cpuAllocatedValue = cpuAllocatedValue;
    }

    public void setCpuAllocatedPercentage(String cpuAllocatedPercentage) {
        this.cpuAllocatedPercentage = cpuAllocatedPercentage;
    }

    public void setCpuAllocatedWithOverprovisioning(String cpuAllocatedWithOverprovisioning) {
        this.cpuAllocatedWithOverprovisioning = cpuAllocatedWithOverprovisioning;
    }

    public void setCpuUsed(String cpuUsed) {
        this.cpuUsed = cpuUsed;
    }

    public void setAverageLoad(Long averageLoad) {
        this.averageLoad = averageLoad;
    }

    public void setNetworkKbsRead(Long networkKbsRead) {
        this.networkKbsRead = networkKbsRead;
    }

    public void setNetworkKbsWrite(Long networkKbsWrite) {
        this.networkKbsWrite = networkKbsWrite;
    }

    public void setMemoryAllocated(String memoryAllocated) {
        this.memoryAllocated = memoryAllocated;
    }

    public void setMemoryAllocatedPercentage(String memoryAllocatedPercentage) {
        this.memoryAllocatedPercentage = memoryAllocatedPercentage;
    }

    public void setMemoryAllocatedBytes(Long memoryAllocatedBytes) {
        this.memoryAllocatedBytes = memoryAllocatedBytes;
    }

    public void setMemoryUsed(Long memoryUsed) {
        this.memoryUsed = memoryUsed;
    }

    public void setDiskSizeTotal(Long diskSizeTotal) {
        this.diskSizeTotal = diskSizeTotal;
    }

    public void setDiskSizeAllocated(Long diskSizeAllocated) {
        this.diskSizeAllocated = diskSizeAllocated;
    }

    public void setCapabilities(String capabilities) {
        this.capabilities = capabilities;
    }

    public void setLastPinged(Date lastPinged) {
        this.lastPinged = lastPinged;
    }

    public void setManagementServerId(Long managementServerId) {
        this.managementServerId = managementServerId;
    }

    public void setClusterId(String clusterId) {
        this.clusterId = clusterId;
    }

    public void setClusterName(String clusterName) {
        this.clusterName = clusterName;
    }

    public void setClusterType(String clusterType) {
        this.clusterType = clusterType;
    }

    public void setLocalStorageActive(Boolean localStorageActive) {
        this.localStorageActive = localStorageActive;
    }

    public void setCreated(Date created) {
        this.created = created;
    }

    public void setRemoved(Date removed) {
        this.removed = removed;
    }

    public void setEvents(String events) {
        this.events = events;
    }

    public String getHostTags() {
        return hostTags;
    }

    public void setHostTags(String hostTags) {
        this.hostTags = hostTags;
    }

    public void setExplicitHostTags(String explicitHostTags) {
        this.explicitHostTags = explicitHostTags;
    }

    public void setImplicitHostTags(String implicitHostTags) {
        this.implicitHostTags = implicitHostTags;
    }

    public void setHasEnoughCapacity(Boolean hasEnoughCapacity) {
        this.hasEnoughCapacity = hasEnoughCapacity;
    }

    public void setSuitableForMigration(Boolean suitableForMigration) {
        this.suitableForMigration = suitableForMigration;
    }

=======
>>>>>>> 0a77eb7f
    public void setRequiresStorageMotion(Boolean requiresStorageMotion) {
        this.requiresStorageMotion = requiresStorageMotion;
    }
}<|MERGE_RESOLUTION|>--- conflicted
+++ resolved
@@ -23,423 +23,12 @@
 import com.google.gson.annotations.SerializedName;
 
 @EntityReference(value = Host.class)
-<<<<<<< HEAD
-public class HostForMigrationResponse extends BaseResponse {
-    @SerializedName(ApiConstants.ID)
-    @Param(description = "the ID of the host")
-    private String id;
-
-    @SerializedName(ApiConstants.NAME)
-    @Param(description = "the name of the host")
-    private String name;
-
-    @SerializedName(ApiConstants.STATE)
-    @Param(description = "the state of the host")
-    private Status state;
-
-    @SerializedName("disconnected")
-    @Param(description = "true if the host is disconnected. False otherwise.")
-    private Date disconnectedOn;
-
-    @SerializedName(ApiConstants.TYPE)
-    @Param(description = "the host type")
-    private Host.Type hostType;
-
-    @SerializedName("oscategoryid")
-    @Param(description = "the OS category ID of the host")
-    private String osCategoryId;
-
-    @SerializedName("oscategoryname")
-    @Param(description = "the OS category name of the host")
-    private String osCategoryName;
-
-    @SerializedName(ApiConstants.IP_ADDRESS)
-    @Param(description = "the IP address of the host")
-    private String ipAddress;
-
-    @SerializedName(ApiConstants.ZONE_ID)
-    @Param(description = "the Zone ID of the host")
-    private String zoneId;
-
-    @SerializedName(ApiConstants.ZONE_NAME)
-    @Param(description = "the Zone name of the host")
-    private String zoneName;
-
-    @SerializedName(ApiConstants.POD_ID)
-    @Param(description = "the Pod ID of the host")
-    private String podId;
-
-    @SerializedName("podname")
-    @Param(description = "the Pod name of the host")
-    private String podName;
-
-    @SerializedName("version")
-    @Param(description = "the host version")
-    private String version;
-
-    @SerializedName(ApiConstants.HYPERVISOR)
-    @Param(description = "the host hypervisor")
-    private String hypervisor;
-
-    @SerializedName("cpunumber")
-    @Param(description = "the CPU number of the host")
-    private Integer cpuNumber;
-
-    @SerializedName("cpuspeed")
-    @Param(description = "the CPU speed of the host")
-    private Long cpuSpeed;
-
-    @Deprecated
-    @SerializedName("cpuallocated")
-    @Param(description = "the amount of the host's CPU currently allocated")
-    private String cpuAllocated;
-
-    @SerializedName("cpuallocatedvalue")
-    @Param(description = "the amount of the host's CPU currently allocated in MHz")
-    private Long cpuAllocatedValue;
-
-    @SerializedName("cpuallocatedpercentage")
-    @Param(description = "the amount of the host's CPU currently allocated in percentage")
-    private String cpuAllocatedPercentage;
-
-    @SerializedName("cpuallocatedwithoverprovisioning")
-    @Param(description = "the amount of the host's CPU currently allocated after applying the cpu.overprovisioning.factor")
-    private String cpuAllocatedWithOverprovisioning;
-
-    @SerializedName("cpuused")
-    @Param(description = "the amount of the host's CPU currently used")
-    private String cpuUsed;
-
-    @SerializedName("cpuwithoverprovisioning")
-    @Param(description = "the amount of the host's CPU after applying the cpu.overprovisioning.factor ")
-    private String cpuWithOverprovisioning;
-
-    @Deprecated
-    @SerializedName("memorytotal")
-    @Param(description = "the memory total of the host, this parameter is deprecated use memorywithoverprovisioning")
-    private Long memoryTotal;
-
-    @SerializedName("memorywithoverprovisioning")
-    @Param(description = "the amount of the host's memory after applying the mem.overprovisioning.factor ")
-    private String memWithOverprovisioning;
-
-    @SerializedName("averageload")
-    @Param(description = "the cpu average load on the host")
-    private Long averageLoad;
-
-    @SerializedName("networkkbsread")
-    @Param(description = "the incoming network traffic on the host")
-    private Long networkKbsRead;
-
-    @SerializedName("networkkbswrite")
-    @Param(description = "the outgoing network traffic on the host")
-    private Long networkKbsWrite;
-
-    @Deprecated
-    @SerializedName("memoryallocated")
-    @Param(description = "the amount of the host's memory currently allocated")
-    private String memoryAllocated;
-
-    @SerializedName("memoryallocatedpercentage")
-    @Param(description = "the amount of the host's memory currently allocated in percentage")
-    private String memoryAllocatedPercentage;
-
-    @SerializedName("memoryallocatedbytes")
-    @Param(description = "the amount of the host's memory currently allocated in bytes")
-    private Long memoryAllocatedBytes;
-
-    @SerializedName("memoryused")
-    @Param(description = "the amount of the host's memory currently used")
-    private Long memoryUsed;
-
-    @SerializedName("disksizetotal")
-    @Param(description = "the total disk size of the host")
-    private Long diskSizeTotal;
-
-    @SerializedName("disksizeallocated")
-    @Param(description = "the host's currently allocated disk size")
-    private Long diskSizeAllocated;
-
-    @SerializedName("capabilities")
-    @Param(description = "capabilities of the host")
-    private String capabilities;
-
-    @SerializedName("lastpinged")
-    @Param(description = "the date and time the host was last pinged")
-    private Date lastPinged;
-
-    @SerializedName("managementserverid")
-    @Param(description = "the management server ID of the host")
-    private Long managementServerId;
-
-    @SerializedName("clusterid")
-    @Param(description = "the cluster ID of the host")
-    private String clusterId;
-
-    @SerializedName("clustername")
-    @Param(description = "the cluster name of the host")
-    private String clusterName;
-
-    @SerializedName("clustertype")
-    @Param(description = "the cluster type of the cluster that host belongs to")
-    private String clusterType;
-
-    @SerializedName("islocalstorageactive")
-    @Param(description = "true if local storage is active, false otherwise")
-    private Boolean localStorageActive;
-
-    @SerializedName(ApiConstants.CREATED)
-    @Param(description = "the date and time the host was created")
-    private Date created;
-
-    @SerializedName("removed")
-    @Param(description = "the date and time the host was removed")
-    private Date removed;
-
-    @SerializedName("events")
-    @Param(description = "events available for the host")
-    private String events;
-
-    @SerializedName("hosttags")
-    @Param(description = "comma-separated list of tags for the host")
-    private String hostTags;
-
-    @SerializedName("explicithosttags")
-    @Param(description = "comma-separated list of explicit host tags for the host", since = "4.20.0")
-    private String explicitHostTags;
-
-    @SerializedName("implicithosttags")
-    @Param(description = "comma-separated list of implicit host tags for the host", since = "4.20.0")
-    private String implicitHostTags;
-
-    @SerializedName("hasenoughcapacity")
-    @Param(description = "true if this host has enough CPU and RAM capacity to migrate a VM to it, false otherwise")
-    private Boolean hasEnoughCapacity;
-
-    @SerializedName("suitableformigration")
-    @Param(description = "true if this host is suitable(has enough capacity and satisfies all conditions like hosttags, " +
-        "max guests vm limit etc) to migrate a VM to it , false otherwise")
-    private Boolean suitableForMigration;
-=======
 public class HostForMigrationResponse extends HostResponse {
->>>>>>> 0a77eb7f
 
     @SerializedName("requiresStorageMotion")
     @Param(description = "true if migrating a vm to this host requires storage motion, false otherwise")
     private Boolean requiresStorageMotion;
 
-<<<<<<< HEAD
-    @SerializedName("resourcestate")
-    @Param(description = "the resource state of the host")
-    private String resourceState;
-
-    @SerializedName(ApiConstants.HYPERVISOR_VERSION)
-    @Param(description = "the hypervisor version")
-    private String hypervisorVersion;
-
-    @SerializedName(ApiConstants.HA_HOST)
-    @Param(description = "true if the host is Ha host (dedicated to vms started by HA process; false otherwise")
-    private Boolean haHost;
-
-    @Override
-    public String getObjectId() {
-        return getId();
-    }
-
-    public String getId() {
-        return id;
-    }
-
-    public void setId(String id) {
-        this.id = id;
-    }
-
-    public void setName(String name) {
-        this.name = name;
-    }
-
-    public void setState(Status state) {
-        this.state = state;
-    }
-
-    public void setDisconnectedOn(Date disconnectedOn) {
-        this.disconnectedOn = disconnectedOn;
-    }
-
-    public void setHostType(Host.Type hostType) {
-        this.hostType = hostType;
-    }
-
-    public void setOsCategoryId(String osCategoryId) {
-        this.osCategoryId = osCategoryId;
-    }
-
-    public void setOsCategoryName(String osCategoryName) {
-        this.osCategoryName = osCategoryName;
-    }
-
-    public void setIpAddress(String ipAddress) {
-        this.ipAddress = ipAddress;
-    }
-
-    public void setZoneId(String zoneId) {
-        this.zoneId = zoneId;
-    }
-
-    public void setZoneName(String zoneName) {
-        this.zoneName = zoneName;
-    }
-
-    public void setPodId(String podId) {
-        this.podId = podId;
-    }
-
-    public void setPodName(String podName) {
-        this.podName = podName;
-    }
-
-    public void setVersion(String version) {
-        this.version = version;
-    }
-
-    public void setHypervisor(String hypervisor) {
-        this.hypervisor = hypervisor;
-    }
-
-    public void setCpuNumber(Integer cpuNumber) {
-        this.cpuNumber = cpuNumber;
-    }
-
-    public void setCpuSpeed(Long cpuSpeed) {
-        this.cpuSpeed = cpuSpeed;
-    }
-
-    public String getCpuAllocated() {
-        return cpuAllocated;
-    }
-
-    public void setCpuAllocated(String cpuAllocated) {
-        this.cpuAllocated = cpuAllocated;
-    }
-
-    public void setCpuAllocatedValue(Long cpuAllocatedValue) {
-        this.cpuAllocatedValue = cpuAllocatedValue;
-    }
-
-    public void setCpuAllocatedPercentage(String cpuAllocatedPercentage) {
-        this.cpuAllocatedPercentage = cpuAllocatedPercentage;
-    }
-
-    public void setCpuAllocatedWithOverprovisioning(String cpuAllocatedWithOverprovisioning) {
-        this.cpuAllocatedWithOverprovisioning = cpuAllocatedWithOverprovisioning;
-    }
-
-    public void setCpuUsed(String cpuUsed) {
-        this.cpuUsed = cpuUsed;
-    }
-
-    public void setAverageLoad(Long averageLoad) {
-        this.averageLoad = averageLoad;
-    }
-
-    public void setNetworkKbsRead(Long networkKbsRead) {
-        this.networkKbsRead = networkKbsRead;
-    }
-
-    public void setNetworkKbsWrite(Long networkKbsWrite) {
-        this.networkKbsWrite = networkKbsWrite;
-    }
-
-    public void setMemoryAllocated(String memoryAllocated) {
-        this.memoryAllocated = memoryAllocated;
-    }
-
-    public void setMemoryAllocatedPercentage(String memoryAllocatedPercentage) {
-        this.memoryAllocatedPercentage = memoryAllocatedPercentage;
-    }
-
-    public void setMemoryAllocatedBytes(Long memoryAllocatedBytes) {
-        this.memoryAllocatedBytes = memoryAllocatedBytes;
-    }
-
-    public void setMemoryUsed(Long memoryUsed) {
-        this.memoryUsed = memoryUsed;
-    }
-
-    public void setDiskSizeTotal(Long diskSizeTotal) {
-        this.diskSizeTotal = diskSizeTotal;
-    }
-
-    public void setDiskSizeAllocated(Long diskSizeAllocated) {
-        this.diskSizeAllocated = diskSizeAllocated;
-    }
-
-    public void setCapabilities(String capabilities) {
-        this.capabilities = capabilities;
-    }
-
-    public void setLastPinged(Date lastPinged) {
-        this.lastPinged = lastPinged;
-    }
-
-    public void setManagementServerId(Long managementServerId) {
-        this.managementServerId = managementServerId;
-    }
-
-    public void setClusterId(String clusterId) {
-        this.clusterId = clusterId;
-    }
-
-    public void setClusterName(String clusterName) {
-        this.clusterName = clusterName;
-    }
-
-    public void setClusterType(String clusterType) {
-        this.clusterType = clusterType;
-    }
-
-    public void setLocalStorageActive(Boolean localStorageActive) {
-        this.localStorageActive = localStorageActive;
-    }
-
-    public void setCreated(Date created) {
-        this.created = created;
-    }
-
-    public void setRemoved(Date removed) {
-        this.removed = removed;
-    }
-
-    public void setEvents(String events) {
-        this.events = events;
-    }
-
-    public String getHostTags() {
-        return hostTags;
-    }
-
-    public void setHostTags(String hostTags) {
-        this.hostTags = hostTags;
-    }
-
-    public void setExplicitHostTags(String explicitHostTags) {
-        this.explicitHostTags = explicitHostTags;
-    }
-
-    public void setImplicitHostTags(String implicitHostTags) {
-        this.implicitHostTags = implicitHostTags;
-    }
-
-    public void setHasEnoughCapacity(Boolean hasEnoughCapacity) {
-        this.hasEnoughCapacity = hasEnoughCapacity;
-    }
-
-    public void setSuitableForMigration(Boolean suitableForMigration) {
-        this.suitableForMigration = suitableForMigration;
-    }
-
-=======
->>>>>>> 0a77eb7f
     public void setRequiresStorageMotion(Boolean requiresStorageMotion) {
         this.requiresStorageMotion = requiresStorageMotion;
     }
