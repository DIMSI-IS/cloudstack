// Licensed to the Apache Software Foundation (ASF) under one
// or more contributor license agreements.  See the NOTICE file
// distributed with this work for additional information
// regarding copyright ownership.  The ASF licenses this file
// to you under the Apache License, Version 2.0 (the
// "License"); you may not use this file except in compliance
// with the License.  You may obtain a copy of the License at
//
//   http://www.apache.org/licenses/LICENSE-2.0
//
// Unless required by applicable law or agreed to in writing,
// software distributed under the License is distributed on an
// "AS IS" BASIS, WITHOUT WARRANTIES OR CONDITIONS OF ANY
// KIND, either express or implied.  See the License for the
// specific language governing permissions and limitations
// under the License.
package org.apache.cloudstack.api.response;

import org.apache.cloudstack.api.ApiConstants;
import org.apache.cloudstack.api.BaseResponse;

import com.cloud.serializer.Param;
import com.google.gson.annotations.SerializedName;

@SuppressWarnings("unused")
public class CapabilitiesResponse extends BaseResponse {
    @SerializedName("securitygroupsenabled")
    @Param(description = "true if security groups support is enabled, false otherwise")
    private boolean securityGroupsEnabled;

    @SerializedName("dynamicrolesenabled")
    @Param(description = "true if dynamic role-based api checker is enabled, false otherwise")
    private boolean dynamicRolesEnabled;

    @SerializedName("cloudstackversion")
    @Param(description = "version of the cloud stack")
    private String cloudStackVersion;

    @SerializedName("userpublictemplateenabled")
    @Param(description = "true if user and domain admins can set templates to be shared, false otherwise")
    private boolean userPublicTemplateEnabled;

    @SerializedName("supportELB")
    @Param(description = "true if region supports elastic load balancer on basic zones")
    private String supportELB;

    @SerializedName(ApiConstants.PROJECT_INVITE_REQUIRED)
    @Param(description = "If invitation confirmation is required when add account to project")
    private Boolean projectInviteRequired;

    @SerializedName(ApiConstants.ALLOW_USER_CREATE_PROJECTS)
    @Param(description = "true if regular user is allowed to create projects")
    private Boolean allowUsersCreateProjects;

    @SerializedName(ApiConstants.CUSTOM_DISK_OFF_MIN_SIZE)
    @Param(description = "minimum size that can be specified when " + "create disk from disk offering with custom size")
    private Long diskOffMinSize;

    @SerializedName(ApiConstants.CUSTOM_DISK_OFF_MAX_SIZE)
    @Param(description = "maximum size that can be specified when " + "create disk from disk offering with custom size")
    private Long diskOffMaxSize;

    @SerializedName("regionsecondaryenabled")
    @Param(description = "true if region wide secondary is enabled, false otherwise")
    private boolean regionSecondaryEnabled;

    @SerializedName("apilimitinterval")
    @Param(description = "time interval (in seconds) to reset api count")
    private Integer apiLimitInterval;

    @SerializedName("kvmsnapshotenabled")
    @Param(description = "true if snapshot is supported for KVM host, false otherwise")
    private boolean kvmSnapshotEnabled;

    @SerializedName("apilimitmax")
    @Param(description = "Max allowed number of api requests within the specified interval")
    private Integer apiLimitMax;

    @SerializedName("allowuserviewdestroyedvm")
    @Param(description = "true if the user is allowed to view destroyed virtualmachines, false otherwise", since = "4.6.0")
    private boolean allowUserViewDestroyedVM;

    @SerializedName("allowuserexpungerecovervm")
    @Param(description = "true if the user can recover and expunge virtualmachines, false otherwise", since = "4.6.0")
    private boolean allowUserExpungeRecoverVM;

    @SerializedName("allowuserexpungerecovervolume")
    @Param(description = "true if the user can recover and expunge volumes, false otherwise", since = "4.14.0")
    private boolean allowUserExpungeRecoverVolume;

    @SerializedName("allowuserviewalldomainaccounts")
    @Param(description = "true if users can see all accounts within the same domain, false otherwise")
    private boolean allowUserViewAllDomainAccounts;

    @SerializedName(ApiConstants.ALLOW_USER_FORCE_STOP_VM)
    @Param(description = "true if users are allowed to force stop a vm, false otherwise", since = "4.20.0")
    private boolean allowUserForceStopVM;

    @SerializedName("kubernetesserviceenabled")
    @Param(description = "true if Kubernetes Service plugin is enabled, false otherwise")
    private boolean kubernetesServiceEnabled;

    @SerializedName("kubernetesclusterexperimentalfeaturesenabled")
    @Param(description = "true if experimental features for Kubernetes cluster such as Docker private registry are enabled, false otherwise")
    private boolean kubernetesClusterExperimentalFeaturesEnabled;

    @SerializedName("customhypervisordisplayname")
    @Param(description = "Display name for custom hypervisor", since = "4.19.0")
    private String customHypervisorDisplayName;

    @SerializedName("defaultuipagesize")
    @Param(description = "default page size in the UI for various views, value set in the configurations", since = "4.15.2")
    private Long defaultUiPageSize;

    @SerializedName(ApiConstants.INSTANCES_STATS_RETENTION_TIME)
    @Param(description = "the retention time for Instances stats", since = "4.18.0")
    private Integer instancesStatsRetentionTime;

    @SerializedName(ApiConstants.INSTANCES_STATS_USER_ONLY)
    @Param(description = "true if stats are collected only for user instances, false if system instance stats are also collected", since = "4.18.0")
    private Boolean instancesStatsUserOnly;

    @SerializedName(ApiConstants.INSTANCES_DISKS_STATS_RETENTION_ENABLED)
    @Param(description = "true if stats are retained for instance disks otherwise false", since = "4.18.0")
    private Boolean instancesDisksStatsRetentionEnabled;

    @SerializedName(ApiConstants.INSTANCES_DISKS_STATS_RETENTION_TIME)
    @Param(description = "the retention time for Instances disks stats", since = "4.18.0")
    private Integer instancesDisksStatsRetentionTime;

<<<<<<< HEAD
    @SerializedName(ApiConstants.SHAREDFSVM_MIN_CPU_COUNT)
    @Param(description = "the min CPU count for the service offering used by the shared filesystem instance", since = "4.20.0")
    private Integer sharedFsVmMinCpuCount;

    @SerializedName(ApiConstants.SHAREDFSVM_MIN_RAM_SIZE)
    @Param(description = "the min Ram size for the service offering used by the shared filesystem instance", since = "4.20.0")
    private Integer sharedFsVmMinRamSize;
=======
    @SerializedName(ApiConstants.DYNAMIC_SCALING_ENABLED)
    @Param(description = "true if dynamically scaling for instances is enabled", since = "4.21.0")
    private Boolean dynamicScalingEnabled;
>>>>>>> a4263da8

    public void setSecurityGroupsEnabled(boolean securityGroupsEnabled) {
        this.securityGroupsEnabled = securityGroupsEnabled;
    }

    public void setDynamicRolesEnabled(boolean dynamicRolesEnabled) {
        this.dynamicRolesEnabled = dynamicRolesEnabled;
    }

    public void setCloudStackVersion(String cloudStackVersion) {
        this.cloudStackVersion = cloudStackVersion;
    }

    public void setUserPublicTemplateEnabled(boolean userPublicTemplateEnabled) {
        this.userPublicTemplateEnabled = userPublicTemplateEnabled;
    }

    public void setSupportELB(String supportELB) {
        this.supportELB = supportELB;
    }

    public void setProjectInviteRequired(Boolean projectInviteRequired) {
        this.projectInviteRequired = projectInviteRequired;
    }

    public void setAllowUsersCreateProjects(Boolean allowUsersCreateProjects) {
        this.allowUsersCreateProjects = allowUsersCreateProjects;
    }

    public void setDiskOffMinSize(Long diskOffMinSize) {
        this.diskOffMinSize = diskOffMinSize;
    }

    public void setDiskOffMaxSize(Long diskOffMaxSize) {
        this.diskOffMaxSize = diskOffMaxSize;
    }

    public void setRegionSecondaryEnabled(boolean regionSecondaryEnabled) {
        this.regionSecondaryEnabled = regionSecondaryEnabled;
    }

    public void setKVMSnapshotEnabled(boolean kvmSnapshotEnabled) {
        this.kvmSnapshotEnabled = kvmSnapshotEnabled;
    }

    public void setApiLimitInterval(Integer apiLimitInterval) {
        this.apiLimitInterval = apiLimitInterval;
    }

    public void setApiLimitMax(Integer apiLimitMax) {
        this.apiLimitMax = apiLimitMax;
    }

    public void setAllowUserViewDestroyedVM(boolean allowUserViewDestroyedVM) {
        this.allowUserViewDestroyedVM = allowUserViewDestroyedVM;
    }

    public void setAllowUserExpungeRecoverVM(boolean allowUserExpungeRecoverVM) {
        this.allowUserExpungeRecoverVM = allowUserExpungeRecoverVM;
    }

    public void setAllowUserExpungeRecoverVolume(boolean allowUserExpungeRecoverVolume) {
        this.allowUserExpungeRecoverVolume = allowUserExpungeRecoverVolume;
    }

    public void setAllowUserViewAllDomainAccounts(boolean allowUserViewAllDomainAccounts) {
        this.allowUserViewAllDomainAccounts = allowUserViewAllDomainAccounts;
    }

    public void setAllowUserForceStopVM(boolean allowUserForceStopVM) {
        this.allowUserForceStopVM = allowUserForceStopVM;
    }

    public void setKubernetesServiceEnabled(boolean kubernetesServiceEnabled) {
        this.kubernetesServiceEnabled = kubernetesServiceEnabled;
    }

    public void setKubernetesClusterExperimentalFeaturesEnabled(boolean kubernetesClusterExperimentalFeaturesEnabled) {
        this.kubernetesClusterExperimentalFeaturesEnabled = kubernetesClusterExperimentalFeaturesEnabled;
    }

    public void setDefaultUiPageSize(Long defaultUiPageSize) {
        this.defaultUiPageSize = defaultUiPageSize;
    }

    public void setInstancesStatsRetentionTime(Integer instancesStatsRetentionTime) {
        this.instancesStatsRetentionTime = instancesStatsRetentionTime;
    }

    public void setInstancesStatsUserOnly(Boolean instancesStatsUserOnly) {
        this.instancesStatsUserOnly = instancesStatsUserOnly;
    }

    public void setInstancesDisksStatsRetentionEnabled(Boolean instancesDisksStatsRetentionEnabled) {
        this.instancesDisksStatsRetentionEnabled = instancesDisksStatsRetentionEnabled;
    }

    public void setInstancesDisksStatsRetentionTime(Integer instancesDisksStatsRetentionTime) {
        this.instancesDisksStatsRetentionTime = instancesDisksStatsRetentionTime;
    }

    public void setCustomHypervisorDisplayName(String customHypervisorDisplayName) {
        this.customHypervisorDisplayName = customHypervisorDisplayName;
    }

<<<<<<< HEAD
    public void setSharedFsVmMinCpuCount(Integer sharedFsVmMinCpuCount) {
        this.sharedFsVmMinCpuCount = sharedFsVmMinCpuCount;
    }

    public void setSharedFsVmMinRamSize(Integer sharedFsVmMinRamSize) {
        this.sharedFsVmMinRamSize = sharedFsVmMinRamSize;
=======
    public void setDynamicScalingEnabled(Boolean dynamicScalingEnabled) {
        this.dynamicScalingEnabled = dynamicScalingEnabled;
>>>>>>> a4263da8
    }
}<|MERGE_RESOLUTION|>--- conflicted
+++ resolved
@@ -128,7 +128,6 @@
     @Param(description = "the retention time for Instances disks stats", since = "4.18.0")
     private Integer instancesDisksStatsRetentionTime;
 
-<<<<<<< HEAD
     @SerializedName(ApiConstants.SHAREDFSVM_MIN_CPU_COUNT)
     @Param(description = "the min CPU count for the service offering used by the shared filesystem instance", since = "4.20.0")
     private Integer sharedFsVmMinCpuCount;
@@ -136,11 +135,10 @@
     @SerializedName(ApiConstants.SHAREDFSVM_MIN_RAM_SIZE)
     @Param(description = "the min Ram size for the service offering used by the shared filesystem instance", since = "4.20.0")
     private Integer sharedFsVmMinRamSize;
-=======
+
     @SerializedName(ApiConstants.DYNAMIC_SCALING_ENABLED)
     @Param(description = "true if dynamically scaling for instances is enabled", since = "4.21.0")
     private Boolean dynamicScalingEnabled;
->>>>>>> a4263da8
 
     public void setSecurityGroupsEnabled(boolean securityGroupsEnabled) {
         this.securityGroupsEnabled = securityGroupsEnabled;
@@ -246,16 +244,15 @@
         this.customHypervisorDisplayName = customHypervisorDisplayName;
     }
 
-<<<<<<< HEAD
     public void setSharedFsVmMinCpuCount(Integer sharedFsVmMinCpuCount) {
         this.sharedFsVmMinCpuCount = sharedFsVmMinCpuCount;
     }
 
     public void setSharedFsVmMinRamSize(Integer sharedFsVmMinRamSize) {
         this.sharedFsVmMinRamSize = sharedFsVmMinRamSize;
-=======
+    }
+
     public void setDynamicScalingEnabled(Boolean dynamicScalingEnabled) {
         this.dynamicScalingEnabled = dynamicScalingEnabled;
->>>>>>> a4263da8
     }
 }