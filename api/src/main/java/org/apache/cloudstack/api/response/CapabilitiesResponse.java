--- conflicted
+++ resolved
@@ -137,7 +137,6 @@
     @Param(description = "the min Ram size for the service offering used by the shared filesystem instance", since = "4.20.0")
     private Integer sharedFsVmMinRamSize;
 
-<<<<<<< HEAD
     @SerializedName(ApiConstants.INSTANCE_LEASE_ENABLED)
     @Param(description = "true if instance lease feature is enabled", since = "4.21.0")
     private Boolean instanceLeaseEnabled;
@@ -145,11 +144,10 @@
     @SerializedName(ApiConstants.EXTENSIONS_PATH)
     @Param(description = "The path of the extensions directory", since = "4.21.0", authorized = {RoleType.Admin})
     private String extensionsPath;
-=======
+
     @SerializedName(ApiConstants.DYNAMIC_SCALING_ENABLED)
     @Param(description = "true if dynamically scaling for instances is enabled", since = "4.21.0")
     private Boolean dynamicScalingEnabled;
->>>>>>> be08fff3
 
     public void setSecurityGroupsEnabled(boolean securityGroupsEnabled) {
         this.securityGroupsEnabled = securityGroupsEnabled;
@@ -263,16 +261,15 @@
         this.sharedFsVmMinRamSize = sharedFsVmMinRamSize;
     }
 
-<<<<<<< HEAD
     public void setInstanceLeaseEnabled(Boolean instanceLeaseEnabled) {
         this.instanceLeaseEnabled = instanceLeaseEnabled;
     }
 
     public void setExtensionsPath(String extensionsPath) {
         this.extensionsPath = extensionsPath;
-=======
+    }
+
     public void setDynamicScalingEnabled(Boolean dynamicScalingEnabled) {
         this.dynamicScalingEnabled = dynamicScalingEnabled;
->>>>>>> be08fff3
     }
 }