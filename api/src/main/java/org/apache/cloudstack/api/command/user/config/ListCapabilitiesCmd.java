--- conflicted
+++ resolved
@@ -70,12 +70,9 @@
         response.setInstancesStatsUserOnly((Boolean) capabilities.get(ApiConstants.INSTANCES_STATS_USER_ONLY));
         response.setInstancesDisksStatsRetentionEnabled((Boolean) capabilities.get(ApiConstants.INSTANCES_DISKS_STATS_RETENTION_ENABLED));
         response.setInstancesDisksStatsRetentionTime((Integer) capabilities.get(ApiConstants.INSTANCES_DISKS_STATS_RETENTION_TIME));
-<<<<<<< HEAD
         response.setSharedFsVmMinCpuCount((Integer)capabilities.get(ApiConstants.SHAREDFSVM_MIN_CPU_COUNT));
         response.setSharedFsVmMinRamSize((Integer)capabilities.get(ApiConstants.SHAREDFSVM_MIN_RAM_SIZE));
-=======
         response.setDynamicScalingEnabled((Boolean) capabilities.get(ApiConstants.DYNAMIC_SCALING_ENABLED));
->>>>>>> a4263da8
         response.setObjectName("capability");
         response.setResponseName(getCommandName());
         this.setResponseObject(response);
