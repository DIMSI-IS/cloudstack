// Licensed to the Apache Software Foundation (ASF) under one
// or more contributor license agreements.  See the NOTICE file
// distributed with this work for additional information
// regarding copyright ownership.  The ASF licenses this file
// to you under the Apache License, Version 2.0 (the
// "License"); you may not use this file except in compliance
// with the License.  You may obtain a copy of the License at
//
//   http://www.apache.org/licenses/LICENSE-2.0
//
// Unless required by applicable law or agreed to in writing,
// software distributed under the License is distributed on an
// "AS IS" BASIS, WITHOUT WARRANTIES OR CONDITIONS OF ANY
// KIND, either express or implied.  See the License for the
// specific language governing permissions and limitations
// under the License.
package org.apache.cloudstack.api.command.user.config;

import java.util.Map;

import org.apache.cloudstack.api.APICommand;
import org.apache.cloudstack.api.ApiConstants;
import org.apache.cloudstack.api.BaseCmd;
import org.apache.cloudstack.api.response.CapabilitiesResponse;
import org.apache.cloudstack.config.ApiServiceConfiguration;

import com.cloud.user.Account;

@APICommand(name = "listCapabilities", description = "Lists capabilities", responseObject = CapabilitiesResponse.class,
        requestHasSensitiveInfo = false, responseHasSensitiveInfo = false)
public class ListCapabilitiesCmd extends BaseCmd {


    @Override
    public long getEntityOwnerId() {
        return Account.ACCOUNT_ID_SYSTEM;
    }

    @Override
    public void execute() {
        Map<String, Object> capabilities = _mgr.listCapabilities(this);
        CapabilitiesResponse response = new CapabilitiesResponse();
        response.setSecurityGroupsEnabled((Boolean)capabilities.get("securityGroupsEnabled"));
        response.setDynamicRolesEnabled(roleService.isEnabled());
        response.setCloudStackVersion((String)capabilities.get("cloudStackVersion"));
        response.setUserPublicTemplateEnabled((Boolean)capabilities.get("userPublicTemplateEnabled"));
        response.setSupportELB((String)capabilities.get("supportELB"));
        response.setProjectInviteRequired((Boolean)capabilities.get("projectInviteRequired"));
        response.setAllowUsersCreateProjects((Boolean)capabilities.get("allowusercreateprojects"));
        response.setDiskOffMinSize((Long)capabilities.get("customDiskOffMinSize"));
        response.setDiskOffMaxSize((Long)capabilities.get("customDiskOffMaxSize"));
        response.setRegionSecondaryEnabled((Boolean)capabilities.get("regionSecondaryEnabled"));
        response.setKVMSnapshotEnabled((Boolean)capabilities.get("KVMSnapshotEnabled"));
        response.setAllowUserViewDestroyedVM((Boolean)capabilities.get("allowUserViewDestroyedVM"));
        response.setAllowUserExpungeRecoverVM((Boolean)capabilities.get("allowUserExpungeRecoverVM"));
        response.setAllowUserExpungeRecoverVolume((Boolean)capabilities.get("allowUserExpungeRecoverVolume"));
        response.setAllowUserViewAllDomainAccounts((Boolean)capabilities.get("allowUserViewAllDomainAccounts"));
        response.setAllowUserForceStopVM((Boolean)capabilities.get(ApiConstants.ALLOW_USER_FORCE_STOP_VM));
        response.setKubernetesServiceEnabled((Boolean)capabilities.get("kubernetesServiceEnabled"));
        response.setKubernetesClusterExperimentalFeaturesEnabled((Boolean)capabilities.get("kubernetesClusterExperimentalFeaturesEnabled"));
        response.setCustomHypervisorDisplayName((String) capabilities.get("customHypervisorDisplayName"));
        if (capabilities.containsKey("apiLimitInterval")) {
            response.setApiLimitInterval((Integer)capabilities.get("apiLimitInterval"));
        }
        if (capabilities.containsKey("apiLimitMax")) {
            response.setApiLimitMax((Integer)capabilities.get("apiLimitMax"));
        }
        response.setDefaultUiPageSize((Long)capabilities.get(ApiServiceConfiguration.DefaultUIPageSize.key()));
        response.setInstancesStatsRetentionTime((Integer) capabilities.get(ApiConstants.INSTANCES_STATS_RETENTION_TIME));
        response.setInstancesStatsUserOnly((Boolean) capabilities.get(ApiConstants.INSTANCES_STATS_USER_ONLY));
        response.setInstancesDisksStatsRetentionEnabled((Boolean) capabilities.get(ApiConstants.INSTANCES_DISKS_STATS_RETENTION_ENABLED));
        response.setInstancesDisksStatsRetentionTime((Integer) capabilities.get(ApiConstants.INSTANCES_DISKS_STATS_RETENTION_TIME));
        response.setSharedFsVmMinCpuCount((Integer)capabilities.get(ApiConstants.SHAREDFSVM_MIN_CPU_COUNT));
        response.setSharedFsVmMinRamSize((Integer)capabilities.get(ApiConstants.SHAREDFSVM_MIN_RAM_SIZE));
<<<<<<< HEAD
        response.setInstanceLeaseEnabled((Boolean) capabilities.get(ApiConstants.INSTANCE_LEASE_ENABLED));
        response.setExtensionsPath((String)capabilities.get(ApiConstants.EXTENSIONS_PATH));
=======
        response.setDynamicScalingEnabled((Boolean) capabilities.get(ApiConstants.DYNAMIC_SCALING_ENABLED));
>>>>>>> be08fff3
        response.setObjectName("capability");
        response.setResponseName(getCommandName());
        this.setResponseObject(response);
    }
}<|MERGE_RESOLUTION|>--- conflicted
+++ resolved
@@ -72,12 +72,9 @@
         response.setInstancesDisksStatsRetentionTime((Integer) capabilities.get(ApiConstants.INSTANCES_DISKS_STATS_RETENTION_TIME));
         response.setSharedFsVmMinCpuCount((Integer)capabilities.get(ApiConstants.SHAREDFSVM_MIN_CPU_COUNT));
         response.setSharedFsVmMinRamSize((Integer)capabilities.get(ApiConstants.SHAREDFSVM_MIN_RAM_SIZE));
-<<<<<<< HEAD
         response.setInstanceLeaseEnabled((Boolean) capabilities.get(ApiConstants.INSTANCE_LEASE_ENABLED));
         response.setExtensionsPath((String)capabilities.get(ApiConstants.EXTENSIONS_PATH));
-=======
         response.setDynamicScalingEnabled((Boolean) capabilities.get(ApiConstants.DYNAMIC_SCALING_ENABLED));
->>>>>>> be08fff3
         response.setObjectName("capability");
         response.setResponseName(getCommandName());
         this.setResponseObject(response);
