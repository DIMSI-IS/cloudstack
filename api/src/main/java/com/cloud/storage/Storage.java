--- conflicted
+++ resolved
@@ -139,7 +139,6 @@
         ISODISK /* Template corresponding to a iso (non root disk) present in an OVA */
     }
 
-<<<<<<< HEAD
     /**
      * StoragePoolTypes carry some details about the format and capabilities of a storage pool. While not necessarily a
      * 1:1 with PrimaryDataStoreDriver (and for KVM agent, KVMStoragePool and StorageAdaptor) implementations, it is
@@ -162,7 +161,7 @@
         public static final StoragePoolType LVM = new StoragePoolType("LVM", false, false, false);
         public static final StoragePoolType CLVM = new StoragePoolType("CLVM", true, false, false);
         public static final StoragePoolType RBD = new StoragePoolType("RBD", true, true, false);
-        public static final StoragePoolType SharedMountPoint = new StoragePoolType("SharedMountPoint", true, false, true);
+        public static final StoragePoolType SharedMountPoint = new StoragePoolType("SharedMountPoint", true, true, true);
         public static final StoragePoolType VMFS = new StoragePoolType("VMFS", true, true, false);
         public static final StoragePoolType PreSetup = new StoragePoolType("PreSetup", true, true, false);
         public static final StoragePoolType EXT = new StoragePoolType("EXT", false, true, false);
@@ -178,36 +177,10 @@
 
 
         private final String name;
-=======
-    public static enum StoragePoolType {
-        Filesystem(false, true, true), // local directory
-        NetworkFilesystem(true, true, true), // NFS
-        IscsiLUN(true, false, false), // shared LUN, with a clusterfs overlay
-        Iscsi(true, false, false), // for e.g., ZFS Comstar
-        ISO(false, false, false), // for iso image
-        LVM(false, false, false), // XenServer local LVM SR
-        CLVM(true, false, false),
-        RBD(true, true, false), // http://libvirt.org/storage.html#StorageBackendRBD
-        SharedMountPoint(true, true, true),
-        VMFS(true, true, false), // VMware VMFS storage
-        PreSetup(true, true, false), // for XenServer, Storage Pool is set up by customers.
-        EXT(false, true, false), // XenServer local EXT SR
-        OCFS2(true, false, false),
-        SMB(true, false, false),
-        Gluster(true, false, false),
-        PowerFlex(true, true, true), // Dell EMC PowerFlex/ScaleIO (formerly VxFlexOS)
-        ManagedNFS(true, false, false),
-        Linstor(true, true, false),
-        DatastoreCluster(true, true, false), // for VMware, to abstract pool of clusters
-        StorPool(true, true, true),
-        FiberChannel(true, true, false); // Fiber Channel Pool for KVM hypervisors is used to find the volume by WWN value (/dev/disk/by-id/wwn-<wwnvalue>)
-
->>>>>>> bda49ab0
         private final boolean shared;
         private final boolean overProvisioning;
         private final boolean encryption;
 
-<<<<<<< HEAD
         /**
          * New StoragePoolType, set the name to check with it in Dao (Note: Do not register it into the map of pool types).
          * @param name name of the StoragePoolType.
@@ -215,7 +188,7 @@
         public StoragePoolType(String name) {
             this.name = name;
             this.shared = false;
-            this.overprovisioning = false;
+            this.overProvisioning = false;
             this.encryption = false;
         }
 
@@ -223,14 +196,11 @@
          * Define a new StoragePoolType, and register it into the map of pool types known to the management server.
          * @param name Simple unique name of the StoragePoolType.
          * @param shared Storage pool is shared/accessible to multiple hypervisors
-         * @param overprovisioning Storage pool supports overprovisioning
+         * @param overProvisioning Storage pool supports overProvisioning
          * @param encryption Storage pool supports encrypted volumes
          */
-        public StoragePoolType(String name, boolean shared, boolean overprovisioning, boolean encryption) {
+        public StoragePoolType(String name, boolean shared, boolean overProvisioning, boolean encryption) {
             this.name = name;
-=======
-        StoragePoolType(boolean shared, boolean overProvisioning, boolean encryption) {
->>>>>>> bda49ab0
             this.shared = shared;
             this.overProvisioning = overProvisioning;
             this.encryption = encryption;
@@ -245,8 +215,9 @@
             return overProvisioning;
         }
 
-<<<<<<< HEAD
-        public boolean supportsEncryption() { return encryption; }
+        public boolean supportsEncryption() {
+            return encryption;
+        }
 
         private static void addStoragePoolType(StoragePoolType storagePoolType) {
             map.putIfAbsent(storagePoolType.name, storagePoolType);
@@ -288,10 +259,6 @@
         @Override
         public int hashCode() {
             return Objects.hash(name);
-=======
-        public boolean supportsEncryption() {
-            return encryption;
->>>>>>> bda49ab0
         }
     }
 
