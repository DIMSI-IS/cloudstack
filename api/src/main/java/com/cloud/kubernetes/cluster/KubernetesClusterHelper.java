--- conflicted
+++ resolved
@@ -24,9 +24,6 @@
 public interface KubernetesClusterHelper extends Adapter {
 
     ControlledEntity findByUuid(String uuid);
-<<<<<<< HEAD
     ControlledEntity findByVmId(long vmId);
-=======
     void checkVmCanBeDestroyed(UserVm userVm);
->>>>>>> c779b1c6
 }